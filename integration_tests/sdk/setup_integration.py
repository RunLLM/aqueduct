--- conflicted
+++ resolved
@@ -117,13 +117,6 @@
     )
 
 
-<<<<<<< HEAD
-def _setup_relational_data(client: Client, relationalDB: RelationalDBIntegration) -> None:
-    # Find all the tables that already exist.
-    existing_table_names = set(relationalDB.list_tables()["tablename"])
-
-    _add_missing_artifacts(client, relationalDB, existing_table_names)
-=======
 def _setup_mongo_db_data(client: Client, mongo_db: MongoDBIntegration) -> None:
     # Find all the objects that already exist.
     existing_names = set()
@@ -144,7 +137,6 @@
     existing_table_names = set(db.list_tables()["tablename"])
 
     _add_missing_artifacts(client, db, existing_table_names)
->>>>>>> 19c6f39a
 
 
 def _setup_s3_data(client: Client, s3: S3Integration):
