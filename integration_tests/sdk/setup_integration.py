from typing import Any, Dict, List, Optional, Set, Tuple, cast

import pandas as pd
import yaml
from aqueduct.artifacts.base_artifact import BaseArtifact
from aqueduct.artifacts.table_artifact import TableArtifact
from aqueduct.constants.enums import ArtifactType, ServiceType
from aqueduct.integrations.s3_integration import S3Integration
from aqueduct.integrations.sql_integration import RelationalDBIntegration
from aqueduct.models.integration import Integration

from aqueduct import Client
from sdk.aqueduct_tests.save import save
from sdk.shared.demo_db import demo_db_tables
from sdk.shared.flow_helpers import delete_flow, publish_flow_test
from sdk.shared.naming import generate_object_name

TEST_CREDENTIALS_FILE: str = "test-credentials.yml"
TEST_CONFIG_FILE: str = "test-config.yml"

# We only cache these files for the lifecycle of a single test run.
CACHED_CREDENTIALS: Optional[Dict[str, Any]] = None
CACHED_CONFIG: Optional[Dict[str, Any]] = None


def _parse_config_file() -> Dict[str, Any]:
    global CACHED_CONFIG
    if CACHED_CONFIG is None:
        with open(TEST_CONFIG_FILE, "r") as f:
            CACHED_CONFIG = yaml.safe_load(f)

    return CACHED_CONFIG


def _parse_credentials_file() -> Dict[str, Any]:
    global CACHED_CREDENTIALS
    if CACHED_CREDENTIALS is None:
        with open(TEST_CREDENTIALS_FILE) as f:
            CACHED_CREDENTIALS = yaml.safe_load(f)

    return CACHED_CREDENTIALS


def _fetch_demo_data(demo: RelationalDBIntegration, table_name: str) -> pd.DataFrame:
    df = demo.table(table_name)

    # Certain tables in our demo db read out some unexpected tokens that
    # we need to remove before saving into other databases. The unsanitized version
    # will fail when saved to Snowflake, for example.
    if table_name == "wine" or table_name == "mpg":
        import numpy as np

        df = df.replace(r"^\\N$", np.nan, regex=True)
    return df


def _generate_setup_flow_name(integration: Integration):
    return "Setup Data for %s Integration: %s" % (
        integration.type(),
        integration.name(),
    )


def _publish_missing_artifacts(
    client: Client, artifacts: List[BaseArtifact], flow_name: str
) -> None:
    flow = publish_flow_test(
        client,
        artifacts=artifacts,
        name=flow_name,
        engine=None,
    )
    delete_flow(client, flow.id())


def _add_missing_artifacts(
    client: Client,
    integration: Integration,
    existing_names: Set[str],
) -> None:
    """Given the names of all objects that already exists in an integration, computes
    any objects that are missing and saves them into the integration.


    Publishes a workflow in order to do this. The workflow is immediately deleted after one
    successful run.  All setup data is extracted from the demo db.
    """
    # Force name comparisons to be case-insensitive.
    existing_names = [elem.lower() for elem in existing_names]

    needed_names = set(demo_db_tables())
    already_set_up_names = needed_names.intersection(existing_names)
    missing_names = needed_names.difference(already_set_up_names)
    if len(missing_names) == 0:
        return

    demo = client.integration("aqueduct_demo")
    artifacts: List[BaseArtifact] = []
    for table_name in missing_names:
        data = _fetch_demo_data(demo, table_name)
        data_param = client.create_param(generate_object_name(), default=data)

        # We use the generic save() defined in Aqueduct Tests, which dictates
        # the data format.
        save(
            integration,
            cast(TableArtifact, data_param),
            name=table_name,
        )
        artifacts.append(data_param)

    _publish_missing_artifacts(
        client,
        artifacts=artifacts,
        flow_name=_generate_setup_flow_name(integration),
    )


<<<<<<< HEAD
def _setup_relational_data(client: Client, relationalDB: RelationalDBIntegration) -> None:
    # Find all the tables that already exist.
    existing_table_names = set(relationalDB.list_tables()["tablename"])

    _add_missing_artifacts(client, relationalDB, existing_table_names)
=======
def _setup_relational_data(client: Client, db: RelationalDBIntegration) -> None:
    # Find all the tables that already exist.
    existing_table_names = set(db.list_tables()["tablename"])

    _add_missing_artifacts(client, db, existing_table_names)
>>>>>>> 44b775c4


def _setup_s3_data(client: Client, s3: S3Integration):
    # Find all the objects that already exist.
    existing_names = set()
    for object_name in demo_db_tables():
        try:
            s3.file(object_name, artifact_type=ArtifactType.TABLE, format="parquet")
            existing_names.add(object_name)
        except:
            # Failing to fetch simply means we will need to populate this data.
            pass

    _add_missing_artifacts(client, s3, existing_names)


def setup_data_integrations(filter_to: Optional[str] = None) -> None:
    """Connects to the given integration name if the server hasn't yet. It also ensures
    that the appropriate data is populated.

    If `filter_to` is set, we only connect to that given integration name. Otherwise,
    we attempt to connect to every integration listed in the config file.
    """
    if filter_to is not None:
        data_integrations = [filter_to]
    else:
        data_integrations = list_data_integrations()

    # No need to do any setup for the demo db.
    if "aqueduct_demo" in data_integrations:
        data_integrations.remove("aqueduct_demo")

    if len(data_integrations) == 0:
        return

    test_credentials = _parse_credentials_file()

    # Check that all data integrations in the test config have credentials.
    assert "data" in test_credentials
    for integration_name in data_integrations:
        assert integration_name in test_credentials["data"], (
            "Data integration `%s` needs to have credentials in test-credentials.yml."
            % integration_name
        )

    client = Client(*get_aqueduct_config())
    for integration_name in data_integrations:
        connected_integrations = client.list_integrations()

        # Only connect to integrations that don't already exist.
        if integration_name not in connected_integrations.keys():
            integration_config = test_credentials["data"][integration_name]
            service_type = integration_config["type"]

            # Modifying the config dictionary should be ok, since we only ever process
            # an entry once.
            del integration_config["type"]
            client.connect_integration(integration_name, service_type, integration_config)

        # Setup the data in each of these integrations.
        integration = client.integration(integration_name)
<<<<<<< HEAD
        if isinstance(integration, RelationalDBIntegration):
=======
        if integration.type() in [
            ServiceType.BIGQUERY,
            ServiceType.REDSHIFT,
            ServiceType.SNOWFLAKE,
        ]:
>>>>>>> 44b775c4
            _setup_relational_data(client, integration)
        elif integration.type() == ServiceType.S3:
            _setup_s3_data(client, integration)
        else:
            raise Exception("Test suite does not yet support %s." % integration.type())


def list_data_integrations() -> List[str]:
    """Get the list of data integrations from the config file."""
    test_config = _parse_config_file()

    assert "data" in test_config, "test-config.yml must have a data section."
    return list(test_config["data"].keys())


def list_compute_integrations() -> List[str]:
    """Get the list of compute integrations from the config file."""
    test_config = _parse_config_file()

    assert "compute" in test_config, "test-config.yml must have a compute section."
    return list(test_config["compute"].keys())


def get_aqueduct_config() -> Tuple[str, str]:
    # Returns the apikey and server address.
    test_config = _parse_config_file()
    test_credentials = _parse_credentials_file()
    assert (
        "apikey" in test_credentials and "address" in test_config
    ), "apikey and address must be set in test-credentials.yml and test-config.yml, respectively."
    return test_credentials["apikey"], test_config["address"]<|MERGE_RESOLUTION|>--- conflicted
+++ resolved
@@ -116,19 +116,11 @@
     )
 
 
-<<<<<<< HEAD
-def _setup_relational_data(client: Client, relationalDB: RelationalDBIntegration) -> None:
-    # Find all the tables that already exist.
-    existing_table_names = set(relationalDB.list_tables()["tablename"])
-
-    _add_missing_artifacts(client, relationalDB, existing_table_names)
-=======
 def _setup_relational_data(client: Client, db: RelationalDBIntegration) -> None:
     # Find all the tables that already exist.
     existing_table_names = set(db.list_tables()["tablename"])
 
     _add_missing_artifacts(client, db, existing_table_names)
->>>>>>> 44b775c4
 
 
 def _setup_s3_data(client: Client, s3: S3Integration):
@@ -190,15 +182,7 @@
 
         # Setup the data in each of these integrations.
         integration = client.integration(integration_name)
-<<<<<<< HEAD
         if isinstance(integration, RelationalDBIntegration):
-=======
-        if integration.type() in [
-            ServiceType.BIGQUERY,
-            ServiceType.REDSHIFT,
-            ServiceType.SNOWFLAKE,
-        ]:
->>>>>>> 44b775c4
             _setup_relational_data(client, integration)
         elif integration.type() == ServiceType.S3:
             _setup_s3_data(client, integration)
