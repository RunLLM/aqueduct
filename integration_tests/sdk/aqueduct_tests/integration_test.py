--- conflicted
+++ resolved
@@ -54,14 +54,14 @@
         client.connect_integration("New Integration", "SQLite", {})
 
 
-<<<<<<< HEAD
 @pytest.mark.enable_only_for_engine_type(ServiceType.K8S)
 def test_sqlite_with_k8s(data_integration, engine):
     """Tests that running an extract operator that reads data from a SQLite database using k8s should fail."""
     global_config({"engine": engine})
     with pytest.raises(AqueductError, match="Unknown integration service provided SQLite"):
         extract(data_integration, DataObject.SENTIMENT)
-=======
+
+        
 @pytest.mark.enable_only_for_local_storage()
 def test_compute_integration_without_cloud_storage(client):
     with pytest.raises(
@@ -72,5 +72,4 @@
             name="compute integration without cloud storage",
             service=ServiceType.K8S,
             config=K8sConfig(kubeconfig_path="dummy_path", cluster_name="dummy_name"),
-        )
->>>>>>> 39e9e8a0
+        )