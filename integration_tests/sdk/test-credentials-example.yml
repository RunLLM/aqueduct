--- conflicted
+++ resolved
@@ -25,7 +25,16 @@
     # (Alternative) Config File Credentials
     # config_file_path:
     # config_file_profile:
-<<<<<<< HEAD
+  test_snowflake:
+    type: Snowflake
+    username:
+    password:
+    account_identifier:
+    database:
+    warehouse:
+  test_sqlite:
+    type: SQLite
+    database: 
   test_athena:
     type: Athena
     database: test
@@ -39,16 +48,4 @@
     # (Alternative) Config File Credentials
     # config_file_path:
     # config_file_profile:
-    # config_file_content:
-=======
-  test_snowflake:
-    type: Snowflake
-    username:
-    password:
-    account_identifier:
-    database:
-    warehouse:
-  test_sqlite:
-    type: SQLite
-    database: 
->>>>>>> da6bad63
+    # config_file_content: