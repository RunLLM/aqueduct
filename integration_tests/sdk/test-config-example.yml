address: <SERVER_ADDRESS>

# A test run will cover the cross-product of each of the sections below.

# OPTIONAL: If set, this can alter the metadata store of the server, so use
# with care.
metadata:
  # If `must_migrate` is set, we will error unless the server is in local metadata mode.
  # This ensures that a metadata migration is performed. Otherwise, the server
  # is allowed to be using the appropriate metadata store already.
  must_migrate: true
  test_s3:

# REQUIRED: All the data integrations to run the test suite against.
# All entries here must be present in `test-credentials.yml`, except
# `aqueduct_demo`, which is built-in.
data:
  aqueduct_demo:
  test_athena:
<<<<<<< HEAD
  test_bigquery:
  test_mariadb:
  test_mongo_db:
  test_redshift:
  test_s3:
  test_snowflake:
  test_sqlite:
=======
  test_mysql:
  test_postgres:
>>>>>>> 64a91a79

# REQUIRED: All the compute integrations to run the test suite against.
# All entries here must be present in `test-credentials.yml`, except
# `aqueduct_engine`, which is our native orchestration engine.
compute:
  aqueduct_engine:<|MERGE_RESOLUTION|>--- conflicted
+++ resolved
@@ -17,18 +17,15 @@
 data:
   aqueduct_demo:
   test_athena:
-<<<<<<< HEAD
   test_bigquery:
   test_mariadb:
   test_mongo_db:
+  test_mysql:
+  test_postgres:
   test_redshift:
   test_s3:
   test_snowflake:
   test_sqlite:
-=======
-  test_mysql:
-  test_postgres:
->>>>>>> 64a91a79
 
 # REQUIRED: All the compute integrations to run the test suite against.
 # All entries here must be present in `test-credentials.yml`, except
