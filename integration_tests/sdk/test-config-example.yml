address: <SERVER_ADDRESS>

# A test run will cover the cross-product of each of the sections below.

# OPTIONAL: If set, this can alter the metadata store of the server, so use
# with care.
metadata:
  # If `must_migrate` is set, we will error unless the server is in local metadata mode.
  # This ensures that a metadata migration is performed. Otherwise, the server
  # is allowed to be using the appropriate metadata store already.
  must_migrate: true
  test_s3:

# REQUIRED: All the data integrations to run the test suite against.
# All entries here must be present in `test-credentials.yml`, except
# `aqueduct_demo`, which is built-in.
data:
  aqueduct_demo:
  test_snowflake:
  test_s3:

<<<<<<< HEAD
    # Whether to configure this integration as the metadata store too.
    # use_as_storage:
  test_mongo_db:
    type: MongoDB
    auth_uri: # the URI from cluster -> connection -> connect to application.
    database: aqueduct
=======
# REQUIRED: All the compute integrations to run the test suite against.
# All entries here must be present in `test-credentials.yml`, except
# `aqueduct_engine`, which is our native orchestration engine.
compute:
  aqueduct_engine:
>>>>>>> aa871477
<|MERGE_RESOLUTION|>--- conflicted
+++ resolved
@@ -18,18 +18,10 @@
   aqueduct_demo:
   test_snowflake:
   test_s3:
-
-<<<<<<< HEAD
-    # Whether to configure this integration as the metadata store too.
-    # use_as_storage:
   test_mongo_db:
-    type: MongoDB
-    auth_uri: # the URI from cluster -> connection -> connect to application.
-    database: aqueduct
-=======
+  
 # REQUIRED: All the compute integrations to run the test suite against.
 # All entries here must be present in `test-credentials.yml`, except
 # `aqueduct_engine`, which is our native orchestration engine.
 compute:
-  aqueduct_engine:
->>>>>>> aa871477
+  aqueduct_engine: