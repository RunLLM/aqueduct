--- conflicted
+++ resolved
@@ -511,7 +511,6 @@
             assert sum(all_output_counts) == len(all_output_counts) - 1
             assert set(all_output_counts) == set([0, 1])
 
-<<<<<<< HEAD
     def test_endpoint_node_artifact_result_content_get(self):
         flow_id, _ = self.flows["flow_with_multiple_operators"]
         flow = self.client.flow(flow_id)
@@ -535,35 +534,12 @@
             resp = self.get_response(
                 self.GET_NODE_ARTIFACT_RESULT_CONTENT_TEMPLATE
                 % (flow_id, dag_id, artifact_id, artifact_result_id)
-            ).json()
+            )
+            assert resp.ok
+            resp_dict = resp.json()
             # One of these should be successful (direct descendent of operator)
-            assert not resp["is_downsampled"]
-            assert len(resp["content"]) > 0
-=======
-    # TODO: ENG-2943 Investigate output
-    # >> {"error":"Unexpected error reading DAG.\nQuery returned no rows."}
-    # def test_endpoint_node_artifact_result_content_get(self):
-    #     flow_id, n_runs = self.flows["flow_with_multiple_operators"]
-    #     flow = self.client.flow(flow_id)
-    #     workflow_resp = flow._get_workflow_resp()
-    #     dag_id = workflow_resp.workflow_dag_results[0].workflow_dag_id
-    #     dag_result_id = workflow_resp.workflow_dag_results[0].id
-
-    #     dag_result_resp = globals.__GLOBAL_API_CLIENT__.get_workflow_dag_result(
-    #         flow_id,
-    #         dag_result_id,
-    #     )
-    #     artifact_ids = list(dag_result_resp.artifacts.keys())
-    #     artifact_id = str(artifact_ids[0])
-
-    #     resp = self.get_response(self.GET_NODE_ARTIFACT_RESULTS_TEMPLATE % (flow_id, dag_id, artifact_id)).json()
-    #     downstream_ids = [GetArtifactResultResponse(**result).id for result in resp]
-    #     for downstream_id in downstream_ids:
-    #         artifact_result_id = str(downstream_id)
-    #         resp = self.get_response(self.GET_NODE_ARTIFACT_RESULT_CONTENT_TEMPLATE % (flow_id, dag_id, artifact_id, artifact_result_id)).json()
-    #         # One of these should be successful (direct descendent of operator)
-    #         print(resp)
->>>>>>> cc91b867
+            assert not resp_dict["is_downsampled"]
+            assert len(resp_dict["content"]) > 0
 
     def test_endpoint_node_artifact_results_get(self):
         for flow_id, _ in [
@@ -612,24 +588,25 @@
             assert str(result.id) == operator_id
             assert result.dag_id == dag_id
 
-    # TODO: ENG-2943 Investigate output
-    # >> {"error":"Unexpected error reading DAG.\nQuery returned no rows."}
-    # def test_endpoint_node_operator_content_get(self):
-    #     flow_id, n_runs = self.flows["flow_with_multiple_operators"]
-    #     flow = self.client.flow(flow_id)
-    #     workflow_resp = flow._get_workflow_resp()
-    #     dag_id = workflow_resp.workflow_dag_results[0].workflow_dag_id
-    #     dag_result_id = workflow_resp.workflow_dag_results[0].id
-
-    #     dag_result_resp = globals.__GLOBAL_API_CLIENT__.get_workflow_dag_result(
-    #         flow_id,
-    #         dag_result_id,
-    #     )
-    #     operator_ids = list(dag_result_resp.operators.keys())
-    #     operator_id = str(operator_ids[0])
-
-    #     resp = self.get_response(self.GET_NODE_OPERATOR_CONTENT_TEMPLATE % (flow_id, dag_id, operator_id))
-    #     print(resp.text)
+    def test_endpoint_node_operator_content_get(self):
+        flow_id, _ = self.flows["flow_with_multiple_operators"]
+        flow = self.client.flow(flow_id)
+        workflow_resp = flow._get_workflow_resp()
+        dag_id = workflow_resp.workflow_dag_results[0].workflow_dag_id
+        dag_result_id = workflow_resp.workflow_dag_results[0].id
+
+        dag_result_resp = globals.__GLOBAL_API_CLIENT__.get_workflow_dag_result(
+            flow_id,
+            dag_result_id,
+        )
+        operator_ids = list(dag_result_resp.operators.keys())
+        operator_id = str(operator_ids[0])
+
+        resp = self.get_response(self.GET_NODE_OPERATOR_CONTENT_TEMPLATE % (flow_id, dag_id, operator_id))
+        # The response is a form data. For now, we simply check and ensure the response doesn't contain
+        # any error.
+        assert "error" not in resp
+        assert resp.ok
 
     def test_endpoint_node_metric_get(self):
         flow_id, _ = self.flows["flow_with_metrics_and_checks"]
@@ -658,37 +635,36 @@
         assert len(result.inputs) == 1
         assert len(result.outputs) == 1
 
-    # TODO: ENG-2943 Investigate output
-    # >> {"error":"Unexpected error occurred when retrieving workflow dag.\nQuery returned no rows."}
-    # def test_endpoint_node_metric_result_content_get(self):
-    #     flow_id, _ = self.flows["flow_with_metrics_and_checks"]
-    #     flow = self.client.flow(flow_id)
-    #     workflow_resp = flow._get_workflow_resp()
-    #     dag_id = workflow_resp.workflow_dag_results[0].workflow_dag_id
-    #     dag_result_id = workflow_resp.workflow_dag_results[0].id
-
-    #     dag_result_resp = globals.__GLOBAL_API_CLIENT__.get_workflow_dag_result(
-    #         flow_id,
-    #         dag_result_id,
-    #     )
-    #     operator_ids = [id for id in dag_result_resp.operators.keys() if dag_result_resp.operators[id].spec.metric]
-    #     operator_id = str(operator_ids[0])
-
-    #     resp = self.get_response(
-    #         self.GET_NODE_METRIC_TEMPLATE % (flow_id, dag_id, operator_id)
-    #     ).json()
-
-    #     result = GetOperatorWithArtifactNodeResponse(**resp)
-
-    #     artifact_id = result.artifact_id
-
-    #     resp = self.get_response(self.LIST_ARTIFACT_RESULTS_TEMPLATE % (flow_id, artifact_id)).json()
-    #     results = resp["results"]
-    #     # One of these should be correct for the DAG run and can get result content.
-    #     for artifact_result in results:
-    #         resp = self.get_response(
-    #             self.GET_NODE_METRIC_RESULT_CONTENT_TEMPLATE % (flow_id, dag_id, operator_id, artifact_result["id"])
-    #         ).json()
+    def test_endpoint_node_metric_result_content_get(self):
+        flow_id, _ = self.flows["flow_with_metrics_and_checks"]
+        flow = self.client.flow(flow_id)
+        workflow_resp = flow._get_workflow_resp()
+        dag_id = workflow_resp.workflow_dag_results[0].workflow_dag_id
+        dag_result_id = workflow_resp.workflow_dag_results[0].id
+
+        dag_result_resp = globals.__GLOBAL_API_CLIENT__.get_workflow_dag_result(
+            flow_id,
+            dag_result_id,
+        )
+        operator_ids = [id for id in dag_result_resp.operators.keys() if dag_result_resp.operators[id].spec.metric]
+        operator_id = str(operator_ids[0])
+
+        resp = self.get_response(
+            self.GET_NODE_METRIC_TEMPLATE % (flow_id, dag_id, operator_id)
+        ).json()
+
+        result = GetOperatorWithArtifactNodeResponse(**resp)
+
+        artifact_id = result.artifact_id
+
+        resp = self.get_response(self.LIST_ARTIFACT_RESULTS_TEMPLATE % (flow_id, artifact_id)).json()
+        results = resp["results"]
+        # One of these should be correct for the DAG run and can get result content.
+        for artifact_result in results:
+            resp = self.get_response(
+                self.GET_NODE_METRIC_RESULT_CONTENT_TEMPLATE % (flow_id, dag_id, operator_id, artifact_result["id"])
+            )
+            assert resp.ok
 
     def test_endpoint_node_check_get(self):
         flow_id, _ = self.flows["flow_with_metrics_and_checks"]
@@ -717,34 +693,33 @@
         assert len(result.inputs) == 1
         assert len(result.outputs) == 0
 
-    # TODO: ENG-2943 Investigate output
-    # >> {"error":"Unexpected error occurred when retrieving workflow dag.\nQuery returned no rows."}
-    # def test_endpoint_node_check_result_content_get(self):
-    #     flow_id, _ = self.flows["flow_with_metrics_and_checks"]
-    #     flow = self.client.flow(flow_id)
-    #     workflow_resp = flow._get_workflow_resp()
-    #     dag_id = workflow_resp.workflow_dag_results[0].workflow_dag_id
-    #     dag_result_id = workflow_resp.workflow_dag_results[0].id
-
-    #     dag_result_resp = globals.__GLOBAL_API_CLIENT__.get_workflow_dag_result(
-    #         flow_id,
-    #         dag_result_id,
-    #     )
-    #     operator_ids = [id for id in dag_result_resp.operators.keys() if dag_result_resp.operators[id].spec.check]
-    #     operator_id = str(operator_ids[0])
-
-    #     resp = self.get_response(
-    #         self.GET_NODE_CHECK_TEMPLATE % (flow_id, dag_id, operator_id)
-    #     ).json()
-
-    #     result = GetOperatorWithArtifactNodeResponse(**resp)
-
-    #     artifact_id = result.artifact_id
-
-    #     resp = self.get_response(self.LIST_ARTIFACT_RESULTS_TEMPLATE % (flow_id, artifact_id)).json()
-    #     results = resp["results"]
-    #     # One of these should be correct for the DAG run and can get result content.
-    #     for artifact_result in results:
-    #         resp = self.get_response(
-    #             self.GET_NODE_CHECK_RESULT_CONTENT_TEMPLATE % (flow_id, dag_id, operator_id, artifact_result["id"])
-    #         ).json()+    def test_endpoint_node_check_result_content_get(self):
+        flow_id, _ = self.flows["flow_with_metrics_and_checks"]
+        flow = self.client.flow(flow_id)
+        workflow_resp = flow._get_workflow_resp()
+        dag_id = workflow_resp.workflow_dag_results[0].workflow_dag_id
+        dag_result_id = workflow_resp.workflow_dag_results[0].id
+
+        dag_result_resp = globals.__GLOBAL_API_CLIENT__.get_workflow_dag_result(
+            flow_id,
+            dag_result_id,
+        )
+        operator_ids = [id for id in dag_result_resp.operators.keys() if dag_result_resp.operators[id].spec.check]
+        operator_id = str(operator_ids[0])
+
+        resp = self.get_response(
+            self.GET_NODE_CHECK_TEMPLATE % (flow_id, dag_id, operator_id)
+        ).json()
+
+        result = GetOperatorWithArtifactNodeResponse(**resp)
+
+        artifact_id = result.artifact_id
+
+        resp = self.get_response(self.LIST_ARTIFACT_RESULTS_TEMPLATE % (flow_id, artifact_id)).json()
+        results = resp["results"]
+        # One of these should be correct for the DAG run and can get result content.
+        for artifact_result in results:
+            resp = self.get_response(
+                self.GET_NODE_CHECK_RESULT_CONTENT_TEMPLATE % (flow_id, dag_id, operator_id, artifact_result["id"])
+            )
+            assert resp.ok