--- conflicted
+++ resolved
@@ -42,15 +42,10 @@
             if err:
                 raise Exception(f"Could not run workflow {workflow}.\n\n{err}")
             else:
-<<<<<<< HEAD
-                cls.flows[workflow] = out.strip().split()[-1]
-            sleep(10)
-=======
                 parsed = out.strip().split()
                 cls.flows[workflow] = parsed[-2]
                 n_runs = int(parsed[-1])
                 utils.wait_for_flow_runs(cls.client, cls.flows[workflow], n_runs)
->>>>>>> 7aed9e79
 
     @classmethod
     def teardown_class(cls):
