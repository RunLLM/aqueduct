import json
import os
import uuid
from pathlib import Path

import pytest
import requests
import utils
from exec_state import assert_exec_state
from setup.changing_saves_workflow import setup_changing_saves
from setup.flow_with_failure import setup_flow_with_failure
<<<<<<< HEAD
from setup.flow_with_metrics_and_checks import setup_flow_with_metrics_and_checks
=======
from setup.flow_with_sleep import setup_flow_with_sleep
>>>>>>> d54ad8ec

import aqueduct
from aqueduct import globals


class TestBackend:
    LIST_WORKFLOW_SAVED_OBJECTS_TEMPLATE = "/api/workflow/%s/objects"
    GET_TEST_INTEGRATION_TEMPLATE = "/api/integration/%s/test"
    LIST_INTEGRATIONS_TEMPLATE = "/api/integrations"
    CONNECT_INTEGRATION_TEMPLATE = "/api/integration/connect"
    DELETE_INTEGRATION_TEMPLATE = "/api/integration/%s/delete"
    GET_WORKFLOW_RESULT_TEMPLATE = "/api/workflow/%s/result/%s"

    WORKFLOW_PATH = Path(__file__).parent / "setup"
    DEMO_DB_PATH = os.path.join(os.environ["HOME"], ".aqueduct/server/db/demo.db")

    @classmethod
    def setup_class(cls):
        cls.client = aqueduct.Client(pytest.api_key, pytest.server_address)
        cls.integration = cls.client.integration(name=pytest.integration)
        cls.flows = {
            "changing_saves": setup_changing_saves(cls.client, pytest.integration),
            "flow_with_failure": setup_flow_with_failure(cls.client, pytest.integration),
            "flow_with_metrics_and_checks": setup_flow_with_metrics_and_checks(
                cls.client,
                pytest.integration,
            ),
        }

        # we do not call `wait_for_flow_runs` on these flows
        cls.running_flows = {
            "flow_with_sleep": setup_flow_with_sleep(cls.client, pytest.integration),
        }
        for flow_id, n_runs in cls.flows.values():
            utils.wait_for_flow_runs(cls.client, flow_id, n_runs)

    @classmethod
    def teardown_class(cls):
        for flow_id, _ in cls.flows.values():
            utils.delete_flow(cls.client, flow_id)

        for flow_id, _ in cls.running_flows.values():
            utils.delete_flow(cls.client, flow_id)

    @classmethod
    def response(cls, endpoint, additional_headers):
        headers = {"api-key": pytest.api_key}
        headers.update(additional_headers)
        url = globals.__GLOBAL_API_CLIENT__.construct_full_url(endpoint)
        return url, headers

    @classmethod
    def get_response(cls, endpoint, additional_headers={}):
        url, headers = cls.response(endpoint, additional_headers)
        r = requests.get(url, headers=headers)
        return r

    @classmethod
    def post_response(cls, endpoint, additional_headers={}):
        url, headers = cls.response(endpoint, additional_headers)
        r = requests.post(url, headers=headers)
        return r

    def test_endpoint_list_workflow_tables(self):
        endpoint = self.LIST_WORKFLOW_SAVED_OBJECTS_TEMPLATE % self.flows["changing_saves"][0]
        data = self.get_response(endpoint).json()["object_details"]

        assert len(data) == 3

        # table_name, update_mode
        data_set = set(
            [
                ("table_1", "append"),
                ("table_1", "replace"),
                ("table_2", "replace"),
            ]
        )
        assert set([(item["object_name"], item["update_mode"]) for item in data]) == data_set

        # Check all in same integration
        assert len(set([item["integration_name"] for item in data])) == 1
        assert len(set([item["service"] for item in data])) == 1

    def test_endpoint_delete_integration(self):
        integration_name = f"test_delete_integration_{uuid.uuid4().hex[:8]}"

        # Check integration did not exist
        data = self.get_response(self.LIST_INTEGRATIONS_TEMPLATE).json()
        assert integration_name not in set([integration["name"] for integration in data])

        # Create integration
        status = self.post_response(
            self.CONNECT_INTEGRATION_TEMPLATE,
            additional_headers={
                "integration-name": integration_name,
                "integration-service": "SQLite",
                "integration-config": json.dumps({"database": self.DEMO_DB_PATH}),
            },
        ).status_code
        assert status == 200

        # Check integration created
        data = self.get_response(self.LIST_INTEGRATIONS_TEMPLATE).json()
        integration_data = {integration["name"]: integration["id"] for integration in data}
        assert integration_name in set(integration_data.keys())

        # Delete integration
        status = self.post_response(
            self.DELETE_INTEGRATION_TEMPLATE % integration_data[integration_name]
        ).status_code
        assert status == 200

        # Check integration does not exist
        data = self.get_response(self.LIST_INTEGRATIONS_TEMPLATE).json()
        assert integration_name not in set([integration["name"] for integration in data])

    def test_endpoint_test_integration(self):
        resp = self.get_response(self.GET_TEST_INTEGRATION_TEMPLATE % self.integration._metadata.id)
        assert resp.ok

    def test_endpoint_get_workflow_dag_result_with_failure(self):
        flow_id = self.flows["flow_with_failure"][0]
        flow = self.client.flow(flow_id)
        runs = flow.list_runs()
        resp = self.get_response(
            self.GET_WORKFLOW_RESULT_TEMPLATE % (flow_id, runs[0]["run_id"])
        ).json()
        assert_exec_state(resp["result"]["exec_state"], "failed")

        # operators
        operators = resp["operators"]
        assert len(operators) == 3
        for op in operators.values():
            name = op["name"]
            exec_state = op["result"]["exec_state"]

            if "query" in name:  # extract
                assert_exec_state(exec_state, "succeeded")
            elif name == "bad_op":
                assert_exec_state(exec_state, "failed")
            elif name == "bad_op_downstream":
                assert_exec_state(exec_state, "canceled")
            else:
                raise Exception(f"unexpected operator name {name}")

        # artifacts
        artifacts = resp["artifacts"]
        assert len(artifacts) == 3
        for artf in artifacts.values():
            name = artf["name"]
            exec_state = artf["result"]["exec_state"]

            if "query" in name:
                assert_exec_state(exec_state, "succeeded")
            elif name == "bad_op artifact":
                assert_exec_state(exec_state, "canceled")
            elif name == "bad_op_downstream artifact":
                assert_exec_state(exec_state, "canceled")
            else:
                raise Exception(f"unexpected operator name {name}")

<<<<<<< HEAD
    def test_endpoint_get_workflow_dag_result_with_metrics_and_checks(self):
        flow_id = self.flows["flow_with_metrics_and_checks"][0]
=======
    def test_endpoint_get_workflow_dag_result_on_flow_with_sleep(self):
        flow_id = self.running_flows["flow_with_sleep"][0]
>>>>>>> d54ad8ec
        flow = self.client.flow(flow_id)
        runs = flow.list_runs()
        resp = self.get_response(
            self.GET_WORKFLOW_RESULT_TEMPLATE % (flow_id, runs[0]["run_id"])
        ).json()
<<<<<<< HEAD
        assert_exec_state(resp["result"]["exec_state"], "succeeded")

        # operators
        operators = resp["operators"]
        assert len(operators) == 3
=======
        assert_exec_state(resp["result"]["exec_state"], "pending")

        # operators
        operators = resp["operators"]
        assert len(operators) == 2
>>>>>>> d54ad8ec
        for op in operators.values():
            name = op["name"]
            exec_state = op["result"]["exec_state"]

<<<<<<< HEAD
            if "query" in name or name == "size" or name == "check":  # extract
                assert_exec_state(exec_state, "succeeded")
=======
            if "query" in name:  # extract
                assert_exec_state(exec_state, "succeeded")
            elif name == "sleeping_op":
                assert_exec_state(exec_state, "pending")
>>>>>>> d54ad8ec
            else:
                raise Exception(f"unexpected operator name {name}")

        # artifacts
        artifacts = resp["artifacts"]
<<<<<<< HEAD
        for artf in artifacts.values():
            name = artf["name"]
            exec_state = artf["result"]["exec_state"]
            value = artf["result"]["content_serialized"]

            if "query" in name:
                assert_exec_state(exec_state, "succeeded")
            elif name == "size artifact":
                assert_exec_state(exec_state, "succeeded")
                assert int(value) > 0
            elif name == "check artifact":
                assert_exec_state(exec_state, "succeeded")
                assert value == "true"
=======
        assert len(artifacts) == 2
        for artf in artifacts.values():
            name = artf["name"]
            exec_state = artf["result"]["exec_state"]

            if "query" in name:
                assert_exec_state(exec_state, "succeeded")
            elif name == "sleeping_op artifact":
                assert exec_state is None
>>>>>>> d54ad8ec
            else:
                raise Exception(f"unexpected operator name {name}")<|MERGE_RESOLUTION|>--- conflicted
+++ resolved
@@ -9,11 +9,8 @@
 from exec_state import assert_exec_state
 from setup.changing_saves_workflow import setup_changing_saves
 from setup.flow_with_failure import setup_flow_with_failure
-<<<<<<< HEAD
 from setup.flow_with_metrics_and_checks import setup_flow_with_metrics_and_checks
-=======
 from setup.flow_with_sleep import setup_flow_with_sleep
->>>>>>> d54ad8ec
 
 import aqueduct
 from aqueduct import globals
@@ -175,50 +172,30 @@
             else:
                 raise Exception(f"unexpected operator name {name}")
 
-<<<<<<< HEAD
     def test_endpoint_get_workflow_dag_result_with_metrics_and_checks(self):
         flow_id = self.flows["flow_with_metrics_and_checks"][0]
-=======
-    def test_endpoint_get_workflow_dag_result_on_flow_with_sleep(self):
-        flow_id = self.running_flows["flow_with_sleep"][0]
->>>>>>> d54ad8ec
         flow = self.client.flow(flow_id)
         runs = flow.list_runs()
         resp = self.get_response(
             self.GET_WORKFLOW_RESULT_TEMPLATE % (flow_id, runs[0]["run_id"])
         ).json()
-<<<<<<< HEAD
+
         assert_exec_state(resp["result"]["exec_state"], "succeeded")
 
         # operators
         operators = resp["operators"]
         assert len(operators) == 3
-=======
-        assert_exec_state(resp["result"]["exec_state"], "pending")
-
-        # operators
-        operators = resp["operators"]
-        assert len(operators) == 2
->>>>>>> d54ad8ec
         for op in operators.values():
             name = op["name"]
             exec_state = op["result"]["exec_state"]
-
-<<<<<<< HEAD
             if "query" in name or name == "size" or name == "check":  # extract
                 assert_exec_state(exec_state, "succeeded")
-=======
-            if "query" in name:  # extract
-                assert_exec_state(exec_state, "succeeded")
-            elif name == "sleeping_op":
-                assert_exec_state(exec_state, "pending")
->>>>>>> d54ad8ec
             else:
                 raise Exception(f"unexpected operator name {name}")
 
         # artifacts
         artifacts = resp["artifacts"]
-<<<<<<< HEAD
+        assert len(artifacts) == 3
         for artf in artifacts.values():
             name = artf["name"]
             exec_state = artf["result"]["exec_state"]
@@ -232,7 +209,33 @@
             elif name == "check artifact":
                 assert_exec_state(exec_state, "succeeded")
                 assert value == "true"
-=======
+            else:
+                raise Exception(f"unexpected operator name {name}")
+
+    def test_endpoint_get_workflow_dag_result_on_flow_with_sleep(self):
+        flow_id = self.running_flows["flow_with_sleep"][0]
+        flow = self.client.flow(flow_id)
+        runs = flow.list_runs()
+        resp = self.get_response(
+            self.GET_WORKFLOW_RESULT_TEMPLATE % (flow_id, runs[0]["run_id"])
+        ).json()
+        assert_exec_state(resp["result"]["exec_state"], "pending")
+
+        # operators
+        operators = resp["operators"]
+        assert len(operators) == 2
+        for op in operators.values():
+            name = op["name"]
+            exec_state = op["result"]["exec_state"]
+            if "query" in name:  # extract
+                assert_exec_state(exec_state, "succeeded")
+            elif name == "sleeping_op":
+                assert_exec_state(exec_state, "pending")
+            else:
+                raise Exception(f"unexpected operator name {name}")
+
+        # artifacts
+        artifacts = resp["artifacts"]
         assert len(artifacts) == 2
         for artf in artifacts.values():
             name = artf["name"]
@@ -242,6 +245,5 @@
                 assert_exec_state(exec_state, "succeeded")
             elif name == "sleeping_op artifact":
                 assert exec_state is None
->>>>>>> d54ad8ec
             else:
                 raise Exception(f"unexpected operator name {name}")