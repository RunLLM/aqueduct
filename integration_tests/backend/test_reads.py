--- conflicted
+++ resolved
@@ -1,4 +1,3 @@
-<<<<<<< HEAD
 import json
 import os
 import subprocess
@@ -6,8 +5,6 @@
 import uuid
 from pathlib import Path
 
-=======
->>>>>>> 6134aa69
 import pytest
 import requests
 import utils
@@ -16,32 +13,27 @@
 import aqueduct
 
 
-<<<<<<< HEAD
-class TestReads:
+class TestBackend:
     LIST_WORKFLOW_SAVED_OBJECTS_TEMPLATE = "/api/workflow/%s/objects"
+    GET_TEST_INTEGRATION_TEMPLATE = "/api/integration/%s/test"
     LIST_INTEGRATIONS_TEMPLATE = "/api/integrations"
     CONNECT_INTEGRATION_TEMPLATE = "/api/integration/connect"
     DELETE_INTEGRATION_TEMPLATE = "/api/integration/%s/delete"
     WORKFLOW_PATH = Path(__file__).parent / "setup"
     DEMO_DB_PATH = os.path.join(os.environ["HOME"], ".aqueduct/server/db/demo.db")
-=======
-class TestBackend:
-    GET_WORKFLOW_TABLES_TEMPLATE = "/api/workflow/%s/objects"
-    GET_TEST_INTEGRATION_TEMPLATE = "/api/integration/%s/test"
->>>>>>> 6134aa69
 
     @classmethod
     def setup_class(cls):
         cls.client = aqueduct.Client(pytest.api_key, pytest.server_address)
         cls.integration = cls.client.integration(name=pytest.integration)
         cls.flows = {"changing_saves": setup_changing_saves(cls.client, pytest.integration)}
-        for flow in cls.flows.values():
-            utils.wait_for_flow_runs(cls.client, flow, 4)
+        for flow, n_runs in cls.flows.values():
+            utils.wait_for_flow_runs(cls.client, flow, n_runs)
 
     @classmethod
     def teardown_class(cls):
-        for flow in cls.flows:
-            utils.delete_flow(cls.client, cls.flows[flow])
+        for flow, _ in cls.flows.values():
+            utils.delete_flow(cls.client, flow)
 
     @classmethod
     def response(cls, endpoint, additional_headers):
@@ -56,7 +48,6 @@
         r = requests.get(url, headers=headers)
         return r
 
-<<<<<<< HEAD
     @classmethod
     def post_response(cls, endpoint, additional_headers={}):
         url, headers = cls.response(endpoint, additional_headers)
@@ -64,13 +55,8 @@
         return r
 
     def test_endpoint_list_workflow_tables(self):
-        endpoint = self.LIST_WORKFLOW_SAVED_OBJECTS_TEMPLATE % self.flows["changing_saves.py"]
+        endpoint = self.LIST_WORKFLOW_SAVED_OBJECTS_TEMPLATE % self.flows["changing_saves"][0]
         data = self.get_response(endpoint).json()["object_details"]
-=======
-    def test_endpoint_getworkflowtables(self):
-        endpoint = self.GET_WORKFLOW_TABLES_TEMPLATE % self.flows["changing_saves"]
-        data = self.get_response_class(endpoint).json()["object_details"]
->>>>>>> 6134aa69
 
         assert len(data) == 3
 
@@ -88,7 +74,6 @@
         assert len(set([item["integration_id"] for item in data])) == 1
         assert len(set([item["service"] for item in data])) == 1
 
-<<<<<<< HEAD
     def test_endpoint_delete_integration(self):
         integration_name = f"test_delete_integration_{uuid.uuid4().hex[:8]}"
 
@@ -121,10 +106,9 @@
         # Check integration does not exist
         data = self.get_response(self.LIST_INTEGRATIONS_TEMPLATE).json()
         assert integration_name not in set([integration["name"] for integration in data])
-=======
-    def test_testintegration(self):
-        resp = self.get_response_class(
+
+    def test_endpoint_test_integration(self):
+        resp = self.get_response(
             self.GET_TEST_INTEGRATION_TEMPLATE % self.integration._metadata.id
         )
-        assert resp.ok
->>>>>>> 6134aa69
+        assert resp.ok