--- conflicted
+++ resolved
@@ -7,47 +7,14 @@
 
 class TestBackend:
     GET_WORKFLOW_TABLES_TEMPLATE = "/api/workflow/%s/tables"
-<<<<<<< HEAD
     GET_TEST_INTEGRATION_TEMPLATE = "/api/integration/%s/test"
-    WORKFLOW_PATH = Path(__file__).parent / "setup"
-=======
->>>>>>> 8e8eaeb7
 
     @classmethod
     def setup_class(cls):
         cls.client = aqueduct.Client(pytest.api_key, pytest.server_address)
-<<<<<<< HEAD
-        cls.flows = {}
-
-        workflow_files = [
-            f
-            for f in os.listdir(cls.WORKFLOW_PATH)
-            if os.path.isfile(os.path.join(cls.WORKFLOW_PATH, f))
-        ]
-        for workflow in workflow_files:
-            proc = subprocess.Popen(
-                [
-                    "python3",
-                    os.path.join(cls.WORKFLOW_PATH, workflow),
-                    pytest.api_key,
-                    pytest.server_address,
-                ],
-                stdout=subprocess.PIPE,
-                stderr=subprocess.PIPE,
-            )
-            out, err = proc.communicate()
-            out = out.decode("utf-8")
-            err = err.decode("utf-8")
-            if err:
-                raise Exception(f"Could not run workflow {workflow}.\n\n{err}")
-            else:
-                cls.flows[workflow] = out.strip().split()[-1]
-        
         integration = cls.client.integration(name=pytest.integration)
         cls.integration = integration
-=======
-        cls.flows = {"changing_saves": setup_changing_saves(cls.client)}
->>>>>>> 8e8eaeb7
+        cls.flows = {"changing_saves": setup_changing_saves(cls.client, pytest.integration)}
 
     @classmethod
     def teardown_class(cls):
@@ -81,7 +48,7 @@
         # Check all in same integration
         assert len(set([item["integration_id"] for item in data])) == 1
         assert len(set([item["service"] for item in data])) == 1
-    
+
     def test_testintegration(self):
         resp = self.get_response_class(
             self.GET_TEST_INTEGRATION_TEMPLATE % self.integration._metadata.id
