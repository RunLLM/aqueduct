// This file should map exactly to
// `src/golang/lib/response/node.go`
import { ArtifactType, SerializationType } from '../../utils/artifacts';
import { OperatorSpec } from '../../utils/operators';
import { ExecState } from '../../utils/shared';

export type OperatorWithArtifactNodeResponse = {
  id: string;
  dag_id: string;
  artifact_id?: string;
  name: string;
  description: string;
  spec?: OperatorSpec;
  type?: ArtifactType;
  inputs: string[];
  outputs: string[];
};

export type OperatorWithArtifactNodeResultResponse = {
  id: string;
  operator_exec_state?: ExecState;

  artifact_id?: string;
  serialization_type?: SerializationType;
  content_path?: string;
  content_serialized?: string;
  artifact_exec_state?: ExecState;
};

export type ArtifactResponse = {
  id: string;
  dag_id: string;
  name: string;
  description: string;
  type: ArtifactType;
  input: string;
  outputs: string[];
};

export type ArtifactResultResponse = {
  id: string;
  serialization_type: SerializationType;
  content_path: string;
  content_serialized: string;
  exec_state?: ExecState;
};

export type OperatorResponse = {
  id: string;
  dag_id: string;
  name: string;
  description: string;
  spec?: OperatorSpec;
  inputs: string[];
  outputs: string[];
};

export type OperatorResultResponse = {
  id: string;
  exec_state?: ExecState;
};

export type NodesResponse = {
  operators: OperatorResponse[];
  artifacts: ArtifactResponse[];
<<<<<<< HEAD
=======
  // TODO: ENG-2987 Create separate sections for Metrics/Checks
>>>>>>> d9fe9aa8
  // metrics: OperatorWithArtifactNodeResponse[];
  // checks: OperatorWithArtifactNodeResponse[];
};

export type NodeResultsResponse = {
  operators: OperatorResultResponse[];
  artifacts: ArtifactResultResponse[];
<<<<<<< HEAD
=======
  // TODO: ENG-2987 Create separate sections for Metrics/Checks
>>>>>>> d9fe9aa8
  // metrics: OperatorWithArtifactNodeResultResponse[];
  // checks: OperatorWithArtifactNodeResultResponse[];
};

export type NodeContentResponse = {
  name: string;
  data: string;
};<|MERGE_RESOLUTION|>--- conflicted
+++ resolved
@@ -63,10 +63,7 @@
 export type NodesResponse = {
   operators: OperatorResponse[];
   artifacts: ArtifactResponse[];
-<<<<<<< HEAD
-=======
   // TODO: ENG-2987 Create separate sections for Metrics/Checks
->>>>>>> d9fe9aa8
   // metrics: OperatorWithArtifactNodeResponse[];
   // checks: OperatorWithArtifactNodeResponse[];
 };
@@ -74,10 +71,7 @@
 export type NodeResultsResponse = {
   operators: OperatorResultResponse[];
   artifacts: ArtifactResultResponse[];
-<<<<<<< HEAD
-=======
   // TODO: ENG-2987 Create separate sections for Metrics/Checks
->>>>>>> d9fe9aa8
   // metrics: OperatorWithArtifactNodeResultResponse[];
   // checks: OperatorWithArtifactNodeResultResponse[];
 };
