// This file should map exactly to
// `src/golang/lib/response/node.go`
import { ArtifactType, SerializationType } from '../../utils/artifacts';
import { OperatorSpec } from '../../utils/operators';
import { ExecState } from '../../utils/shared';

export type OperatorWithArtifactNodeResponse = {
  id: string;
  dag_id: string;
  artifact_id?: string;
  name: string;
  description: string;
  spec?: OperatorSpec;
  type?: ArtifactType;
  inputs: string[];
  outputs: string[];
};

export type OperatorWithArtifactNodeResultResponse = {
  id: string;
  operator_exec_state?: ExecState;

  artifact_id?: string;
  serialization_type?: SerializationType;
  content_path?: string;
  content_serialized?: string;
  artifact_exec_state?: ExecState;
};

export type ArtifactResponse = {
  id: string;
  dag_id: string;
  name: string;
  description: string;
  type: ArtifactType;
  input: string;
  outputs: string[];
};

export type ArtifactResultResponse = {
  id: string;
  artifact_id: string;
  serialization_type: SerializationType;
  content_path: string;
  content_serialized: string;
  exec_state?: ExecState;
};

export type OperatorResponse = {
  id: string;
  dag_id: string;
  name: string;
  description: string;
  spec?: OperatorSpec;
  inputs: string[];
  outputs: string[];
};

export type OperatorResultResponse = {
  id: string;
  operator_id: string;
  exec_state?: ExecState;
};

export type NodesResponse = {
  operators: OperatorResponse[];
  artifacts: ArtifactResponse[];
  // TODO: ENG-2987 Create separate sections for Metrics/Checks
  // metrics: OperatorWithArtifactNodeResponse[];
  // checks: OperatorWithArtifactNodeResponse[];
};

export type NodeResultsResponse = {
  operators: OperatorResultResponse[];
  artifacts: ArtifactResultResponse[];
  // TODO: ENG-2987 Create separate sections for Metrics/Checks
  // metrics: OperatorWithArtifactNodeResultResponse[];
  // checks: OperatorWithArtifactNodeResultResponse[];
<<<<<<< HEAD
=======
};

export type NodesMap = {
  operators: { [id: string]: OperatorResponse };
  artifacts: { [id: string]: ArtifactResponse };
};

export type NodeResultsMap = {
  operators: { [id: string]: OperatorResultResponse };
  artifacts: { [id: string]: ArtifactResultResponse };
>>>>>>> 52ad1258
};

export type NodeContentResponse = {
  name: string;
  data: string;
};<|MERGE_RESOLUTION|>--- conflicted
+++ resolved
@@ -76,8 +76,6 @@
   // TODO: ENG-2987 Create separate sections for Metrics/Checks
   // metrics: OperatorWithArtifactNodeResultResponse[];
   // checks: OperatorWithArtifactNodeResultResponse[];
-<<<<<<< HEAD
-=======
 };
 
 export type NodesMap = {
@@ -88,7 +86,6 @@
 export type NodeResultsMap = {
   operators: { [id: string]: OperatorResultResponse };
   artifacts: { [id: string]: ArtifactResultResponse };
->>>>>>> 52ad1258
 };
 
 export type NodeContentResponse = {
