import * as rtkQueryRaw from '@reduxjs/toolkit/dist/query/react/index.js';
import { FetchBaseQueryError } from '@reduxjs/toolkit/query/react';

import { apiAddress } from '../components/hooks/useAqueductConsts';
import { dagGetQuery, DagGetRequest, DagGetResponse } from './v2/DagGet';
import {
  dagResultGetQuery,
  DagResultGetRequest,
  DagResultGetResponse,
} from './v2/DagResultGet';
import {
  storageMigrationListQuery,
  storageMigrationListRequest,
  storageMigrationListResponse,
} from './v2/ListStorageMigrations';
import {
  nodeArtifactGetQuery,
  NodeArtifactGetRequest,
  NodeArtifactGetResponse,
} from './v2/NodeArtifactGet';
import {
  nodeArtifactResultContentGetQuery,
  NodeArtifactResultContentGetRequest,
  NodeArtifactResultContentGetResponse,
} from './v2/NodeArtifactResultContentGet';
import {
  nodeArtifactResultsGetQuery,
  NodeArtifactResultsGetRequest,
  NodeArtifactResultsGetResponse,
} from './v2/NodeArtifactResultsGet';
import {
  nodeOperatorContentGetQuery,
  NodeOperatorContentGetRequest,
  NodeOperatorContentGetResponse,
} from './v2/NodeOperatorContentGet';
import {
  nodeOperatorGetQuery,
  NodeOperatorGetRequest,
  NodeOperatorGetResponse,
} from './v2/NodeOperatorGet';
import {
  nodesGetQuery,
  NodesGetRequest,
  NodesGetResponse,
} from './v2/NodesGet';
import {
  nodesResultsGetQuery,
  NodesResultsGetRequest,
  NodesResultsGetResponse,
} from './v2/NodesResultsGet';
import {
  workflowListQuery,
  workflowListRequest,
  workflowListResponse,
} from './ListWorkflows';
import {
  workflowGetQuery,
  WorkflowGetRequest,
  WorkflowGetResponse,
} from './v2/WorkflowGet';

const { createApi, fetchBaseQuery } = ((rtkQueryRaw as any).default ??
  rtkQueryRaw) as typeof rtkQueryRaw;

const transformErrorResponse = (resp: FetchBaseQueryError) =>
  (resp.data as { error: string })?.error;

export const aqueductApi = createApi({
  reducerPath: 'aqueductApi',
  baseQuery: fetchBaseQuery({ baseUrl: `${apiAddress}/api/v2/` }),
  keepUnusedDataFor: 60,
  endpoints: (builder) => ({
    dagGet: builder.query<DagGetResponse, DagGetRequest>({
      query: (req) => dagGetQuery(req),
      transformErrorResponse,
    }),
    dagResultGet: builder.query<DagResultGetResponse, DagResultGetRequest>({
      query: (req) => dagResultGetQuery(req),
      transformErrorResponse,
    }),
    nodeArtifactGet: builder.query<
      NodeArtifactGetResponse,
      NodeArtifactGetRequest
    >({
      query: (req) => nodeArtifactGetQuery(req),
      transformErrorResponse,
    }),
    nodeArtifactResultContentGet: builder.query<
      NodeArtifactResultContentGetResponse,
      NodeArtifactResultContentGetRequest
    >({
      query: (req) => nodeArtifactResultContentGetQuery(req),
      transformErrorResponse,
    }),
    nodeArtifactResultsGet: builder.query<
      NodeArtifactResultsGetResponse,
      NodeArtifactResultsGetRequest
    >({
      query: (req) => nodeArtifactResultsGetQuery(req),
      transformErrorResponse,
    }),
    nodeOperatorGet: builder.query<
      NodeOperatorGetResponse,
      NodeOperatorGetRequest
    >({
      query: (req) => nodeOperatorGetQuery(req),
      transformErrorResponse,
    }),
    nodeOperatorContentGet: builder.query<
      NodeOperatorContentGetResponse,
      NodeOperatorContentGetRequest
    >({
      query: (req) => nodeOperatorContentGetQuery(req),
      transformErrorResponse,
    }),
    nodesGet: builder.query<NodesGetResponse, NodesGetRequest>({
      query: (req) => nodesGetQuery(req),
      transformErrorResponse,
    }),
    nodesResultsGet: builder.query<
      NodesResultsGetResponse,
      NodesResultsGetRequest
    >({
      query: (req) => nodesResultsGetQuery(req),
      transformErrorResponse,
    }),
    storageMigrationList: builder.query<
      storageMigrationListResponse,
      storageMigrationListRequest
    >({
      query: (req) => storageMigrationListQuery(req),
      transformErrorResponse,
    }),
    workflowList: builder.query<
      workflowListResponse,
      workflowListRequest
    >({
      query: (req) => workflowListQuery(req),
      transformErrorResponse: transformErrorResponse,
    }),
    workflowGet: builder.query<WorkflowGetResponse, WorkflowGetRequest>({
      query: (req) => workflowGetQuery(req),
      transformErrorResponse,
    }),
  }),
});

export const {
  useDagGetQuery,
  useDagResultGetQuery,
  useStorageMigrationListQuery,
<<<<<<< HEAD
  useWorkflowListQuery,
=======
  useNodeArtifactGetQuery,
  useNodeArtifactResultContentGetQuery,
  useNodeArtifactResultsGetQuery,
  useNodeOperatorGetQuery,
  useNodeOperatorContentGetQuery,
  useNodesGetQuery,
  useNodesResultsGetQuery,
>>>>>>> 003bf753
  useWorkflowGetQuery,
} = aqueductApi;<|MERGE_RESOLUTION|>--- conflicted
+++ resolved
@@ -149,9 +149,7 @@
   useDagGetQuery,
   useDagResultGetQuery,
   useStorageMigrationListQuery,
-<<<<<<< HEAD
   useWorkflowListQuery,
-=======
   useNodeArtifactGetQuery,
   useNodeArtifactResultContentGetQuery,
   useNodeArtifactResultsGetQuery,
@@ -159,6 +157,5 @@
   useNodeOperatorContentGetQuery,
   useNodesGetQuery,
   useNodesResultsGetQuery,
->>>>>>> 003bf753
   useWorkflowGetQuery,
 } = aqueductApi;