--- conflicted
+++ resolved
@@ -117,10 +117,9 @@
     // Make copy so we can reuse `data`.
     const config = { ...data };
     // remove the name key from data so pydantic doesn't throw error.
-<<<<<<< HEAD
-=======
+
     const config = { ...data };
->>>>>>> d8bfbb7b
+
     delete config.name;
 
     return editMode
@@ -129,11 +128,7 @@
             apiKey: user.apiKey,
             resourceId: resourceId,
             name: name,
-<<<<<<< HEAD
-            config: config,
-=======
-            config,
->>>>>>> d8bfbb7b
+              config,
           })
         )
       : dispatch(
