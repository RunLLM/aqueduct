import {
  faCaretDown,
  faFlask,
  faPen,
  faTrash,
} from '@fortawesome/free-solid-svg-icons';
import { FontAwesomeIcon } from '@fortawesome/react-fontawesome';
import Box from '@mui/material/Box';
import Menu from '@mui/material/Menu';
import MenuItem from '@mui/material/MenuItem';
import Typography from '@mui/material/Typography';
import React, { useState } from 'react';

import { Integration, isBuiltinIntegration } from '../../utils/integrations';
import { Button } from '../primitives/Button.styles';

type Props = {
  integration: Integration;

  // Currently unused.
  onUploadCsv?: () => void;
  onTestConnection?: () => void;
  onEdit?: () => void;
  onDeleteIntegration?: () => void;
  allowDeletion: boolean;
};

export const IntegrationOptionsButtonWidth = '120px';

const IntegrationOptions: React.FC<Props> = ({
  integration,
  onUploadCsv,
  onTestConnection,
  onEdit,
  onDeleteIntegration,
  allowDeletion,
}) => {
  // Menu control based on
  const [anchorEl, setAnchorEl] = useState<null | HTMLElement>(null);
  const onMenuClose = () => {
    setAnchorEl(null);
  };

  return (
    <Box display="flex" flexDirection="row" sx={{ height: 'fit-content' }}>
      <Button
        color="primary"
        id={`options-${integration.id}`}
        onClick={(event) => {
          setAnchorEl(event.currentTarget);
        }}
        endIcon={<FontAwesomeIcon icon={faCaretDown} size="sm" />}
        sx={{ width: { IntegrationOptionsButtonWidth } }}
      >
        Options
      </Button>
      <Menu
        elevation={1}
        open={!!anchorEl}
        sx={{ marginTop: 1 }}
        anchorEl={anchorEl}
        onClose={onMenuClose}
        // These two fields controls positioning and alignment of the menu
        // w.r.t. the button. https://mui.com/material-ui/react-popover/#anchor-playground
        anchorOrigin={{
          vertical: 'bottom',
          horizontal: 'right',
        }}
        transformOrigin={{
          vertical: 'top',
          horizontal: 'right',
        }}
      >
        <MenuItem
          onClick={() => {
            setAnchorEl(null);
            onTestConnection();
          }}
        >
          <FontAwesomeIcon color="gray.800" icon={faFlask} width="16px" />
          <Typography color="gray.800" variant="body2" sx={{ marginLeft: 1 }}>
            Test Connection
          </Typography>
        </MenuItem>

<<<<<<< HEAD
        {!isBuiltinIntegration(integration) && (
          <MenuItem
            onClick={() => {
              setAnchorEl(null);
              onEdit();
            }}
          >
            <FontAwesomeIcon color="gray.800" icon={faPen} width="16px" />
            <Typography color="gray.800" variant="body2" sx={{ marginLeft: 1 }}>
              Edit Integration
            </Typography>
          </MenuItem>
        )}
=======
        {!isBuiltinIntegration(integration) &&
          integration.service !== 'AWS' && (
            <MenuItem
              onClick={() => {
                setAnchorEl(null);
                onEdit();
              }}
            >
              <FontAwesomeIcon color="gray.800" icon={faPen} width="16px" />
              <Typography
                color="gray.800"
                variant="body2"
                sx={{ marginLeft: 1 }}
              >
                Edit Resource
              </Typography>
            </MenuItem>
          )}
>>>>>>> 3a793e4b
        {!isBuiltinIntegration(integration) && allowDeletion && (
          <MenuItem
            onClick={() => {
              setAnchorEl(null);
              onDeleteIntegration();
            }}
          >
            <FontAwesomeIcon color="gray.800" icon={faTrash} />
            <Typography color="gray.800" variant="body2" sx={{ marginLeft: 1 }}>
              Delete Resource
            </Typography>
          </MenuItem>
        )}
      </Menu>
    </Box>
  );
};

export default IntegrationOptions;<|MERGE_RESOLUTION|>--- conflicted
+++ resolved
@@ -83,21 +83,6 @@
           </Typography>
         </MenuItem>
 
-<<<<<<< HEAD
-        {!isBuiltinIntegration(integration) && (
-          <MenuItem
-            onClick={() => {
-              setAnchorEl(null);
-              onEdit();
-            }}
-          >
-            <FontAwesomeIcon color="gray.800" icon={faPen} width="16px" />
-            <Typography color="gray.800" variant="body2" sx={{ marginLeft: 1 }}>
-              Edit Integration
-            </Typography>
-          </MenuItem>
-        )}
-=======
         {!isBuiltinIntegration(integration) &&
           integration.service !== 'AWS' && (
             <MenuItem
@@ -116,7 +101,6 @@
               </Typography>
             </MenuItem>
           )}
->>>>>>> 3a793e4b
         {!isBuiltinIntegration(integration) && allowDeletion && (
           <MenuItem
             onClick={() => {
