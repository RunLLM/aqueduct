import { LoadingButton } from '@mui/lab';
import {
  Alert,
  AlertTitle,
  Box,
  DialogActions,
  DialogContent,
  Link,
  Typography,
} from '@mui/material';
import Button from '@mui/material/Button';
import Dialog from '@mui/material/Dialog';
import DialogTitle from '@mui/material/DialogTitle';
import React, { useEffect, useState } from 'react';
import { useDispatch, useSelector } from 'react-redux';

import {
  handleConnectToNewIntegration,
  handleEditIntegration,
} from '../../../reducers/integration';
import { handleLoadIntegrations } from '../../../reducers/integrations';
import { AppDispatch, RootState } from '../../../stores/store';
import UserProfile from '../../../utils/auth';
import {
  AirflowConfig,
  aqueductDemoName,
  AthenaConfig,
  AWSConfig,
  BigQueryConfig,
  DatabricksConfig,
  ECRConfig,
  EmailConfig,
  formatService,
  GCSConfig,
  Integration,
  IntegrationConfig,
  KubernetesConfig,
  LambdaConfig,
  MariaDbConfig,
  MongoDBConfig,
  MySqlConfig,
  PostgresConfig,
  RedshiftConfig,
  S3Config,
  Service,
  SlackConfig,
  SnowflakeConfig,
  SparkConfig,
  SQLiteConfig,
  SupportedIntegrations,
} from '../../../utils/integrations';
import { isFailed, isLoading, isSucceeded } from '../../../utils/shared';
import { AirflowDialog, isAirflowConfigComplete } from './airflowDialog';
import { AthenaDialog, isAthenaConfigComplete } from './athenaDialog';
import { AWSDialog, isAWSConfigComplete } from './awsDialog';
<<<<<<< HEAD
import { BigQueryDialog, isBigQueryDialogConfigComplete } from './bigqueryDialog';
=======
import {
  BigQueryDialog,
  isBigQueryDialogConfigComplete,
} from './bigqueryDialog';
>>>>>>> 3a793e4b
import { CondaDialog } from './condaDialog';
import {
  DatabricksDialog,
  isDatabricksConfigComplete,
} from './databricksDialog';
import { ECRDialog, isECRConfigComplete } from './ecrDialog';
import {
  EmailDefaultsOnCreate,
  EmailDialog,
  isEmailConfigComplete,
} from './emailDialog';
import { GCSDialog, isGCSConfigComplete } from './gcsDialog';
import { IntegrationTextInputField } from './IntegrationTextInputField';
import { isK8sConfigComplete, KubernetesDialog } from './kubernetesDialog';
import { LambdaDialog } from './lambdaDialog';
import { isMariaDBConfigComplete, MariaDbDialog } from './mariadbDialog';
import { isMongoDBConfigComplete, MongoDBDialog } from './mongoDbDialog';
import { isMySqlConfigComplete, MysqlDialog } from './mysqlDialog';
import { isPostgresConfigComplete, PostgresDialog } from './postgresDialog';
import { isRedshiftConfigComplete, RedshiftDialog } from './redshiftDialog';
import { isS3ConfigComplete, S3Dialog } from './s3Dialog';
import {
  isSlackConfigComplete,
  SlackDefaultsOnCreate,
  SlackDialog,
} from './slackDialog';
import { isSnowflakeConfigComplete, SnowflakeDialog } from './snowflakeDialog';
import { isSparkConfigComplete, SparkDialog } from './sparkDialog';
import { isSQLiteConfigComplete, SQLiteDialog } from './sqliteDialog';

type Props = {
  user: UserProfile;
  service: Service;
  onCloseDialog: () => void;
  onSuccess: () => void;
  showMigrationDialog?: () => void;
  integrationToEdit?: Integration;
};

// Default fields are actual filled form values on 'create' dialog.
function defaultFields(service: Service): IntegrationConfig {
  switch (service) {
    case 'Email':
      return EmailDefaultsOnCreate as EmailConfig;

    case 'Slack':
      return SlackDefaultsOnCreate as SlackConfig;
  }

  return {};
}

const IntegrationDialog: React.FC<Props> = ({
  user,
  service,
  onCloseDialog,
  onSuccess,
  showMigrationDialog = undefined,
  integrationToEdit = undefined,
}) => {
  const editMode = !!integrationToEdit;
  const dispatch: AppDispatch = useDispatch();
  const [config, setConfig] = useState<IntegrationConfig>(
    editMode
      ? { ...integrationToEdit.config } // make a copy to avoid accessing a state object
      : { ...defaultFields(service) }
  );
  const [name, setName] = useState<string>(
    editMode ? integrationToEdit.name : ''
  );

  const [shouldShowNameError, setShouldShowNameError] =
    useState<boolean>(false);

  const connectNewStatus = useSelector(
    (state: RootState) => state.integrationReducer.connectNewStatus
  );

  const editStatus = useSelector(
    (state: RootState) => state.integrationReducer.editStatus
  );

  const operators = useSelector(
    (state: RootState) => state.integrationReducer.operators.operators
  );

  const integrations = useSelector((state: RootState) =>
    Object.values(state.integrationsReducer.integrations)
  );

  const numWorkflows = new Set(operators.map((x) => x.workflow_id)).size;

  const connectStatus = editMode ? editStatus : connectNewStatus;
  const disableConnect =
    !editMode &&
    (!isConfigComplete(config, service) ||
      name === '' ||
      name === aqueductDemoName);
  const setConfigField = (field: string, value: string) =>
    setConfig((config) => {
      return { ...config, [field]: value };
    });

  const [migrateStorage, setMigrateStorage] = useState(false);

  useEffect(() => {
    if (isSucceeded(connectStatus)) {
      dispatch(
        handleLoadIntegrations({ apiKey: user.apiKey, forceLoad: true })
      );
      onSuccess();
      if (showMigrationDialog && migrateStorage) {
        showMigrationDialog();
      }
      onCloseDialog();
    }
  }, [
    connectStatus,
    dispatch,
    migrateStorage,
    onCloseDialog,
    onSuccess,
    showMigrationDialog,
    user.apiKey,
  ]);

  let connectionMessage = '';
  if (service === 'AWS') {
    connectionMessage = 'Configuring Aqueduct-managed Kubernetes on AWS';
  } else {
    connectionMessage = `Connecting to ${service}`;
  }

  const dialogHeader = (
    <Box
      sx={{
        display: 'flex',
        flexDirection: 'row',
        justifyContent: 'space-between',
        width: '100%',
      }}
    >
      <Typography variant="h5">
        {!!integrationToEdit
          ? `Edit ${integrationToEdit.name}`
          : `${connectionMessage}`}
      </Typography>
      <img height="45px" src={SupportedIntegrations[service].logo} />
    </Box>
  );

  let serviceDialog;

  switch (service) {
    case 'Postgres':
      serviceDialog = (
        <PostgresDialog
          onUpdateField={setConfigField}
          value={config as PostgresConfig}
          editMode={editMode}
        />
      );
      break;
    case 'Snowflake':
      serviceDialog = (
        <SnowflakeDialog
          onUpdateField={setConfigField}
          value={config as SnowflakeConfig}
          editMode={editMode}
        />
      );
      break;
    case 'Aqueduct Demo':
      serviceDialog = null;
      break;
    case 'MySQL':
      serviceDialog = (
        <MysqlDialog
          onUpdateField={setConfigField}
          value={config as MySqlConfig}
          editMode={editMode}
        />
      );
      break;
    case 'Redshift':
      serviceDialog = (
        <RedshiftDialog
          onUpdateField={setConfigField}
          value={config as RedshiftConfig}
          editMode={editMode}
        />
      );
      break;
    case 'MariaDB':
      serviceDialog = (
        <MariaDbDialog
          onUpdateField={setConfigField}
          value={config as MariaDbConfig}
          editMode={editMode}
        />
      );
      break;
    case 'MongoDB':
      serviceDialog = (
        <MongoDBDialog
          onUpdateField={setConfigField}
          value={config as MongoDBConfig}
          editMode={editMode}
        />
      );
      break;
    case 'BigQuery':
      serviceDialog = (
        <BigQueryDialog
          onUpdateField={setConfigField}
          value={config as BigQueryConfig}
          editMode={editMode}
        />
      );
      break;
    case 'S3':
      serviceDialog = (
        <S3Dialog
          onUpdateField={setConfigField}
          value={config as S3Config}
          editMode={editMode}
          setMigrateStorage={setMigrateStorage}
        />
      );
      break;
    case 'GCS':
      const gcsConfig = config as GCSConfig;
      // GCS can only be used storage currently
      gcsConfig.use_as_storage = 'true';
      serviceDialog = (
        <GCSDialog
          onUpdateField={setConfigField}
          value={config as GCSConfig}
          editMode={editMode}
          setMigrateStorage={setMigrateStorage}
        />
      );
      break;
    case 'Athena':
      serviceDialog = (
        <AthenaDialog
          onUpdateField={setConfigField}
          value={config as AthenaConfig}
          editMode={editMode}
        />
      );
      break;
    case 'Airflow':
      serviceDialog = (
        <AirflowDialog
          onUpdateField={setConfigField}
          value={config as AirflowConfig}
          editMode={editMode}
        />
      );
      break;
    case 'Kubernetes':
      serviceDialog = (
        <KubernetesDialog
          onUpdateField={setConfigField}
          value={config as KubernetesConfig}
          apiKey={user.apiKey}
        />
      );
      break;
    case 'Lambda':
      serviceDialog = (
        <LambdaDialog
          onUpdateField={setConfigField}
          value={config as LambdaConfig}
        />
      );
      break;
    case 'SQLite':
      serviceDialog = (
        <SQLiteDialog
          onUpdateField={setConfigField}
          value={config as SQLiteConfig}
          editMode={editMode}
        />
      );
      break;
    case 'Conda':
      serviceDialog = <CondaDialog />;
      break;
    case 'Databricks':
      serviceDialog = (
        <DatabricksDialog
          onUpdateField={setConfigField}
          value={config as DatabricksConfig}
          editMode={editMode}
        />
      );
      break;
    case 'Email':
      serviceDialog = (
        <EmailDialog
          onUpdateField={setConfigField}
          value={config as EmailConfig}
        />
      );
      break;
    case 'Slack':
      serviceDialog = (
        <SlackDialog
          onUpdateField={setConfigField}
          value={config as SlackConfig}
        />
      );
      break;
    case 'Spark':
      serviceDialog = (
        <SparkDialog
          onUpdateField={setConfigField}
          value={config as SparkConfig}
          editMode={editMode}
        />
      );
      break;
    case 'AWS':
      serviceDialog = (
        <AWSDialog onUpdateField={setConfigField} value={config as AWSConfig} />
      );
      break;
    case 'ECR':
      serviceDialog = (
        <ECRDialog onUpdateField={setConfigField} value={config as AWSConfig} />
      );
      break;
    default:
      return null;
  }

  const onConfirmDialog = () => {
    //check that name is unique before connecting.
    if (!editMode) {
      for (let i = 0; i < integrations.length; i++) {
        if (name === integrations[i].name) {
          setShouldShowNameError(true);
          return;
        }
      }
    }

    return editMode
      ? dispatch(
          handleEditIntegration({
            apiKey: user.apiKey,
            integrationId: integrationToEdit.id,
            name: name,
            config: config,
          })
        )
      : dispatch(
          handleConnectToNewIntegration({
            apiKey: user.apiKey,
            service: service,
            name: name,
            config: config,
          })
        );
  };

  const nameInput = (
    <IntegrationTextInputField
      spellCheck={false}
      required={true}
      label="Name*"
      description="Provide a unique name to refer to this integration."
      placeholder={'my_' + formatService(service) + '_integration'}
      onChange={(event) => {
        setName(event.target.value);
        setShouldShowNameError(false);
      }}
      value={name}
      disabled={service === 'Aqueduct Demo'}
    />
  );

  return (
    <Dialog open={true} onClose={onCloseDialog} fullWidth maxWidth="lg">
      <DialogTitle>{dialogHeader}</DialogTitle>
      <DialogContent>
        {editMode && numWorkflows > 0 && (
          <Alert sx={{ mb: 2 }} severity="info">
            {`Changing this integration will automatically update ${numWorkflows} ${
              numWorkflows === 1 ? 'workflow' : 'workflows'
            }.`}
          </Alert>
        )}
        {(service === 'Email' || service === 'Slack') && (
          <Typography variant="body1" color="gray.700">
            To learn more about how to set up {service}, see our{' '}
            <Link href={SupportedIntegrations[service].docs} target="_blank">
              documentation
            </Link>
            .
          </Typography>
        )}
        {nameInput}
        {serviceDialog}

        {shouldShowNameError && (
          <Alert sx={{ mt: 2 }} severity="error">
            <AlertTitle>Naming Error</AlertTitle>A connected integration already
            exists with this name. Please provide a unique name for your
            integration.
          </Alert>
        )}

        {isFailed(connectStatus) && (
          <Alert sx={{ mt: 2 }} severity="error">
            <AlertTitle>
              {editMode
                ? `Failed to update ${integrationToEdit.name}`
                : `Unable to connect to ${service}`}
            </AlertTitle>
            <pre>{connectStatus.err}</pre>
          </Alert>
        )}
      </DialogContent>
      <DialogActions>
        <Button autoFocus onClick={onCloseDialog}>
          Cancel
        </Button>
        <LoadingButton
          autoFocus
          onClick={onConfirmDialog}
          loading={isLoading(connectStatus)}
          disabled={disableConnect}
        >
          Confirm
        </LoadingButton>
      </DialogActions>
    </Dialog>
  );
};

// Helper function to check if the Resource config is completely filled.
export function isConfigComplete(
  config: IntegrationConfig,
  service: Service
): boolean {
  switch (service) {
    case 'Airflow':
      return isAirflowConfigComplete(config as AirflowConfig);
    case 'Athena':
      return isAthenaConfigComplete(config as AthenaConfig);
    case 'AWS':
      return isAWSConfigComplete(config as AWSConfig);
    case 'BigQuery':
      return isBigQueryDialogConfigComplete(config as BigQueryConfig);
    case 'Conda':
      // Conda only has a name field that the user supplies, so this half of form is always valid.
      return true;
    case 'Databricks':
      return isDatabricksConfigComplete(config as DatabricksConfig);
    case 'Email':
      return isEmailConfigComplete(config as EmailConfig);
    case 'GCS':
      return isGCSConfigComplete(config as GCSConfig);
    case 'Kubernetes':
      return isK8sConfigComplete(config as KubernetesConfig);
    case 'Lambda':
      // Lambda only has a name field that the user supplies, so this half of form is always valid.
      return true;
    case 'MariaDB':
      return isMariaDBConfigComplete(config as MariaDbConfig);
    case 'MongoDB':
      return isMongoDBConfigComplete(config as MongoDBConfig);
    case 'MySQL':
      return isMySqlConfigComplete(config as MySqlConfig);
    case 'Postgres':
      return isPostgresConfigComplete(config as PostgresConfig);
    case 'Redshift':
      return isRedshiftConfigComplete(config as RedshiftConfig);
    case 'S3':
      return isS3ConfigComplete(config as S3Config);
    case 'Slack':
      return isSlackConfigComplete(config as SlackConfig);
    case 'Spark':
      return isSparkConfigComplete(config as SparkConfig);
    case 'Snowflake':
      return isSnowflakeConfigComplete(config as SnowflakeConfig);
    case 'SQLite':
      return isSQLiteConfigComplete(config as SQLiteConfig);
    case 'ECR':
      return isECRConfigComplete(config as ECRConfig);
    default:
      // Require all integrations to have their own validation function.
      return false;
  }
}

export default IntegrationDialog;<|MERGE_RESOLUTION|>--- conflicted
+++ resolved
@@ -53,14 +53,10 @@
 import { AirflowDialog, isAirflowConfigComplete } from './airflowDialog';
 import { AthenaDialog, isAthenaConfigComplete } from './athenaDialog';
 import { AWSDialog, isAWSConfigComplete } from './awsDialog';
-<<<<<<< HEAD
-import { BigQueryDialog, isBigQueryDialogConfigComplete } from './bigqueryDialog';
-=======
 import {
   BigQueryDialog,
   isBigQueryDialogConfigComplete,
 } from './bigqueryDialog';
->>>>>>> 3a793e4b
 import { CondaDialog } from './condaDialog';
 import {
   DatabricksDialog,
