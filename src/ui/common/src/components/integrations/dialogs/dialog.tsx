import { LoadingButton } from '@mui/lab';
import {
  Alert,
  Box,
  DialogActions,
  DialogContent,
  Snackbar,
  Typography,
} from '@mui/material';
import Button from '@mui/material/Button';
import Dialog from '@mui/material/Dialog';
import DialogTitle from '@mui/material/DialogTitle';
import React, { useEffect, useState } from 'react';
import { useNavigate } from 'react-router-dom';

import UserProfile from '../../../utils/auth';
import {
  addTable,
  connectIntegration,
  CSVConfig,
  formatService,
  IntegrationConfig,
  Service,
  SupportedIntegrations,
} from '../../../utils/integrations';
import { BigQueryDialog } from './bigqueryDialog';
import { CSVDialog } from './csvDialog';
import { IntegrationTextInputField } from './IntegrationTextInputField';
import { MariaDbDialog } from './mariadbDialog';
import { MysqlDialog } from './mysqlDialog';
import { PostgresDialog } from './postgresDialog';
import { RedshiftDialog } from './redshiftDialog';
import { S3Dialog } from './s3Dialog';
import { SnowflakeDialog } from './snowflakeDialog';

type AddTableDialogProps = {
  user: UserProfile;
  integrationId: string;
  onCloseDialog: () => void;
};

export const AddTableDialog: React.FC<AddTableDialogProps> = ({
  user,
  integrationId,
  onCloseDialog,
}) => {
<<<<<<< HEAD
=======
  const navigate = useNavigate();

>>>>>>> 43b2771a
  const [config, setConfig] = useState<CSVConfig>({
    name: '',
    csv: null,
  });
  const [disableConnect, setDisableConnect] = useState(true);
  const [successMessage, setSuccessMessage] = useState('');
  const [showSuccessToast, setShowSuccessToast] = useState(false);
  const [isConnecting, setIsConnecting] = useState(false);
  const [errMsg, setErrMsg] = useState(null);

  const handleSuccessToastClose = () => {
    setShowSuccessToast(false);
  };

  useEffect(() => {
    setDisableConnect(!isConfigComplete(config));
  }, [config]);

  const dialogHeader = (
    <Box
      sx={{
        display: 'flex',
        flexDirection: 'row',
        justifyContent: 'space-between',
        width: '100%',
      }}
    >
      <Typography variant="h5">{'Upload CSV'}</Typography>
      <img
        height="45px"
        src={
          'https://spiral-public-assets-bucket.s3.us-east-2.amazonaws.com/webapp/pages/integrations/csv-outline.png'
        }
      />
    </Box>
  );

  const serviceDialog = (
    <CSVDialog setDialogConfig={setConfig} setErrMsg={setErrMsg} />
  );

  const confirmConnect = () => {
    setIsConnecting(true);
    setErrMsg(null);
    addTable(user, integrationId, config)
      .then(() => {
        setShowSuccessToast(true);
        const successMessage =
          'Successfully uploaded CSV file to the demo database!';
        setSuccessMessage(successMessage);
        setIsConnecting(false);
<<<<<<< HEAD
=======
        onCloseDialog();
        navigate(`/integration/${integrationId}`);
>>>>>>> 43b2771a
      })
      .catch((err) => {
        const errorMessage = 'Unable to upload CSV file to the demo database: ';
        setErrMsg(errorMessage + err.message);
        setIsConnecting(false);
      });
  };

  return (
    <Dialog open={true} onClose={onCloseDialog}>
      <DialogTitle>{dialogHeader}</DialogTitle>
      <DialogContent>
        {serviceDialog}
        {errMsg && <Alert severity="error">{errMsg}</Alert>}
        <Snackbar
          anchorOrigin={{ vertical: 'top', horizontal: 'center' }}
          open={showSuccessToast}
          onClose={handleSuccessToastClose}
          key={'integrations-dialog-success-snackbar'}
          autoHideDuration={6000}
        >
          <Alert
            onClose={handleSuccessToastClose}
            severity="success"
            sx={{ width: '100%' }}
          >
            {successMessage}
          </Alert>
        </Snackbar>
      </DialogContent>
      <DialogActions>
        <Button autoFocus onClick={onCloseDialog}>
          Cancel
        </Button>
        <LoadingButton
          autoFocus
          onClick={confirmConnect}
<<<<<<< HEAD
          disabled={disableConnect}
          loading={isConnecting}
=======
          loading={isConnecting}
          disabled={disableConnect}
>>>>>>> 43b2771a
        >
          Confirm
        </LoadingButton>
      </DialogActions>
    </Dialog>
  );
};

type IntegrationDialogProps = {
  user: UserProfile;
  service: Service;
  onCloseDialog: () => void;
};

export const IntegrationDialog: React.FC<IntegrationDialogProps> = ({
  user,
  service,
  onCloseDialog,
}) => {
  const navigate = useNavigate();
  const [config, setConfig] = useState<IntegrationConfig>({});
  const [disableConnect, setDisableConnect] = useState(true);
  const [successMessage, setSuccessMessage] = useState('');
  const [showSuccessToast, setShowSuccessToast] = useState(false);

  const namePrefix = formatService(service) + '/';
  const [name, setName] = useState(namePrefix);

  const handleSuccessToastClose = () => {
    setShowSuccessToast(false);
  };

  useEffect(() => {
    setDisableConnect(
      service !== 'Aqueduct Demo' &&
        (!isConfigComplete(config) || name === '' || name === namePrefix)
    );
  }, [config, name]);

  const dialogHeader = (
    <Box
      sx={{
        display: 'flex',
        flexDirection: 'row',
        justifyContent: 'space-between',
        width: '100%',
      }}
    >
      <Typography variant="h5">{'Connect to ' + service}</Typography>
      <img height="45px" src={SupportedIntegrations[service].logo} />
    </Box>
  );

  let serviceDialog;

  switch (service) {
    case 'Postgres':
      serviceDialog = <PostgresDialog setDialogConfig={setConfig} />;
      break;
    case 'Snowflake':
      serviceDialog = <SnowflakeDialog setDialogConfig={setConfig} />;
      break;
    case 'Aqueduct Demo':
      serviceDialog = null;
      break;
    case 'MySQL':
      serviceDialog = <MysqlDialog setDialogConfig={setConfig} />;
      break;
    case 'Redshift':
      serviceDialog = <RedshiftDialog setDialogConfig={setConfig} />;
      break;
    case 'MariaDB':
      serviceDialog = <MariaDbDialog setDialogConfig={setConfig} />;
      break;
    case 'BigQuery':
      serviceDialog = <BigQueryDialog setDialogConfig={setConfig} />;
      break;
    case 'S3':
      serviceDialog = <S3Dialog setDialogConfig={setConfig} />;
      break;
    default:
      return null;
  }

  const confirmConnect = () => {
    setIsConnecting(true);
    setErrMsg(null);
    connectIntegration(user, service, name, config)
      .then(() => {
        setShowSuccessToast(true);
        setSuccessMessage('Successfully connected to ' + service + '!');
        setIsConnecting(false);
        onCloseDialog();
        navigate('/integrations');
      })
      .catch((err) => {
        setErrMsg('Unable to connect integration. ' + err.message);
        setIsConnecting(false);
      });
  };

  const nameInput = (
    <IntegrationTextInputField
      spellCheck={false}
      required={true}
      label="Name*"
      description="Provide a unique name to refer to this integration."
      placeholder={namePrefix}
      onChange={(event) => {
        const input = event.target.value;
        event.target.value = namePrefix + input.substr(namePrefix.length);
        setName(event.target.value);
      }}
      value={name}
      disabled={service === 'Aqueduct Demo'}
    />
  );

  const [isConnecting, setIsConnecting] = useState(false);
  const [errMsg, setErrMsg] = useState(null);

  return (
    <Dialog open={true} onClose={onCloseDialog}>
      <DialogTitle>{dialogHeader}</DialogTitle>
      <DialogContent>
        {nameInput}
        {serviceDialog}
        {errMsg && <Alert severity="error">{errMsg}</Alert>}
        <Snackbar
          anchorOrigin={{ vertical: 'top', horizontal: 'center' }}
          open={showSuccessToast}
          onClose={handleSuccessToastClose}
          key={'integrations-dialog-success-snackbar'}
          autoHideDuration={6000}
        >
          <Alert
            onClose={handleSuccessToastClose}
            severity="success"
            sx={{ width: '100%' }}
          >
            {successMessage}
          </Alert>
        </Snackbar>
      </DialogContent>
      <DialogActions>
        <Button autoFocus onClick={onCloseDialog}>
          Cancel
        </Button>
        <LoadingButton
          autoFocus
          onClick={confirmConnect}
<<<<<<< HEAD
          disabled={disableConnect}
          loading={isConnecting}
=======
          loading={isConnecting}
          disabled={disableConnect}
>>>>>>> 43b2771a
        >
          Confirm
        </LoadingButton>
      </DialogActions>
    </Dialog>
  );
};

// Helper function to check if the Integration config is completely filled
function isConfigComplete(config: IntegrationConfig | CSVConfig): boolean {
  return Object.values(config).every((x) => x && x !== '');
}<|MERGE_RESOLUTION|>--- conflicted
+++ resolved
@@ -11,7 +11,6 @@
 import Dialog from '@mui/material/Dialog';
 import DialogTitle from '@mui/material/DialogTitle';
 import React, { useEffect, useState } from 'react';
-import { useNavigate } from 'react-router-dom';
 
 import UserProfile from '../../../utils/auth';
 import {
@@ -44,11 +43,7 @@
   integrationId,
   onCloseDialog,
 }) => {
-<<<<<<< HEAD
-=======
-  const navigate = useNavigate();
-
->>>>>>> 43b2771a
+
   const [config, setConfig] = useState<CSVConfig>({
     name: '',
     csv: null,
@@ -100,11 +95,6 @@
           'Successfully uploaded CSV file to the demo database!';
         setSuccessMessage(successMessage);
         setIsConnecting(false);
-<<<<<<< HEAD
-=======
-        onCloseDialog();
-        navigate(`/integration/${integrationId}`);
->>>>>>> 43b2771a
       })
       .catch((err) => {
         const errorMessage = 'Unable to upload CSV file to the demo database: ';
@@ -142,13 +132,8 @@
         <LoadingButton
           autoFocus
           onClick={confirmConnect}
-<<<<<<< HEAD
-          disabled={disableConnect}
-          loading={isConnecting}
-=======
           loading={isConnecting}
           disabled={disableConnect}
->>>>>>> 43b2771a
         >
           Confirm
         </LoadingButton>
@@ -300,13 +285,8 @@
         <LoadingButton
           autoFocus
           onClick={confirmConnect}
-<<<<<<< HEAD
-          disabled={disableConnect}
-          loading={isConnecting}
-=======
           loading={isConnecting}
           disabled={disableConnect}
->>>>>>> 43b2771a
         >
           Confirm
         </LoadingButton>
