--- conflicted
+++ resolved
@@ -25,6 +25,7 @@
   CSVConfig,
   Integration,
   IntegrationConfig,
+  formatService,
   S3Config,
   Service,
   SnowflakeConfig,
@@ -71,13 +72,9 @@
     (state: RootState) => state.integrationReducer.connectNewStatus
   );
 
-<<<<<<< HEAD
   const editStatus = useSelector(
     (state: RootState) => state.integrationReducer.editStatus
   );
-=======
-  const [name, setName] = useState('');
->>>>>>> c44205f5
 
   const connectStatus = editMode ? editStatus : connectNewStatus;
   const disableConnect =
@@ -87,9 +84,8 @@
     setConfig((config) => {
       return { ...config, [field]: value };
     });
-
+  
   useEffect(() => {
-<<<<<<< HEAD
     if (isSucceeded(connectStatus)) {
       dispatch(
         handleLoadIntegrations({ apiKey: user.apiKey, forceLoad: true })
@@ -98,12 +94,6 @@
       onCloseDialog();
     }
   }, [connectStatus]);
-=======
-    setDisableConnect(
-      service !== 'Aqueduct Demo' && (!isConfigComplete(config) || name === '')
-    );
-  }, [config, name]);
->>>>>>> c44205f5
 
   const dialogHeader = (
     <Box
@@ -188,10 +178,7 @@
       required={true}
       label="Name*"
       description="Provide a unique name to refer to this integration."
-<<<<<<< HEAD
-=======
       placeholder={'my_' + formatService(service) + '_integration'}
->>>>>>> c44205f5
       onChange={(event) => {
         setName(event.target.value);
       }}
@@ -239,19 +226,14 @@
 export function isConfigComplete(
   config: IntegrationConfig | CSVConfig
 ): boolean {
-<<<<<<< HEAD
+  if (isS3ConfigComplete(config as S3Config)) {
+    return true;
+  }
+  
   return (
     Object.values(config).length > 0 &&
     Object.values(config).every((x) => x === undefined || (x && x !== ''))
   );
 }
 
-export default IntegrationDialog;
-=======
-  if (isS3ConfigComplete(config as S3Config)) {
-    return true;
-  }
-
-  return Object.values(config).every((x) => x === undefined || (x && x !== ''));
-}
->>>>>>> c44205f5
+export default IntegrationDialog;