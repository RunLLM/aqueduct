import { LoadingButton } from '@mui/lab';
import {
  Alert,
  AlertTitle,
  Box,
  DialogActions,
  DialogContent,
  Link,
  Typography,
} from '@mui/material';
import Button from '@mui/material/Button';
import Dialog from '@mui/material/Dialog';
import DialogTitle from '@mui/material/DialogTitle';
import React, { useEffect, useState } from 'react';
import { useDispatch, useSelector } from 'react-redux';

import {
  handleConnectToNewIntegration,
  handleEditIntegration,
} from '../../../reducers/integration';
import { handleLoadIntegrations } from '../../../reducers/integrations';
import { AppDispatch, RootState } from '../../../stores/store';
import UserProfile from '../../../utils/auth';
import {
  AirflowConfig,
  aqueductDemoName,
  AthenaConfig,
  AWSConfig,
  BigQueryConfig,
  DatabricksConfig,
  ECRConfig,
  EmailConfig,
  formatService,
  GCSConfig,
  Integration,
  IntegrationConfig,
  KubernetesConfig,
  LambdaConfig,
  MariaDbConfig,
  MongoDBConfig,
  MySqlConfig,
  PostgresConfig,
  RedshiftConfig,
  S3Config,
  Service,
  SlackConfig,
  SnowflakeConfig,
  SparkConfig,
  SQLiteConfig,
  SupportedIntegrations,
} from '../../../utils/integrations';
import { isFailed, isLoading, isSucceeded } from '../../../utils/shared';
import { AirflowDialog, isAirflowConfigComplete } from './airflowDialog';
import { AthenaDialog, isAthenaConfigComplete } from './athenaDialog';
import { AWSDialog, isAWSConfigComplete } from './awsDialog';
<<<<<<< HEAD
import { BigQueryDialog, isBigQueryDialogConfigComplete } from './bigqueryDialog';
=======
import {
  BigQueryDialog,
  isBigQueryDialogConfigComplete,
} from './bigqueryDialog';
>>>>>>> fa468350
import { CondaDialog } from './condaDialog';
import {
  DatabricksDialog,
  isDatabricksConfigComplete,
} from './databricksDialog';
import { ECRDialog, isECRConfigComplete } from './ecrDialog';
import {
  EmailDefaultsOnCreate,
  EmailDialog,
  isEmailConfigComplete,
} from './emailDialog';
import { GCSDialog, isGCSConfigComplete } from './gcsDialog';
import { IntegrationTextInputField } from './IntegrationTextInputField';
import { isK8sConfigComplete, KubernetesDialog } from './kubernetesDialog';
import { LambdaDialog } from './lambdaDialog';
import { isMariaDBConfigComplete, MariaDbDialog } from './mariadbDialog';
import { isMongoDBConfigComplete, MongoDBDialog } from './mongoDbDialog';
import { isMySqlConfigComplete, MysqlDialog } from './mysqlDialog';
import { isPostgresConfigComplete, PostgresDialog } from './postgresDialog';
import { isRedshiftConfigComplete, RedshiftDialog } from './redshiftDialog';
import { isS3ConfigComplete, S3Dialog } from './s3Dialog';
import {
  isSlackConfigComplete,
  SlackDefaultsOnCreate,
  SlackDialog,
} from './slackDialog';
import { isSnowflakeConfigComplete, SnowflakeDialog } from './snowflakeDialog';
import { isSparkConfigComplete, SparkDialog } from './sparkDialog';
import { isSQLiteConfigComplete, SQLiteDialog } from './sqliteDialog';

type Props = {
  user: UserProfile;
  service: Service;
  onCloseDialog: () => void;
  onSuccess: () => void;
  showMigrationDialog?: () => void;
  integrationToEdit?: Integration;
};

// Default fields are actual filled form values on 'create' dialog.
function defaultFields(service: Service): IntegrationConfig {
  switch (service) {
    case 'Email':
      return EmailDefaultsOnCreate as EmailConfig;

    case 'Slack':
      return SlackDefaultsOnCreate as SlackConfig;
  }

  return {};
}

const IntegrationDialog: React.FC<Props> = ({
  user,
  service,
  onCloseDialog,
  onSuccess,
  showMigrationDialog = undefined,
  integrationToEdit = undefined,
}) => {
  const editMode = !!integrationToEdit;
  const dispatch: AppDispatch = useDispatch();
  const [config, setConfig] = useState<IntegrationConfig>(
    editMode
      ? { ...integrationToEdit.config } // make a copy to avoid accessing a state object
      : { ...defaultFields(service) }
  );
  const [name, setName] = useState<string>(
    editMode ? integrationToEdit.name : ''
  );

  const [shouldShowNameError, setShouldShowNameError] =
    useState<boolean>(false);

  const connectNewStatus = useSelector(
    (state: RootState) => state.integrationReducer.connectNewStatus
  );

  const editStatus = useSelector(
    (state: RootState) => state.integrationReducer.editStatus
  );

  const operators = useSelector(
    (state: RootState) => state.integrationReducer.operators.operators
  );

  const integrations = useSelector((state: RootState) =>
    Object.values(state.integrationsReducer.integrations)
  );

  const numWorkflows = new Set(operators.map((x) => x.workflow_id)).size;

  const connectStatus = editMode ? editStatus : connectNewStatus;
  const disableConnect =
    !editMode &&
    (!isConfigComplete(config, service) ||
      name === '' ||
      name === aqueductDemoName);
  const setConfigField = (field: string, value: string) =>
    setConfig((config) => {
      return { ...config, [field]: value };
    });

  const [migrateStorage, setMigrateStorage] = useState(false);

  useEffect(() => {
    if (isSucceeded(connectStatus)) {
      dispatch(
        handleLoadIntegrations({ apiKey: user.apiKey, forceLoad: true })
      );
      onSuccess();
      if (showMigrationDialog && migrateStorage) {
        showMigrationDialog();
      }
      onCloseDialog();
    }
  }, [
    connectStatus,
    dispatch,
    migrateStorage,
    onCloseDialog,
    onSuccess,
    showMigrationDialog,
    user.apiKey,
  ]);

  let connectionMessage = '';
  if (service === 'AWS') {
    connectionMessage = 'Configuring Aqueduct-managed Kubernetes on AWS';
  } else {
    connectionMessage = `Connecting to ${service}`;
  }

  const dialogHeader = (
    <Box
      sx={{
        display: 'flex',
        flexDirection: 'row',
        justifyContent: 'space-between',
        width: '100%',
      }}
    >
      <Typography variant="h5">
        {!!integrationToEdit
          ? `Edit ${integrationToEdit.name}`
          : `${connectionMessage}`}
      </Typography>
      <img height="45px" src={SupportedIntegrations[service].logo} />
    </Box>
  );

  let serviceDialog;

  switch (service) {
    case 'Postgres':
      serviceDialog = (
        <PostgresDialog
          onUpdateField={setConfigField}
          value={config as PostgresConfig}
          editMode={editMode}
        />
      );
      break;
    case 'Snowflake':
      serviceDialog = (
        <SnowflakeDialog
          onUpdateField={setConfigField}
          value={config as SnowflakeConfig}
          editMode={editMode}
        />
      );
      break;
    case 'Aqueduct Demo':
      serviceDialog = null;
      break;
    case 'MySQL':
      serviceDialog = (
        <MysqlDialog
          onUpdateField={setConfigField}
          value={config as MySqlConfig}
          editMode={editMode}
        />
      );
      break;
    case 'Redshift':
      serviceDialog = (
        <RedshiftDialog
          onUpdateField={setConfigField}
          value={config as RedshiftConfig}
          editMode={editMode}
        />
      );
      break;
    case 'MariaDB':
      serviceDialog = (
        <MariaDbDialog
          onUpdateField={setConfigField}
          value={config as MariaDbConfig}
          editMode={editMode}
        />
      );
      break;
    case 'MongoDB':
      serviceDialog = (
        <MongoDBDialog
          onUpdateField={setConfigField}
          value={config as MongoDBConfig}
          editMode={editMode}
        />
      );
      break;
    case 'BigQuery':
      serviceDialog = (
        <BigQueryDialog
          onUpdateField={setConfigField}
          value={config as BigQueryConfig}
          editMode={editMode}
        />
      );
      break;
    case 'S3':
      serviceDialog = (
        <S3Dialog
          onUpdateField={setConfigField}
          value={config as S3Config}
          editMode={editMode}
          setMigrateStorage={setMigrateStorage}
        />
      );
      break;
    case 'GCS':
      const gcsConfig = config as GCSConfig;
      // GCS can only be used storage currently
      gcsConfig.use_as_storage = 'true';
      serviceDialog = (
        <GCSDialog
          onUpdateField={setConfigField}
          value={config as GCSConfig}
          editMode={editMode}
          setMigrateStorage={setMigrateStorage}
        />
      );
      break;
    case 'Athena':
      serviceDialog = (
        <AthenaDialog
          onUpdateField={setConfigField}
          value={config as AthenaConfig}
          editMode={editMode}
        />
      );
      break;
    case 'Airflow':
      serviceDialog = (
        <AirflowDialog
          onUpdateField={setConfigField}
          value={config as AirflowConfig}
          editMode={editMode}
        />
      );
      break;
    case 'Kubernetes':
      serviceDialog = (
        <KubernetesDialog
          onUpdateField={setConfigField}
          value={config as KubernetesConfig}
          apiKey={user.apiKey}
        />
      );
      break;
    case 'Lambda':
      serviceDialog = (
        <LambdaDialog
          onUpdateField={setConfigField}
          value={config as LambdaConfig}
        />
      );
      break;
    case 'SQLite':
      serviceDialog = (
        <SQLiteDialog
          onUpdateField={setConfigField}
          value={config as SQLiteConfig}
          editMode={editMode}
        />
      );
      break;
    case 'Conda':
      serviceDialog = <CondaDialog />;
      break;
    case 'Databricks':
      serviceDialog = (
        <DatabricksDialog
          onUpdateField={setConfigField}
          value={config as DatabricksConfig}
          editMode={editMode}
        />
      );
      break;
    case 'Email':
      serviceDialog = (
        <EmailDialog
          onUpdateField={setConfigField}
          value={config as EmailConfig}
        />
      );
      break;
    case 'Slack':
      serviceDialog = (
        <SlackDialog
          onUpdateField={setConfigField}
          value={config as SlackConfig}
        />
      );
      break;
    case 'Spark':
      serviceDialog = (
        <SparkDialog
          onUpdateField={setConfigField}
          value={config as SparkConfig}
          editMode={editMode}
        />
      );
      break;
    case 'AWS':
      serviceDialog = (
        <AWSDialog onUpdateField={setConfigField} value={config as AWSConfig} />
      );
      break;
    case 'ECR':
      serviceDialog = (
        <ECRDialog onUpdateField={setConfigField} value={config as AWSConfig} />
      );
      break;
    default:
      return null;
  }

  const onConfirmDialog = () => {
    //check that name is unique before connecting.
    if (!editMode) {
      for (let i = 0; i < integrations.length; i++) {
        if (name === integrations[i].name) {
          setShouldShowNameError(true);
          return;
        }
      }
    }

    return editMode
      ? dispatch(
          handleEditIntegration({
            apiKey: user.apiKey,
            integrationId: integrationToEdit.id,
            name: name,
            config: config,
          })
        )
      : dispatch(
          handleConnectToNewIntegration({
            apiKey: user.apiKey,
            service: service,
            name: name,
            config: config,
          })
        );
  };

  const nameInput = (
    <IntegrationTextInputField
      spellCheck={false}
      required={true}
      label="Name*"
      description="Provide a unique name to refer to this integration."
      placeholder={'my_' + formatService(service) + '_integration'}
      onChange={(event) => {
        setName(event.target.value);
        setShouldShowNameError(false);
      }}
      value={name}
      disabled={service === 'Aqueduct Demo'}
    />
  );

  return (
    <Dialog open={true} onClose={onCloseDialog} fullWidth maxWidth="lg">
      <DialogTitle>{dialogHeader}</DialogTitle>
      <DialogContent>
        {editMode && numWorkflows > 0 && (
          <Alert sx={{ mb: 2 }} severity="info">
            {`Changing this integration will automatically update ${numWorkflows} ${
              numWorkflows === 1 ? 'workflow' : 'workflows'
            }.`}
          </Alert>
        )}
        {(service === 'Email' || service === 'Slack') && (
          <Typography variant="body1" color="gray.700">
            To learn more about how to set up {service}, see our{' '}
            <Link href={SupportedIntegrations[service].docs} target="_blank">
              documentation
            </Link>
            .
          </Typography>
        )}
        {nameInput}
        {serviceDialog}

        {shouldShowNameError && (
          <Alert sx={{ mt: 2 }} severity="error">
            <AlertTitle>Naming Error</AlertTitle>A connected integration already
            exists with this name. Please provide a unique name for your
            integration.
          </Alert>
        )}

        {isFailed(connectStatus) && (
          <Alert sx={{ mt: 2 }} severity="error">
            <AlertTitle>
              {editMode
                ? `Failed to update ${integrationToEdit.name}`
                : `Unable to connect to ${service}`}
            </AlertTitle>
            <pre>{connectStatus.err}</pre>
          </Alert>
        )}
      </DialogContent>
      <DialogActions>
        <Button autoFocus onClick={onCloseDialog}>
          Cancel
        </Button>
        <LoadingButton
          autoFocus
          onClick={onConfirmDialog}
          loading={isLoading(connectStatus)}
          disabled={disableConnect}
        >
          Confirm
        </LoadingButton>
      </DialogActions>
    </Dialog>
  );
};

// Helper function to check if the Integration config is completely filled.
export function isConfigComplete(
  config: IntegrationConfig,
  service: Service
): boolean {
  switch (service) {
    case 'Airflow':
      return isAirflowConfigComplete(config as AirflowConfig);
    case 'Athena':
      return isAthenaConfigComplete(config as AthenaConfig);
    case 'AWS':
      return isAWSConfigComplete(config as AWSConfig);
    case 'BigQuery':
      return isBigQueryDialogConfigComplete(config as BigQueryConfig);
    case 'Conda':
      // Conda only has a name field that the user supplies, so this half of form is always valid.
      return true;
    case 'Databricks':
      return isDatabricksConfigComplete(config as DatabricksConfig);
    case 'Email':
      return isEmailConfigComplete(config as EmailConfig);
    case 'GCS':
      return isGCSConfigComplete(config as GCSConfig);
    case 'Kubernetes':
      return isK8sConfigComplete(config as KubernetesConfig);
    case 'Lambda':
      // Lambda only has a name field that the user supplies, so this half of form is always valid.
      return true;
    case 'MariaDB':
      return isMariaDBConfigComplete(config as MariaDbConfig);
    case 'MongoDB':
      return isMongoDBConfigComplete(config as MongoDBConfig);
    case 'MySQL':
      return isMySqlConfigComplete(config as MySqlConfig);
    case 'Postgres':
      return isPostgresConfigComplete(config as PostgresConfig);
    case 'Redshift':
      return isRedshiftConfigComplete(config as RedshiftConfig);
    case 'S3':
      return isS3ConfigComplete(config as S3Config);
    case 'Slack':
      return isSlackConfigComplete(config as SlackConfig);
    case 'Spark':
      return isSparkConfigComplete(config as SparkConfig);
    case 'Snowflake':
      return isSnowflakeConfigComplete(config as SnowflakeConfig);
    case 'SQLite':
      return isSQLiteConfigComplete(config as SQLiteConfig);
    case 'ECR':
      return isECRConfigComplete(config as ECRConfig);
    default:
      // Require all integrations to have their own validation function.
      return false;
  }
}

export default IntegrationDialog;<|MERGE_RESOLUTION|>--- conflicted
+++ resolved
@@ -53,14 +53,10 @@
 import { AirflowDialog, isAirflowConfigComplete } from './airflowDialog';
 import { AthenaDialog, isAthenaConfigComplete } from './athenaDialog';
 import { AWSDialog, isAWSConfigComplete } from './awsDialog';
-<<<<<<< HEAD
-import { BigQueryDialog, isBigQueryDialogConfigComplete } from './bigqueryDialog';
-=======
 import {
   BigQueryDialog,
   isBigQueryDialogConfigComplete,
 } from './bigqueryDialog';
->>>>>>> fa468350
 import { CondaDialog } from './condaDialog';
 import {
   DatabricksDialog,
