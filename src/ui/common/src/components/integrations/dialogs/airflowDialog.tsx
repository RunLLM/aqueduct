import Box from '@mui/material/Box';
import React, { useEffect, useState } from 'react';

import { AirflowConfig } from '../../../utils/integrations';
import { readOnlyFieldDisableReason, readOnlyFieldWarning } from './constants';
import { IntegrationTextInputField } from './IntegrationTextInputField';

const Placeholders: AirflowConfig = {
  host: 'http://localhost/api/v1',
  username: 'aqueduct',
  password: '********',
  s3_credentials_path: '/home/user/.aws/credentials',
  s3_credentials_profile: 'default',
};

type Props = {
  onUpdateField: (field: keyof AirflowConfig, value: string) => void;
  value?: AirflowConfig;
  editMode: boolean;
};

<<<<<<< HEAD
export const AirflowDialog: React.FC<Props> = ({
  onUpdateField,
  value,
  editMode,
}) => {
  const [address, setAddress] = useState<string>(null);
  const [s3CredsProfile, setS3CredsProfile] = useState<string>(null);
=======
export const AirflowDialog: React.FC<Props> = ({ onUpdateField, value }) => {
  const [address, setAddress] = useState<string>(value?.host ?? null);
  const [s3CredsProfile, setS3CredsProfile] = useState<string>(
    value?.s3_credentials_profile ?? null
  );
>>>>>>> ab0e19a3

  useEffect(() => {
    if (address && address.startsWith('http://')) {
      // Backend requires the protocol to be stripped
      onUpdateField('host', address.substring(7));
    }

    if (address && address.startsWith('https://')) {
      // Backend requires the protocol to be stripped
      onUpdateField('host', address.substring(8));
    }

    if (s3CredsProfile && s3CredsProfile !== 'default') {
      onUpdateField('s3_credentials_profile', s3CredsProfile);
    }
  }, [address, s3CredsProfile]);

  return (
    <Box sx={{ mt: 2 }}>
      <IntegrationTextInputField
        spellCheck={false}
        required={true}
        label="Host *"
        description="The hostname of the Airflow server."
        placeholder={Placeholders.host}
        onChange={(event) => setAddress(event.target.value)}
        value={address}
        warning={editMode ? undefined : readOnlyFieldWarning}
        disableReason={editMode ? readOnlyFieldDisableReason : undefined}
      />

      <IntegrationTextInputField
        spellCheck={false}
        required={true}
        label="Username *"
        description="The username of a user with access to the above server."
        placeholder={Placeholders.username}
        onChange={(event) => onUpdateField('username', event.target.value)}
        value={value?.username ?? null}
      />

      <IntegrationTextInputField
        spellCheck={false}
        required={true}
        label="Password *"
        description="The password corresponding to the above username."
        placeholder={Placeholders.password}
        type="password"
        onChange={(event) => onUpdateField('password', event.target.value)}
        value={value?.password ?? null}
      />

      <IntegrationTextInputField
        spellCheck={false}
        required={true}
        label="S3 Credentials Path *"
        description="The path on the Airflow server to the AWS credentials that have access to the same S3 bucket configured for Aqueduct storage."
        placeholder={Placeholders.s3_credentials_path}
        onChange={(event) =>
          onUpdateField('s3_credentials_path', event.target.value)
        }
        value={value?.s3_credentials_path ?? null}
      />

      <IntegrationTextInputField
        spellCheck={false}
        required={false}
        label="S3 Credentials Profile"
        description="The profile to use for the AWS credentials above. The default profile will be used if none is provided."
        placeholder={Placeholders.s3_credentials_profile}
        onChange={(event) => setS3CredsProfile(event.target.value)}
        value={s3CredsProfile}
      />
    </Box>
  );
};<|MERGE_RESOLUTION|>--- conflicted
+++ resolved
@@ -19,21 +19,15 @@
   editMode: boolean;
 };
 
-<<<<<<< HEAD
 export const AirflowDialog: React.FC<Props> = ({
   onUpdateField,
   value,
   editMode,
 }) => {
-  const [address, setAddress] = useState<string>(null);
-  const [s3CredsProfile, setS3CredsProfile] = useState<string>(null);
-=======
-export const AirflowDialog: React.FC<Props> = ({ onUpdateField, value }) => {
   const [address, setAddress] = useState<string>(value?.host ?? null);
   const [s3CredsProfile, setS3CredsProfile] = useState<string>(
     value?.s3_credentials_profile ?? null
   );
->>>>>>> ab0e19a3
 
   useEffect(() => {
     if (address && address.startsWith('http://')) {
