--- conflicted
+++ resolved
@@ -17,10 +17,6 @@
   let labels = ['Workspace', 'S3 Instance Profile ARN'];
   let values = [config.workspace_url, config.s3_instance_profile_arn];
 
-<<<<<<< HEAD
-
-=======
->>>>>>> e84bac96
   if (detailedView && config.instance_pool_id) {
     labels = labels.concat(['Instance Pool ID']);
     values = values.concat([config.instance_pool_id]);
