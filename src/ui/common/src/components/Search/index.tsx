import { faSearch } from '@fortawesome/free-solid-svg-icons';
import { FontAwesomeIcon } from '@fortawesome/react-fontawesome';
import {
  Box,
  Divider,
  InputAdornment,
  TextField,
  Typography,
} from '@mui/material';
import { Autocomplete } from '@mui/material';
import match from 'autosuggest-highlight/match';
import parse from 'autosuggest-highlight/parse';
import React from 'react';

import { DataPreviewInfo } from '../../utils/data';
import { ListWorkflowSummary } from '../../utils/workflows';

type searchObjects = DataPreviewInfo | ListWorkflowSummary;

type Props = {
  options: searchObjects[];
  getOptionLabel: (v: searchObjects) => string;
  setSearchTerm: (v: string) => void;
};

export const SearchBar: React.FC<Props> = ({
  options,
<<<<<<< HEAD
  getOptionLabel,
  setSearchTerm,
=======
  setSearchTerm,
  getOptionLabel,
>>>>>>> 3e7966d7
}) => {
  return (
    <Autocomplete
      sx={{ width: 300 }}
      options={options}
      onInputChange={(_, val, reason) => {
        if (reason === 'clear') {
          setSearchTerm('');
          return;
        }

        setSearchTerm(val);
      }}
      freeSolo
<<<<<<< HEAD
      getOptionLabel={getOptionLabel}
=======
      getOptionLabel={(option) => {
        if (getOptionLabel) {
          return getOptionLabel(option);
        }

        // default case, just return .name if no function provided.
        return option.name || '';
      }}
>>>>>>> 3e7966d7
      renderInput={(params) => {
        params['InputProps']['startAdornment'] = (
          <InputAdornment position="start">
            <FontAwesomeIcon icon={faSearch} />
          </InputAdornment>
        );
        return (
          <TextField
            {...params}
            variant="standard"
            onChange={(e) => setSearchTerm(e.target.value)}
          />
        );
      }}
      renderOption={(props, option, { inputValue }) => {
        const label = getOptionLabel(option);

        // Matches only matches if the inputValue matches the start of any word (separated by space.)
        // We may want to modify the functionality in the future because many workflow and artifact names
        // are also hypen or underscore separated.
        const matches = match(label, inputValue);
        const parts = parse(label, matches);
        return (
          <li {...props}>
            <Box>
              {parts.map((part, index) => (
                <span
                  key={index}
                  style={{
                    fontWeight: part.highlight ? 700 : 400,
                  }}
                >
                  {part.text}
                </span>
              ))}
            </Box>
          </li>
        );
      }}
    />
  );
};

export const filteredList = (
  filterText: string,
  allItems: searchObjects[],
  matchOn: (item: searchObjects) => string,
  listItems: (item: searchObjects, idx: number) => JSX.Element,
  noItemsMessage: JSX.Element
): JSX.Element => {
  if (allItems.length === 0) {
    return noItemsMessage;
  }

  const matches = allItems
    .filter((item) => {
      if (filterText.length > 0) {
        return match(matchOn(item), filterText).length > 0;
      }
      return true;
    })
    .map(listItems);

  const noMatchesText = (
    <Typography variant="h5" marginTop="16px">
      No matches found.
    </Typography>
  );

  return matches.length === 0 ? (
    noMatchesText
  ) : (
    <Box sx={{ maxWidth: '1000px', width: '90%' }}>
      {matches.map((item, idx) => {
        return (
          <React.Fragment key={idx}>
            {item}
            {idx < matches.length - 1 && <Divider />}
          </React.Fragment>
        );
      })}
    </Box>
  );
};<|MERGE_RESOLUTION|>--- conflicted
+++ resolved
@@ -25,13 +25,8 @@
 
 export const SearchBar: React.FC<Props> = ({
   options,
-<<<<<<< HEAD
-  getOptionLabel,
-  setSearchTerm,
-=======
   setSearchTerm,
   getOptionLabel,
->>>>>>> 3e7966d7
 }) => {
   return (
     <Autocomplete
@@ -46,9 +41,6 @@
         setSearchTerm(val);
       }}
       freeSolo
-<<<<<<< HEAD
-      getOptionLabel={getOptionLabel}
-=======
       getOptionLabel={(option) => {
         if (getOptionLabel) {
           return getOptionLabel(option);
@@ -57,7 +49,6 @@
         // default case, just return .name if no function provided.
         return option.name || '';
       }}
->>>>>>> 3e7966d7
       renderInput={(params) => {
         params['InputProps']['startAdornment'] = (
           <InputAdornment position="start">
