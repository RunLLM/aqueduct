import { faEllipsis, faMicrochip } from '@fortawesome/free-solid-svg-icons';
import { FontAwesomeIcon } from '@fortawesome/react-fontawesome';
import { Alert, Collapse, Tooltip, Typography } from '@mui/material';
import Box from '@mui/material/Box';
import React, { useLayoutEffect, useState } from 'react';
import { useSelector } from 'react-redux';

import {
  useDagGetQuery,
  useDagResultGetQuery,
  useNodesGetQuery,
  useWorkflowGetQuery,
} from '../../handlers/AqueductApi';
import { RootState } from '../../stores/store';
import { theme } from '../../styles/theme/theme';
import { EngineType } from '../../utils/engine';
import ExecutionStatus from '../../utils/shared';
import { reduceEngineTypes } from '../../utils/workflows';
import ResourceItem from '../pages/workflows/components/ResourceItem';
import WorkflowDescription from './WorkflowDescription';
import WorkflowNextUpdateTime from './WorkflowNextUpdateTime';
import { StatusIndicator } from './workflowStatus';
import VersionSelector from './WorkflowVersionSelector';

export const WorkflowPageContentId = 'workflow-page-main';

type Props = {
  apiKey: string;
  workflowId: string;
  dagId?: string;
  dagResultId?: string;
};

const ContainerWidthBreakpoint = 700;

const WorkflowHeader: React.FC<Props> = ({
  apiKey,
  workflowId,
  dagId,
  dagResultId,
}) => {
<<<<<<< HEAD
    // TODO: Refactor
    const currentNode = useSelector(
        (state: RootState) => state.nodeSelectionReducer.selected
    );

    // NOTE: The 1000 here is just a placeholder. By the time the page snaps into place,
    // it will be overridden.
    const [containerWidth, setContainerWidth] = useState(1000);
    const narrowView = containerWidth < ContainerWidthBreakpoint;

    const getContainerSize = () => {
        const container = document.getElementById(WorkflowPageContentId);

        if (!container) {
            // The page hasn't fully rendered yet.
            setContainerWidth(1000); // Just a default value.
        } else {
            setContainerWidth(container.clientWidth);
        }
    };

    // TODO (ENG-2302): useLayoutEffect here. May want to figure out some way to debounce as it gets called quite quickly when resizing.
    window.addEventListener('resize', getContainerSize);
    useLayoutEffect(getContainerSize, [currentNode]);

    const [showDescription, setShowDescription] = useState(false);
    const { data: workflow } = useWorkflowGetQuery(
        { apiKey, workflowId },
        { skip: !workflowId }
    );
    const { data: dag } = useDagGetQuery(
        { apiKey, workflowId, dagId },
        { skip: !workflowId || !dagId }
    );
    const { data: dagResult } = useDagResultGetQuery(
        { apiKey, workflowId, dagResultId },
        { skip: !workflowId || !dagResultId }
    );
    const { data: nodes } = useNodesGetQuery(
        { apiKey, workflowId, dagId },
        { skip: !workflowId || !dagId }
    );

    if (!dag || !workflow || !nodes) {
        // We simply do not render if main data is not available.
        // We expect caller to handle loading and error status.
        return null;
=======
  // TODO: Refactor
  const currentNode = useSelector(
    (state: RootState) => state.nodeSelectionReducer.selected
  );

  // NOTE: The 1000 here is just a placeholder. By the time the page snaps into place,
  // it will be overridden.
  const [containerWidth, setContainerWidth] = useState(1000);
  const narrowView = containerWidth < ContainerWidthBreakpoint;

  const getContainerSize = () => {
    const container = document.getElementById(WorkflowPageContentId);

    if (!container) {
      // The page hasn't fully rendered yet.
      setContainerWidth(1000); // Just a default value.
    } else {
      setContainerWidth(container.clientWidth);
>>>>>>> ab894c9f
    }
  };

  // TODO (ENG-2302): useLayoutEffect here. May want to figure out some way to debounce as it gets called quite quickly when resizing.
  window.addEventListener('resize', getContainerSize);
  useLayoutEffect(getContainerSize, [currentNode]);

  const [showDescription, setShowDescription] = useState(false);
  const { data: workflow } = useWorkflowGetQuery(
    { apiKey, workflowId },
    { skip: !workflowId }
  );
  const { data: dag } = useDagGetQuery(
    { apiKey, workflowId, dagId },
    { skip: !workflowId || !dagId }
  );
  const { data: dagResult } = useDagResultGetQuery(
    { apiKey, workflowId, dagResultId },
    { skip: !workflowId || !dagResultId }
  );
  const { data: nodes } = useNodesGetQuery({ apiKey, workflowId, dagId });

  if (!dag || !workflow || !nodes) {
    // We simply do not render if main data is not available.
    // We expect caller to handle loading and error status.
    return null;
  }

  const status = dagResult?.exec_state?.status ?? ExecutionStatus.Unknown;
  const name = workflow.name;

  const showAirflowUpdateWarning =
    dag.engine_config.type === EngineType.Airflow &&
    !dag.engine_config.airflow_config?.matches_airflow;
  const airflowUpdateWarning = (
    <Box maxWidth="800px">
      <Alert severity="warning">
        Please copy the latest Airflow DAG file to your Airflow server if you
        have not done so already. New Airflow DAG runs will not be synced
        properly with Aqueduct until you have copied the file.
      </Alert>
    </Box>
  );

  const engines = reduceEngineTypes(
    dag.engine_config.type,
    nodes.operators.map((op) => op.spec?.engine_config?.type).filter((t) => !!t)
  );

  return (
    <Box>
      <Box
        sx={{
          display: 'flex',
          alignItems: narrowView ? 'start' : 'center',
          flexDirection: narrowView ? 'column' : 'row',
          transition: 'height 100ms',
        }}
      >
        <Box sx={{ display: 'flex', alignItems: 'center' }}>
          {!!dagResult && <StatusIndicator status={status} />}

          <Typography
            variant="h5"
            sx={{ ml: 1, lineHeight: 1 }}
            fontWeight="normal"
          >
            {name}
          </Typography>

          <Box ml={2}>
            <VersionSelector apiKey={apiKey} />
          </Box>
        </Box>

        <Box
          sx={{
            fontSize: '20px',
            p: 1,
            ml: narrowView ? 0 : 1,
            mt: narrowView ? 1 : 0,
            borderRadius: '8px',
            ':hover': {
              backgroundColor: theme.palette.gray[50],
            },
            cursor: 'pointer',
          }}
          onClick={() => setShowDescription(!showDescription)}
        >
          <Tooltip title="See more" arrow>
            <FontAwesomeIcon
              icon={faEllipsis}
              style={{
                transform: showDescription ? 'rotateX(180deg)' : '',
                transition: 'transform 200ms',
              }}
            />
          </Tooltip>
        </Box>
      </Box>

      <Collapse in={showDescription}>
        <Box display="flex" alignItems="center" my={1}>
          {/* Display the Workflow Engine. */}
          <Tooltip title={'Compute Engine(s)'} arrow>
            <Box display="flex" alignItems="center">
              <FontAwesomeIcon
                icon={faMicrochip}
                color={theme.palette.gray[800]}
              />
              <Box display="flex" flexDirection="row">
                {engines.map((engine) => (
                  <Box ml={1} key={engine}>
                    <ResourceItem resource={engine} />
                  </Box>
                ))}
              </Box>
            </Box>
          </Tooltip>
          <WorkflowNextUpdateTime workflow={workflow} />
        </Box>

        <Box
          sx={{
            backgroundColor: theme.palette.gray[25],
            px: 2,
            py: 1,
            my: 1,
            maxWidth: '800px',
            borderRadius: '4px',
          }}
        >
          <WorkflowDescription workflow={workflow} />
        </Box>
      </Collapse>

      {showAirflowUpdateWarning && airflowUpdateWarning}
    </Box>
  );
};

export default WorkflowHeader;<|MERGE_RESOLUTION|>--- conflicted
+++ resolved
@@ -39,55 +39,6 @@
   dagId,
   dagResultId,
 }) => {
-<<<<<<< HEAD
-    // TODO: Refactor
-    const currentNode = useSelector(
-        (state: RootState) => state.nodeSelectionReducer.selected
-    );
-
-    // NOTE: The 1000 here is just a placeholder. By the time the page snaps into place,
-    // it will be overridden.
-    const [containerWidth, setContainerWidth] = useState(1000);
-    const narrowView = containerWidth < ContainerWidthBreakpoint;
-
-    const getContainerSize = () => {
-        const container = document.getElementById(WorkflowPageContentId);
-
-        if (!container) {
-            // The page hasn't fully rendered yet.
-            setContainerWidth(1000); // Just a default value.
-        } else {
-            setContainerWidth(container.clientWidth);
-        }
-    };
-
-    // TODO (ENG-2302): useLayoutEffect here. May want to figure out some way to debounce as it gets called quite quickly when resizing.
-    window.addEventListener('resize', getContainerSize);
-    useLayoutEffect(getContainerSize, [currentNode]);
-
-    const [showDescription, setShowDescription] = useState(false);
-    const { data: workflow } = useWorkflowGetQuery(
-        { apiKey, workflowId },
-        { skip: !workflowId }
-    );
-    const { data: dag } = useDagGetQuery(
-        { apiKey, workflowId, dagId },
-        { skip: !workflowId || !dagId }
-    );
-    const { data: dagResult } = useDagResultGetQuery(
-        { apiKey, workflowId, dagResultId },
-        { skip: !workflowId || !dagResultId }
-    );
-    const { data: nodes } = useNodesGetQuery(
-        { apiKey, workflowId, dagId },
-        { skip: !workflowId || !dagId }
-    );
-
-    if (!dag || !workflow || !nodes) {
-        // We simply do not render if main data is not available.
-        // We expect caller to handle loading and error status.
-        return null;
-=======
   // TODO: Refactor
   const currentNode = useSelector(
     (state: RootState) => state.nodeSelectionReducer.selected
@@ -106,7 +57,6 @@
       setContainerWidth(1000); // Just a default value.
     } else {
       setContainerWidth(container.clientWidth);
->>>>>>> ab894c9f
     }
   };
 
@@ -127,7 +77,10 @@
     { apiKey, workflowId, dagResultId },
     { skip: !workflowId || !dagResultId }
   );
-  const { data: nodes } = useNodesGetQuery({ apiKey, workflowId, dagId });
+  const { data: nodes } = useNodesGetQuery(
+    { apiKey, workflowId, dagId },
+    { skip: !workflowId || !dagId }
+  );
 
   if (!dag || !workflow || !nodes) {
     // We simply do not render if main data is not available.
