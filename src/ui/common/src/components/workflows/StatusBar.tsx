import {
  faChevronDown,
  faChevronUp,
  faCircleCheck,
  faCircleExclamation,
  faCircleInfo,
  faTriangleExclamation,
} from '@fortawesome/free-solid-svg-icons';
import { FontAwesomeIcon } from '@fortawesome/react-fontawesome';
import Box from '@mui/material/Box';
import Typography from '@mui/material/Typography';
import React, { useEffect, useState } from 'react';
import { useDispatch, useSelector } from 'react-redux';

import {
  NodeType,
  OperatorTypeToNodeTypeMap,
  selectNode,
} from '../../reducers/nodeSelection';
import {
  setBottomSideSheetOpenState,
  setRightSideSheetOpenState,
  setWorkflowStatusBarOpenState,
} from '../../reducers/openSideSheet';
import {
  ArtifactResult,
  handleGetArtifactResults,
  handleGetOperatorResults,
  OperatorResult,
} from '../../reducers/workflow';
import { AppDispatch, RootState } from '../../stores/store';
import { theme } from '../../styles/theme/theme';
import { Artifact } from '../../utils/artifacts';
import UserProfile from '../../utils/auth';
import { Operator } from '../../utils/operators';
import ExecutionStatus, { ExecState, FailureType } from '../../utils/shared';
import getUniqueListBy from '../utils/list_utils';

enum WorkflowStatusTabs {
  Errors = 'ERRORS',
  Logs = 'LOGS',
  Warnings = 'WARNINGS',
  Checks = 'CHECKS',
  Collapsed = 'COLLAPSED',
}

type WorkflowStatusItem = {
  id: string;
  level: WorkflowStatusTabs;
  title: string;
  message: string;
  nodeId: string;
  type: string;
};

interface ActiveWorkflowStatusTabProps {
  setActiveWorkflowStatusTab: (tab: WorkflowStatusTabs) => void;
  activeWorkflowStatusTab: string;
  listItems: WorkflowStatusItem[];
}

export const StatusBarHeaderHeightInPx = 41;
export const CollapsedStatusBarWidthInPx = 75;
export const StatusBarWidthInPx = 432;
export const MaxStatusBarListHeightInPx = 800;

const ActiveWorkflowStatusTab: React.FC<ActiveWorkflowStatusTabProps> = ({
  activeWorkflowStatusTab,
  listItems,
  setActiveWorkflowStatusTab,
}) => {
  const openSideSheetState = useSelector(
    (state: RootState) => state.openSideSheetReducer
  );
  const dispatch: AppDispatch = useDispatch();

  const workflowStatusIcons = {
    [WorkflowStatusTabs.Errors]: (
      <Box sx={{ fontSize: '20px', color: theme.palette.red['500'] }}>
        <FontAwesomeIcon icon={faCircleExclamation} />
      </Box>
    ),
    [WorkflowStatusTabs.Logs]: (
      <Box sx={{ fontSize: '20px', color: theme.palette.blue['400'] }}>
        <FontAwesomeIcon icon={faCircleInfo} />
      </Box>
    ),
    [WorkflowStatusTabs.Warnings]: (
      <Box sx={{ fontSize: '20px', color: theme.palette.orange['500'] }}>
        <FontAwesomeIcon icon={faTriangleExclamation} />
      </Box>
    ),
    [WorkflowStatusTabs.Checks]: (
      <Box sx={{ fontSize: '20px', color: theme.palette.green['400'] }}>
        <FontAwesomeIcon icon={faCircleCheck} />
      </Box>
    ),
  };

  if (
    activeWorkflowStatusTab === WorkflowStatusTabs.Collapsed ||
    !openSideSheetState.workflowStatusBarOpen
  ) {
    return null;
  }

  /**
   * This function takes in a dispatch call (which must be created in a
   * component) and a call to a set state function in the using component, and it
   * returns a function which takes an event for a click on a node in ReactFlow
   * and opens the appropriate corresponding sidesheet.
   */
  const switchSideSheet = (nodeId: string, type: string) => {
    dispatch(selectNode({ id: nodeId, type: type as NodeType }));
    dispatch(setRightSideSheetOpenState(true));
    dispatch(setBottomSideSheetOpenState(true));
  };

  return (
    <Box
      sx={{
        width: `${StatusBarWidthInPx}px`,
        maxHeight: `${MaxStatusBarListHeightInPx}px`,
        position: 'absolute',
        overflow: 'auto',
        backgroundColor: 'white',
        borderRadius: '8px',
        zIndex: 10,
        border: `1px solid`,
        borderColor: 'gray.500',
      }}
    >
      {listItems.map((listItem, index) => {
        const key = listItem.nodeId.length > 0 ? listItem.nodeId : index;
        return (
          <Box
            key={key}
            sx={{
              display: 'flex',
              flexDirection: 'row',
              width: '100%',
              backgroundColor: 'white',
              borderBottom: index === listItems.length - 1 ? null : `1px solid`,
              borderColor: 'gray.500',
              alignItems: 'start',
            }}
          >
            <Box sx={{ marginLeft: '8px', marginTop: '16px' }}>
              {listItem ? workflowStatusIcons[listItem.level] : null}
            </Box>
            <Box
              sx={{
                display: 'flex',
                flexDirection: 'column',
                verticalAlign: 'middle',
                padding: 2,
              }}
            >
              <Typography
                sx={{
                  fontFamily: 'Monospace',
                  fontWeight: 'bold',
                  marginRight: 2,
                  whiteSpace: 'normal',
                  '&:hover': { textDecoration: 'underline', cursor: 'pointer' },
                }}
                onClick={() => {
                  if (listItem.nodeId.length > 0 && listItem.type.length > 0) {
                    switchSideSheet(listItem.nodeId, listItem.type);
                    dispatch(setWorkflowStatusBarOpenState(false));
                    setActiveWorkflowStatusTab(WorkflowStatusTabs.Collapsed);
                  }
                }}
              >
                {listItem.title}
              </Typography>
              <Typography
                sx={{
                  fontFamily: 'Monospace',
                  fontWeight: 'light',
                  marginTop: '2px',
                  fontSize: '12px',
                  whiteSpace: 'pre-wrap',
                }}
              >
                {listItem.message}
              </Typography>
            </Box>
          </Box>
        );
      })}
    </Box>
  );
};

type WorkflowStatusBarProps = {
  user: UserProfile;
};

export const WorkflowStatusBar: React.FC<WorkflowStatusBarProps> = ({
  user,
}) => {
  const dispatch: AppDispatch = useDispatch();
  const workflow = useSelector((state: RootState) => state.workflowReducer);
  const selectedDag = workflow.selectedDag;
  const artifacts: { [id: string]: Artifact } =
    workflow.selectedDag?.artifacts ?? {};
  const operators: { [id: string]: Operator } =
    workflow.selectedDag?.operators ?? {};

  const [activeWorkflowStatusTab, setActiveWorkflowStatusTab] = useState(
    WorkflowStatusTabs.Collapsed
  );

  const [numErrors, setNumErrors] = useState(0);
  const [numWarnings, setNumWarnings] = useState(0);
  const [numWorkflowLogs, setNumWorkflowLogs] = useState(0);
  const [numWorkflowChecksPassed, setNumWorkflowChecksPassed] = useState(0);

  // List of all the workflow status items
  const [workflowStatusItems, setWorkflowStatusItems] = useState<
    WorkflowStatusItem[]
  >([]);

  // List of the workflow status items filtered out by category: errors, warnings, logs and checks passed.
  const [listItems, setListItems] = useState<WorkflowStatusItem[]>([]);

  useEffect(() => {
    setWorkflowStatusItems(normalizeWorkflowStatusItems());
  }, [workflow, selectedDag, artifacts, operators]); // recompute state when all derived values change.

  useEffect(() => {
    const filteredErrors: WorkflowStatusItem[] = workflowStatusItems.filter(
      (workflowStatusItem) => {
        return workflowStatusItem.level === WorkflowStatusTabs.Errors;
      }
    );

    const filteredWarnings: WorkflowStatusItem[] = workflowStatusItems.filter(
      (workflowStatusItem) => {
        return workflowStatusItem.level === WorkflowStatusTabs.Warnings;
      }
    );

    const filteredLogs: WorkflowStatusItem[] = workflowStatusItems.filter(
      (workflowStatusItem) => {
        return workflowStatusItem.level === WorkflowStatusTabs.Logs;
      }
    );

    const filteredChecks: WorkflowStatusItem[] = workflowStatusItems.filter(
      (workflowStatusItem) => {
        return workflowStatusItem.level === WorkflowStatusTabs.Checks;
      }
    );

    switch (activeWorkflowStatusTab) {
      case WorkflowStatusTabs.Errors: {
        if (filteredErrors.length === 0) {
          setListItems([
            {
              id: '1',
              level: WorkflowStatusTabs.Errors,
              title: 'No errors.',
              message: '',
              nodeId: '',
              type: '',
            },
          ]);
        } else {
          setListItems(filteredErrors);
        }
        break;
      }
      case WorkflowStatusTabs.Warnings: {
        if (filteredWarnings.length === 0) {
          setListItems([
            {
              id: '1',
              level: WorkflowStatusTabs.Warnings,
              title: 'No warnings.',
              message: '',
              nodeId: '',
              type: '',
            },
          ]);
        } else {
          setListItems(filteredWarnings);
        }
        break;
      }
      case WorkflowStatusTabs.Logs: {
        if (filteredLogs.length === 0) {
          setListItems([
            {
              id: '1',
              level: WorkflowStatusTabs.Logs,
              title: 'No logs.',
              message: '',
              nodeId: '',
              type: '',
            },
          ]);
        } else {
          setListItems(filteredLogs);
        }
        break;
      }
      case WorkflowStatusTabs.Checks: {
        if (filteredChecks.length === 0) {
          setListItems([
            {
              id: '1',
              level: WorkflowStatusTabs.Checks,
              title: 'No successful results.',
              message: '',
              nodeId: '',
              type: '',
            },
          ]);
        } else {
          setListItems(filteredChecks);
        }
        break;
      }
      default: {
        setListItems(filteredErrors);
        break;
      }
    }

    setNumErrors(filteredErrors.length);
    setNumWarnings(filteredWarnings.length);
    setNumWorkflowLogs(filteredLogs.length);
    setNumWorkflowChecksPassed(filteredChecks.length);
  }, [workflowStatusItems, activeWorkflowStatusTab]);

  const selectTab = (tab: WorkflowStatusTabs) => {
    dispatch(setWorkflowStatusBarOpenState(true));
    setActiveWorkflowStatusTab(tab);
  };

  const collapseWorkflowStatusBar = (event: React.MouseEvent) => {
    event.stopPropagation();
    dispatch(setWorkflowStatusBarOpenState(false));
    setActiveWorkflowStatusTab(WorkflowStatusTabs.Collapsed);
  };

  // Chevron up is clicked. Errors tab is left most tab, so we select that one.
  const expandWorkflowStatusbar = (event: React.MouseEvent) => {
    event.stopPropagation();
    selectTab(WorkflowStatusTabs.Errors);
  };

  const normalizeWorkflowStatusItems = () => {
    const normalizedWorkflowStatusItems: WorkflowStatusItem[] = [];

    Object.keys(artifacts).map(async (artifactId) => {
      const artifactName = artifacts[artifactId].name
        ? artifacts[artifactId].name
        : 'Artifact';
      const artifactResult: ArtifactResult =
        workflow.artifactResults[artifactId];

      // Check if artifactResult is in the map, if not fetch it.
      if (!artifactResult) {
        dispatch(
          handleGetArtifactResults({
            apiKey: user.apiKey,
            workflowDagResultId: workflow.selectedResult.id,
            artifactId: artifactId,
          })
        );

        return;
      }

      const newWorkflowStatusItem: WorkflowStatusItem = {
        id: `id-artifactResult-${artifactId}`,
        level: WorkflowStatusTabs.Checks,
        title: `${artifactName} Failed`,
        message: '',
        nodeId: artifactId,
        type: 'tableArtifact',
      };

      const artifactStatus: ExecutionStatus = artifactResult.result?.status;
      const artifactExecState: ExecState = artifactResult.result?.exec_state;

      if (
        artifactStatus === ExecutionStatus.Failed &&
        artifactExecState.failure_type == FailureType.UserNonFatal
      ) {
        newWorkflowStatusItem.level = WorkflowStatusTabs.Warnings;
        newWorkflowStatusItem.title = `Non-fatal error occurred for ${artifactName}`;
        newWorkflowStatusItem.message = artifactExecState.error?.tip;
      } else if (artifactStatus === ExecutionStatus.Failed) {
        newWorkflowStatusItem.level = WorkflowStatusTabs.Errors;
        newWorkflowStatusItem.title = `Error creating ${artifactName}.`;
        newWorkflowStatusItem.message = `Unable to create artifact ${artifactName} (${artifactId}).`;
      } else if (artifactStatus === ExecutionStatus.Succeeded) {
        newWorkflowStatusItem.level = WorkflowStatusTabs.Checks;
        newWorkflowStatusItem.title = `Artifact ${artifactName} created.`;
        newWorkflowStatusItem.message = `Successfully created artifact ${artifactName} (${artifactId})`;
      } else {
        // artifact is still pending, skip adding to list of workflow status items.
        return;
      }

      // add workflow status item to the list.
      normalizedWorkflowStatusItems.push(newWorkflowStatusItem);
    });

    Object.keys(operators).map(async (operatorId) => {
      const operatorName = operators[operatorId].name
        ? operators[operatorId].name
        : 'Operator';

      const operatorResult: OperatorResult =
        workflow.operatorResults[operatorId];

      if (!operatorResult) {
        // We can fetch it here, or we can also do so when user opens the respective node.
        // Not sure which time is the best to do this.
        dispatch(
          handleGetOperatorResults({
            apiKey: user.apiKey,
            workflowDagResultId: workflow.selectedResult.id,
            operatorId: operatorId,
          })
        );
        return;
      }

      const newWorkflowStatusItem: WorkflowStatusItem = {
        id: `id-operatorResult-${operatorId}`,
        level: WorkflowStatusTabs.Checks,
        title: `${operatorName} Failed`,
        message: '',
        nodeId: operatorId,
        type: OperatorTypeToNodeTypeMap[
          operators[operatorId].spec.type
        ].toString(),
      };

      const opExecState: ExecState = operatorResult.result?.exec_state;
      const operatorExecutionStatus: ExecutionStatus = operatorResult.result
        ? operatorResult.result.exec_state.status
        : null;

      if (
        operatorExecutionStatus === ExecutionStatus.Failed &&
        opExecState.failure_type === FailureType.UserNonFatal
      ) {
        newWorkflowStatusItem.level = WorkflowStatusTabs.Warnings;
        newWorkflowStatusItem.title = `Warning for ${operatorName}`;
        newWorkflowStatusItem.message = opExecState.error?.tip;
      } else if (operatorExecutionStatus === ExecutionStatus.Failed) {
        // add to the errors array.
        newWorkflowStatusItem.level = WorkflowStatusTabs.Errors;
        if (!!opExecState.error) {
          newWorkflowStatusItem.title = `Error executing ${operatorName} (${operatorId})`;
          const err = opExecState.error;
          newWorkflowStatusItem.message = `${err.tip ?? ''}\n${
            err.context ?? ''
          }`;
        } else {
          // no error message found, so treat this as a system internal error
          newWorkflowStatusItem.message = `Aqueduct Internal Error`;
        }
      } else if (operatorExecutionStatus === ExecutionStatus.Succeeded) {
        newWorkflowStatusItem.level = WorkflowStatusTabs.Checks;
        newWorkflowStatusItem.title = `${operatorName} succeeded`;
        newWorkflowStatusItem.message = `Operator successfully executed`;
      } else {
        // operator result is still pending, so skip current item since we do not know if successful or failed.
        return;
      }

      // add workflow status item to the list.
      normalizedWorkflowStatusItems.push(newWorkflowStatusItem);

      // LEFT off here, see the normalize logs function and work from there :)
      if (opExecState && opExecState.user_logs) {
        const logs = opExecState?.user_logs;
        const stdoutLines = (logs.stdout ?? '').split('\n');
        for (let i = 0; i < stdoutLines.length - 1; i++) {
          normalizedWorkflowStatusItems.push({
            id: `${operatorId}-stdout-${i}`,
            level: WorkflowStatusTabs.Logs,
            title: `${operatorName} stdout`,
            message: stdoutLines[i],
            nodeId: operatorId,
            type: OperatorTypeToNodeTypeMap[
              operators[operatorId].spec.type
            ].toString(),
          });
        }

        const stderrLines = (logs.stderr ?? '').split('\n');
        for (let i = 0; i < stderrLines.length - 1; i++) {
          normalizedWorkflowStatusItems.push({
            id: `${operatorId}-stderr-${i}`,
            level: WorkflowStatusTabs.Logs,
            title: `${operatorName} stderr`,
            message: stderrLines[i],
            nodeId: operatorId,
            type: OperatorTypeToNodeTypeMap[
              operators[operatorId].spec.type
            ].toString(),
          });
        }
      }
    });

    return getUniqueListBy<WorkflowStatusItem>(
      normalizedWorkflowStatusItems,
      'id'
    );
  };

  const collapsed = activeWorkflowStatusTab === WorkflowStatusTabs.Collapsed;

  const statusBarIconStyles = {
    mx: 1,
    py: 1,
    width: '40px',
    cursor: 'pointer',
    alignItems: 'start',
    display: 'flex',
  };

  return (
    <Box
      sx={{
        cursor: 'pointer',
<<<<<<< HEAD
        position: 'absolute',
        left: '700px',
        top: '160px', // to keep the status bar in place when the dropdown is shown/hidden.
=======
>>>>>>> e5225b3c
        zIndex: 10,
        border: `1px solid ${theme.palette.gray['500']}`,
        borderRadius: '8px',
      }}
      onClick={() => {
        selectTab(WorkflowStatusTabs.Errors);
      }}
    >
      <Box
        sx={{
          display: 'flex',
          flexDirection: 'row',
          alignItems: 'center',
          px: 0,
          ml: 0,
          height: `${StatusBarHeaderHeightInPx}px`,
          borderBottom: null,
          overflowY: 'none',
        }}
      >
        <Box
          onClick={(event: React.MouseEvent) => {
            // handle event here and keep from being handled by root onClick listener of parent div.
            event.stopPropagation();
            selectTab(WorkflowStatusTabs.Errors);
          }}
          sx={{
            ...statusBarIconStyles,
            color:
              activeWorkflowStatusTab === WorkflowStatusTabs.Errors
                ? theme.palette.red['600']
                : theme.palette.red['500'],
            borderBottom:
              activeWorkflowStatusTab === WorkflowStatusTabs.Errors
                ? `2px solid ${theme.palette.red['600']}`
                : '', // red600
            '&:hover': { color: theme.palette.red['600'] },
            fontSize: '20px',
            marginRight: 2,
            marginLeft: 2,
          }}
        >
          <FontAwesomeIcon icon={faCircleExclamation} />
          <Typography sx={{ ml: 1 }}>{numErrors}</Typography>
        </Box>

        <Box
          onClick={(event: React.MouseEvent) => {
            event.stopPropagation();
            selectTab(WorkflowStatusTabs.Warnings);
          }}
          sx={{
            ...statusBarIconStyles,
            color:
              activeWorkflowStatusTab === WorkflowStatusTabs.Warnings
                ? theme.palette.orange['600']
                : theme.palette.orange['500'],
            borderBottom:
              activeWorkflowStatusTab === WorkflowStatusTabs.Warnings
                ? `2px solid ${theme.palette.orange['600']}`
                : '', // orange600
            '&:hover': { color: theme.palette.orange['600'] },
            fontSize: '20px',
            marginRight: 2,
          }}
        >
          <FontAwesomeIcon icon={faTriangleExclamation} />
          <Typography sx={{ ml: 1 }}>{numWarnings}</Typography>
        </Box>

        <Box
          onClick={(event: React.MouseEvent) => {
            event.stopPropagation();
            selectTab(WorkflowStatusTabs.Logs);
          }}
          sx={{
            ...statusBarIconStyles,
            color:
              activeWorkflowStatusTab === WorkflowStatusTabs.Logs
                ? theme.palette.blue['500']
                : theme.palette.blue['400'],
            borderBottom:
              activeWorkflowStatusTab === WorkflowStatusTabs.Logs
                ? `2px solid ${theme.palette.blue['500']}`
                : '', // blue500
            '&:hover': { color: theme.palette.blue['500'] },
            fontSize: '20px',
            marginRight: 2,
          }}
        >
          <FontAwesomeIcon icon={faCircleInfo} />
          <Typography sx={{ ml: 1 }}>{numWorkflowLogs}</Typography>
        </Box>

        <Box
          onClick={(event: React.MouseEvent) => {
            event.stopPropagation();
            selectTab(WorkflowStatusTabs.Checks);
          }}
          sx={{
            ...statusBarIconStyles,
            color:
              activeWorkflowStatusTab === WorkflowStatusTabs.Checks
                ? theme.palette.green['500']
                : theme.palette.green['400'],
            borderBottom:
              activeWorkflowStatusTab === WorkflowStatusTabs.Checks
                ? `2px solid ${theme.palette.green['500']}`
                : '', // green500
            '&:hover': { color: theme.palette.green['500'] },
            fontSize: '20px',
            marginRight: 2,
          }}
        >
          <FontAwesomeIcon icon={faCircleCheck} />
          <Typography sx={{ ml: 1 }}>{numWorkflowChecksPassed}</Typography>
        </Box>

        <Box
          sx={{ cursor: 'pointer', my: 2, marginLeft: 'auto', marginRight: 2 }}
        >
          {collapsed ? (
            <FontAwesomeIcon
              icon={faChevronDown}
              onClick={expandWorkflowStatusbar}
            />
          ) : (
            <FontAwesomeIcon
              icon={faChevronUp}
              onClick={collapseWorkflowStatusBar}
            />
          )}
        </Box>
      </Box>

      <ActiveWorkflowStatusTab
        activeWorkflowStatusTab={activeWorkflowStatusTab}
        listItems={listItems}
        setActiveWorkflowStatusTab={setActiveWorkflowStatusTab}
      />
    </Box>
  );
};

export default WorkflowStatusBar;<|MERGE_RESOLUTION|>--- conflicted
+++ resolved
@@ -534,12 +534,6 @@
     <Box
       sx={{
         cursor: 'pointer',
-<<<<<<< HEAD
-        position: 'absolute',
-        left: '700px',
-        top: '160px', // to keep the status bar in place when the dropdown is shown/hidden.
-=======
->>>>>>> e5225b3c
         zIndex: 10,
         border: `1px solid ${theme.palette.gray['500']}`,
         borderRadius: '8px',
