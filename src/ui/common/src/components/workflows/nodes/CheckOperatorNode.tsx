--- conflicted
+++ resolved
@@ -1,10 +1,5 @@
 import { faMagnifyingGlass } from '@fortawesome/free-solid-svg-icons';
 import React, { memo } from 'react';
-<<<<<<< HEAD
-import { useSelector } from 'react-redux';
-import { Handle, Position } from 'reactflow';
-=======
->>>>>>> 1a631942
 
 import { ReactFlowNodeData } from '../../../utils/reactflow';
 import Node from './Node';
