import {
  faHashtag,
  faTemperatureHalf,
} from '@fortawesome/free-solid-svg-icons';
import { FontAwesomeIcon } from '@fortawesome/react-fontawesome';
import Box from '@mui/material/Box';
import Typography from '@mui/material/Typography';
import React, { memo } from 'react';
import { Handle, Position } from 'react-flow-renderer';
import { useSelector } from 'react-redux';

import { RootState } from '../../../stores/store';
import { theme } from '../../../styles/theme/theme';
import { ReactFlowNodeData } from '../../../utils/reactflow';
import ExecutionStatus, { ExecState, FailureType } from '../../../utils/shared';
import { BaseNode } from './BaseNode.styles';

type Props = {
  data: ReactFlowNodeData;
  isConnectable: boolean;
};

export const metricOperatorNodeIcon = faTemperatureHalf;

const MetricOperatorNode: React.FC<Props> = ({ data, isConnectable }) => {
  const defaultLabel = 'Metric';
  const label = data.label ? data.label : defaultLabel;
  const currentNode = useSelector(
    (state: RootState) => state.nodeSelectionReducer.selected
  );
  const workflowState = useSelector(
    (state: RootState) => state.workflowReducer
  );
  const selected = currentNode.id === data.nodeId;
  const execState: ExecState =
    workflowState.operatorResults[data.nodeId]?.result?.exec_state;

  const textColor = selected
    ? theme.palette.DarkContrast50
    : theme.palette.DarkContrast;
  const borderColor = textColor;

  let backgroundColor, hoverColor;
  if (execState?.status === ExecutionStatus.Succeeded) {
    backgroundColor = selected
      ? theme.palette.DarkSuccessMain50
      : theme.palette.DarkSuccessMain;
    hoverColor = theme.palette.DarkSuccessMain75;

    // Warning color for non-fatal errors.
  } else if (
    execState?.status === ExecutionStatus.Failed &&
    execState.failure_type === FailureType.UserNonFatal
  ) {
    backgroundColor = selected
      ? theme.palette.DarkWarningMain50
      : theme.palette.DarkWarningMain;
    hoverColor = theme.palette.DarkWarningMain75;
  } else if (execState?.status === ExecutionStatus.Failed) {
    backgroundColor = selected
      ? theme.palette.DarkErrorMain50
      : theme.palette.DarkErrorMain;
    hoverColor = theme.palette.DarkErrorMain75;
  } else if (execState?.status === ExecutionStatus.Canceled) {
    backgroundColor = selected ? 'gray.700' : 'gray.500';
    hoverColor = 'gray.600';
  } else if (execState?.status === ExecutionStatus.Pending) {
    backgroundColor = selected ? 'blue.300' : 'blue.100';
    hoverColor = 'blue.200';
  }

  return (
    <BaseNode
      sx={{
        backgroundColor,
        color: textColor,
        borderColor: borderColor,
        '&:hover': { backgroundColor: hoverColor },
        minHeight: 'unset',
        minWidth: '240px',
        padding: '0px',
      }}
    >
      <Box
        sx={{
          height: '32px',
          width: '100%',
          borderBottom: `1px solid ${borderColor}`,
        }}
      >
        <Box
          width="100%"
          height="100%"
          display="flex"
          justifyContent="center"
          alignItems="center"
        >
          <Box sx={{ fontSize: '24px', marginRight: '8px' }}>
            <FontAwesomeIcon icon={faHashtag} />
          </Box>
          <Typography variant="body1">{label}</Typography>
        </Box>
      </Box>

<<<<<<< HEAD
      {data.result && (
        <Box
          width="100%"
          height="100%"
          minHeight="80px"
          display="flex"
          justifyContent="center"
          alignItems="center"
        >
          <Typography variant="h5">
            {parseFloat(data.result).toFixed(3)}
          </Typography>
        </Box>
      )}
=======
      <Box
        width="100%"
        height="100%"
        minHeight="80px"
        display="flex"
        justifyContent="center"
        alignItems="center"
      >
        {data.result && (
          <Typography variant="h5">
            {parseFloat(data.result).toFixed(3)}
          </Typography>
        )}
      </Box>
>>>>>>> 583e61d8

      <Handle
        type="source"
        id="db-source-id"
        style={{
          background: theme.palette.darkGray as string,
          border: theme.palette.darkGray as string,
        }}
        isConnectable={isConnectable}
        position={Position.Right}
      />
      <Handle
        type="target"
        id="db-target-id"
        style={{
          background: theme.palette.darkGray as string,
          border: theme.palette.darkGray as string,
        }}
        isConnectable={isConnectable}
        position={Position.Left}
      />
    </BaseNode>
  );
};

export default memo(MetricOperatorNode);<|MERGE_RESOLUTION|>--- conflicted
+++ resolved
@@ -102,22 +102,6 @@
         </Box>
       </Box>
 
-<<<<<<< HEAD
-      {data.result && (
-        <Box
-          width="100%"
-          height="100%"
-          minHeight="80px"
-          display="flex"
-          justifyContent="center"
-          alignItems="center"
-        >
-          <Typography variant="h5">
-            {parseFloat(data.result).toFixed(3)}
-          </Typography>
-        </Box>
-      )}
-=======
       <Box
         width="100%"
         height="100%"
@@ -132,7 +116,6 @@
           </Typography>
         )}
       </Box>
->>>>>>> 583e61d8
 
       <Handle
         type="source"
