import 'reactflow/dist/style.css';

import React from 'react';
import { useSelector } from 'react-redux';
import ReactFlow, { Node as ReactFlowNode } from 'reactflow';

import { RootState } from '../../stores/store';
import { EdgeTypes, ReactFlowNodeData } from '../../utils/reactflow';
import nodeTypes from './nodes/nodeTypes';

const connectionLineStyle = { stroke: '#fff' };
const snapGrid = [20, 20];

type ReactFlowCanvasProps = {
  onPaneClicked: (event: React.MouseEvent) => void;
  switchSideSheet: (
    event: React.MouseEvent,
    element: ReactFlowNode<ReactFlowNodeData>
  ) => void;
};

const ReactFlowCanvas: React.FC<ReactFlowCanvasProps> = ({
  onPaneClicked,
  switchSideSheet,
}) => {
  const dagPositionState = useSelector(
    (state: RootState) => state.workflowReducer.selectedDagPosition
  );

  const { edges, nodes } = dagPositionState.result ?? { edges: [], nodes: [] };

<<<<<<< HEAD
  const defaultViewport = { x: 0, y: 0, zoom: 1 };
=======
  const canvasEdges = edges.map((edge) => {
    return {
      id: edge.id,
      source: edge.source,
      target: edge.target,
      type: edge.type,
      container: 'root',
    };
  });

  const canvasNodes = nodes.map((node) => {
    return {
      id: node.id,
      type: node.type,
      data: node.data,
      position: node.position,
    };
  });

>>>>>>> 869638d9
  return (
    <ReactFlow
      onPaneClick={onPaneClicked}
      nodes={canvasNodes}
      edges={canvasEdges}
      onNodeClick={switchSideSheet}
      nodeTypes={nodeTypes}
      connectionLineStyle={connectionLineStyle}
      snapToGrid={true}
      snapGrid={snapGrid as [number, number]}
      defaultViewport={defaultViewport}
      edgeTypes={EdgeTypes}
      minZoom={0.25}
      fitView={true}
    />
  );
};

export default ReactFlowCanvas;<|MERGE_RESOLUTION|>--- conflicted
+++ resolved
@@ -29,9 +29,8 @@
 
   const { edges, nodes } = dagPositionState.result ?? { edges: [], nodes: [] };
 
-<<<<<<< HEAD
   const defaultViewport = { x: 0, y: 0, zoom: 1 };
-=======
+  
   const canvasEdges = edges.map((edge) => {
     return {
       id: edge.id,
@@ -51,7 +50,6 @@
     };
   });
 
->>>>>>> 869638d9
   return (
     <ReactFlow
       onPaneClick={onPaneClicked}
