--- conflicted
+++ resolved
@@ -46,15 +46,9 @@
     return (
       <Link
         to={link}
-<<<<<<< HEAD
-        key={opResult.name}
-        component={RouterLink as any}
-        underline="none"
-=======
         component={RouterLink as any}
         underline="none"
         key={opResult.id}
->>>>>>> d5e5864d
       >
         <Box
           display="flex"
