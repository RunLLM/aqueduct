import { FontAwesomeIcon } from '@fortawesome/react-fontawesome';
import { Link } from '@mui/material';
import Box from '@mui/material/Box';
import Typography from '@mui/material/Typography';
import React from 'react';
import { Link as RouterLink } from 'react-router-dom';

import { OperatorResultResponse } from '../../../handlers/responses/operator';
import { theme } from '../../../styles/theme/theme';
import { getPathPrefix } from '../../../utils/getPathPrefix';
import { OperatorType } from '../../../utils/operators';
import { operatorTypeToIconMapping } from '../nodes/nodeTypes';

type Props = {
  title: string;
  workflowId: string;
  dagResultId: string;
  operatorResults: OperatorResultResponse[];
<<<<<<< HEAD
=======
  initiallyExpanded: boolean;
>>>>>>> d5e5864d
};

const SummaryList: React.FC<Props> = ({
  title,
  workflowId,
  dagResultId,
  operatorResults,
}) => {
  const items = operatorResults.map((opResult, index) => {
    let link = `${getPathPrefix()}/workflow/${workflowId}/result/${dagResultId}/operator/${
      opResult.id
    }`;
    const opType = opResult.spec?.type;
    if (opType === OperatorType.SystemMetric || opType == OperatorType.Metric) {
      link = `${getPathPrefix()}/workflow/${workflowId}/result/${dagResultId}/metric/${
        opResult.id
      }`;
    }

    if (opType === OperatorType.Check) {
      link = `${getPathPrefix()}/workflow/${workflowId}/result/${dagResultId}/check/${
        opResult.id
      }`;
    }

    return (
      <Link
<<<<<<< HEAD
        key={opResult.id}
        to={link}
        component={RouterLink as any}
        underline="none"
=======
        to={link}
        component={RouterLink as any}
        underline="none"
        key={opResult.id}
>>>>>>> d5e5864d
      >
        <Box
          display="flex"
          p={1}
          sx={{
            alignItems: 'center',
            '&:hover': { backgroundColor: 'gray.100' },
            borderBottom:
              index === operatorResults.length - 1
                ? ''
                : `1px solid ${theme.palette.gray[400]}`,
          }}
        >
          {!!opResult.spec?.type && (
            <Box
              width="16px"
              height="16px"
              alignItems="center"
              display="flex"
              flexDirection="column"
            >
              <FontAwesomeIcon
                fontSize="16px"
                color={`${theme.palette.gray[700]}`}
                icon={operatorTypeToIconMapping[opResult.spec.type]}
              />
            </Box>
          )}

          <Typography ml="16px">{opResult.name}</Typography>
        </Box>
      </Link>
    );
  });

  return (
    <Box>
      <Typography variant="h6" mb="8px" fontWeight="normal">
        {title}
      </Typography>
      {items}
    </Box>
  );
};

export default SummaryList;<|MERGE_RESOLUTION|>--- conflicted
+++ resolved
@@ -16,10 +16,6 @@
   workflowId: string;
   dagResultId: string;
   operatorResults: OperatorResultResponse[];
-<<<<<<< HEAD
-=======
-  initiallyExpanded: boolean;
->>>>>>> d5e5864d
 };
 
 const SummaryList: React.FC<Props> = ({
@@ -47,17 +43,10 @@
 
     return (
       <Link
-<<<<<<< HEAD
-        key={opResult.id}
-        to={link}
-        component={RouterLink as any}
-        underline="none"
-=======
         to={link}
         component={RouterLink as any}
         underline="none"
         key={opResult.id}
->>>>>>> d5e5864d
       >
         <Box
           display="flex"
