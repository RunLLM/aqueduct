.menu-sidebar {
  max-width: 80px;
  width: 80px;
  height: 100%;
  max-height: 100vh;
  padding-bottom: 8px;
  display: flex;
  flex-direction: column;
  background-color: #002f5e; /* theme.colors.blue900 */
  position: fixed;
  z-index: 1;
}

.menu-sidebar-content {
  display: flex;
  flex-direction: column;
  flex-grow: 1;
  width: '100%';
  padding-left: 8px;
  padding-right: 8px;
}

.menu-sidebar-footer {
  display: flex;
  flex-direction: column;
  width: '100%';
  padding-left: 8px;
  padding-right: 8px;
}

.menu-sidebar-links-wrapper {
  flex-grow: 1;
  height: 100%;
}

.menu-sidebar-link {
  /* this is fixed to 225 - 13 - 13, the sidebar width with padding-X removed */
  min-width: 64px;
  width: 64px;
  max-width: 64px;
}

.menu-sidebar-logo-link {
  /* contains logo of size 48px */
  width: 48px;
  height: 48px;
  /* ensures border width is 80px, which maps sidebar */
  padding-left: 16px;
  padding-right: 16px;

  /* ensures height is 64px, which maps navbar */
  padding-top: 8px;
  padding-bottom: 6px;
<<<<<<< HEAD
  border-bottom: 2px solid #E6E8F0;
=======
  border-bottom: 2px solid #E6E8F0; /* gray.300 */
>>>>>>> 2082c2e7
}

.menu-sidebar-icon {
  /* All icons in sidebar button are fixed to 24. */
  min-width: 24px;
  min-height: 24px;
  max-width: 24px;
  max-height: 24px;
<<<<<<< HEAD
=======
}

.navbar-icon {
  /* All icons in sidebar button are fixed to 24. */
  min-width: 24px;
  min-height: 24px;
  max-width: 24px;
  max-height: 24px;
  color: #002f5e; /* blue900 */
>>>>>>> 2082c2e7
}

.user-avatar img {
  width: 24px;
  height: 24px;
  max-width: 24px;
  max-height: 24px;
  border-radius: 99999px;
}

.notification-alert {
  display: flex;
  background-color: #d14343; /* red500 */
  /* All icons in sidebar button are fixed to 24 */
  min-width: 24px;
  width: 24px;
  max-width: 24px;
  height: 24px;
  border-radius: 8px;
  justify-content: center;
  align-items: center;
}<|MERGE_RESOLUTION|>--- conflicted
+++ resolved
@@ -51,11 +51,7 @@
   /* ensures height is 64px, which maps navbar */
   padding-top: 8px;
   padding-bottom: 6px;
-<<<<<<< HEAD
-  border-bottom: 2px solid #E6E8F0;
-=======
   border-bottom: 2px solid #E6E8F0; /* gray.300 */
->>>>>>> 2082c2e7
 }
 
 .menu-sidebar-icon {
@@ -64,8 +60,6 @@
   min-height: 24px;
   max-width: 24px;
   max-height: 24px;
-<<<<<<< HEAD
-=======
 }
 
 .navbar-icon {
@@ -75,7 +69,6 @@
   max-width: 24px;
   max-height: 24px;
   color: #002f5e; /* blue900 */
->>>>>>> 2082c2e7
 }
 
 .user-avatar img {
