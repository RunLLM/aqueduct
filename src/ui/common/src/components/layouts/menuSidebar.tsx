--- conflicted
+++ resolved
@@ -6,11 +6,7 @@
   faShareNodes,
 } from '@fortawesome/free-solid-svg-icons';
 import { FontAwesomeIcon } from '@fortawesome/react-fontawesome';
-<<<<<<< HEAD
-import { Link, Typography } from '@mui/material';
-=======
 import { Link, Tooltip, Typography } from '@mui/material';
->>>>>>> c1e7a061
 import Box from '@mui/material/Box';
 import Button from '@mui/material/Button';
 import Divider from '@mui/material/Divider';
@@ -138,67 +134,6 @@
       </Link>
 
       <Box sx={{ my: 2 }} className={styles['menu-sidebar-content']}>
-<<<<<<< HEAD
-        <Link
-          to={`${getPathPrefix()}/workflows`}
-          className={styles['menu-sidebar-link']}
-          underline="none"
-          component={RouterLink as any}
-        >
-          <SidebarButton
-            icon={
-              <FontAwesomeIcon
-                className={styles['menu-sidebar-icon']}
-                icon={faShareNodes}
-              />
-            }
-            text="Workflows"
-            selected={currentPage === '/workflows'}
-          />
-        </Link>
-
-        <Link
-          to={`${getPathPrefix()}/integrations`}
-          className={styles['menu-sidebar-link']}
-          underline="none"
-          component={RouterLink as any}
-        >
-          <SidebarButton
-            icon={
-              <FontAwesomeIcon
-                className={styles['menu-sidebar-icon']}
-                icon={faPlug}
-              />
-            }
-            text="Integrations"
-            selected={currentPage === '/integrations'}
-          />
-        </Link>
-
-        <Link
-          to={`${getPathPrefix()}/data`}
-          className={styles['menu-sidebar-link']}
-          underline="none"
-          component={RouterLink as any}
-        >
-          <SidebarButton
-            icon={
-              <FontAwesomeIcon
-                className={styles['menu-sidebar-icon']}
-                icon={faDatabase}
-              />
-            }
-            text="Data"
-            selected={currentPage === '/data'}
-          />
-        </Link>
-      </Box>
-
-      <Box className={styles['menu-sidebar-footer']}>
-        <Divider sx={{ width: '100%', backgroundColor: 'white' }} />
-        <Box sx={{ my: 2 }}>
-          <Link href="https://docs.aqueducthq.com" underline="none">
-=======
         <Tooltip title="Workflows" arrow placement="right">
           <Link
             to={`${getPathPrefix()}/workflows`}
@@ -226,7 +161,6 @@
             underline="none"
             component={RouterLink as any}
           >
->>>>>>> c1e7a061
             <SidebarButton
               icon={
                 <FontAwesomeIcon
@@ -234,15 +168,6 @@
                   icon={faBook}
                 />
               }
-<<<<<<< HEAD
-              text="Docs"
-            />
-          </Link>
-        </Box>
-        <Divider sx={{ width: '100%', backgroundColor: 'white' }} />
-        <Box sx={{ my: 2 }}>
-          <Link href="mailto:support@aqueducthq.com" underline="none">
-=======
               text=""
               selected={currentPage === '/integrations'}
             />
@@ -256,7 +181,6 @@
             underline="none"
             component={RouterLink as any}
           >
->>>>>>> c1e7a061
             <SidebarButton
               icon={
                 <FontAwesomeIcon
@@ -264,11 +188,6 @@
                   icon={faMessage}
                 />
               }
-<<<<<<< HEAD
-              text="Report Issue"
-            />
-          </Link>
-=======
               text=""
               selected={currentPage === '/data'}
             />
@@ -308,7 +227,6 @@
               />
             </Link>
           </Tooltip>
->>>>>>> c1e7a061
         </Box>
       </Box>
     </Box>
