import {
<<<<<<< HEAD
=======
  faBell,
  faBook,
  faCircleUser,
>>>>>>> 89483eef
  faDatabase,
  faMessage,
  faPlug,
  faShareNodes,
} from '@fortawesome/free-solid-svg-icons';
import { FontAwesomeIcon } from '@fortawesome/react-fontawesome';
import { Link, Typography } from '@mui/material';
import Box from '@mui/material/Box';
import Button from '@mui/material/Button';
import Divider from '@mui/material/Divider';
import React, { useEffect, useState } from 'react';
import { useDispatch } from 'react-redux';
import { Link as RouterLink, useLocation } from 'react-router-dom';

import { handleFetchNotifications } from '../../reducers/notifications';
import { AppDispatch } from '../../stores/store';
import UserProfile from '../../utils/auth';
import { getPathPrefix } from '../../utils/getPathPrefix';
import styles from './menu-sidebar-styles.module.css';

// Left padding = 8px
// Right padding = 8px
// Content size = 64px
export const MenuSidebarWidthNumber = 80;
export const MenuSidebarWidth = `${MenuSidebarWidthNumber}px`;

export type SidebarButtonProps = {
  icon: React.ReactElement;
  text: string;
  selected?: boolean;
  numUpdates?: number;
};

const BUTTON_STYLE_OVERRIDE = {
  display: 'flex',
  flexDirection: 'row',
  alignItems: 'center',
  cursor: 'pointer',
  justifyContent: 'left',
  width: '100%',
  maxWidth: '100%',
  textTransform: 'none',
} as const;

const SidebarButton: React.FC<SidebarButtonProps> = ({
  icon,
  text,
  numUpdates = 0,
  selected = false,
}) => {
  return (
    <Button
      sx={{
        ...BUTTON_STYLE_OVERRIDE,
        bg: 'blue.800',
        fontSize: '10px',
        width: '64px',
        display: 'block',
        py: 1,
        px: 0,
        color: selected ? 'LogoLight' : 'white',
        '&:hover': {
          color: 'NavMenuHover',
        },
        '&:active': {
          color: 'NavMenuActive',
        },
        '&:disabled': {
          color: 'LogoLight',
        },
      }}
      disabled={selected}
      disableRipple
    >
      <Box>{icon}</Box>
      <Box
        sx={{
          marginTop: '8px',
        }}
      >
        {text}
        <Box sx={{ display: 'flex', flexGrow: 1, flexDirection: 'row' }} />
        {!!numUpdates && (
          <Box className={styles['notification-alert']}>
            <Typography
              variant="body2"
              sx={{ fontSize: '12px', fontWeight: 'light', color: 'white' }}
            >
              {numUpdates}
            </Typography>
          </Box>
        )}
      </Box>
    </Button>
  );
};

/**
 * The `MenuSidebar` is the core sidebar that we include throughout our UI. It
 * is pinned on the left-hand side of every page in our UI, and it includes
 * quick links to core abstractions in our system (workflows, integrations, etc).
 */
const MenuSidebar: React.FC<{ user: UserProfile }> = ({ user }) => {
  const dispatch: AppDispatch = useDispatch();
  const [currentPage, setCurrentPage] = useState(undefined);
  const location = useLocation();

  useEffect(() => {
    setCurrentPage(location.pathname);

    if (user) {
      dispatch(handleFetchNotifications({ user }));
    }
  }, []);

  const pathPrefix = getPathPrefix();
  const sidebarContent = (
    <>
      <Box className={styles['menu-sidebar-popover-container']}>
        <Link
          to={`${pathPrefix.length > 0 ? pathPrefix : '/'}`}
          underline="none"
          component={RouterLink as any}
        >
          <img
            src={
              'https://aqueduct-public-assets-bucket.s3.us-east-2.amazonaws.com/webapp/logos/aqueduct-logo-light/1x/logo_light_blue.png'
            }
            width="64px"
            height="64px"
          />
        </Link>
      </Box>

      <Box sx={{ my: 2 }} className={styles['menu-sidebar-links']}>
        <Link
          to={`${getPathPrefix()}/workflows`}
          className={styles['menu-sidebar-link']}
          underline="none"
          component={RouterLink as any}
        >
          <SidebarButton
            icon={
              <FontAwesomeIcon
                className={styles['menu-sidebar-icon']}
                icon={faShareNodes}
              />
            }
            text="Workflows"
            selected={currentPage === '/workflows'}
          />
        </Link>

        <Link
          to={`${getPathPrefix()}/integrations`}
          className={styles['menu-sidebar-link']}
          underline="none"
          component={RouterLink as any}
        >
          <SidebarButton
            icon={
              <FontAwesomeIcon
                className={styles['menu-sidebar-icon']}
                icon={faPlug}
              />
            }
            text="Integrations"
            selected={currentPage === '/integrations'}
          />
        </Link>

        <Link
          to={`${getPathPrefix()}/data`}
          className={styles['menu-sidebar-link']}
          underline="none"
          component={RouterLink as any}
        >
          <SidebarButton
            icon={
              <FontAwesomeIcon
                className={styles['menu-sidebar-icon']}
                icon={faDatabase}
              />
            }
            text="Data"
            selected={currentPage === '/data'}
          />
        </Link>
      </Box>

      <Box sx={{ width: '100%' }}>
        <Divider sx={{ width: '100%', backgroundColor: 'white' }} />
        <Box sx={{ marginTop: 2 }}>
          <Link href="mailto:support@aqueducthq.com" underline="none">
            <SidebarButton
              icon={
                <FontAwesomeIcon
                  className={styles['menu-sidebar-icon']}
                  icon={faMessage}
                />
              }
              text="Report Issue"
            />
          </Link>
        </Box>
<<<<<<< HEAD
=======

        <Box sx={{ width: '100%' }}>
          <Divider sx={{ width: '100%', backgroundColor: 'white' }} />
          <Box sx={{ my: 2 }}>
            <Link href="https://docs.aqueducthq.com" underline="none">
              <SidebarButton
                icon={
                  <FontAwesomeIcon
                    className={styles['menu-sidebar-icon']}
                    icon={faBook}
                  />
                }
                text="Documentation"
              />
            </Link>
          </Box>
          <Divider sx={{ width: '100%', backgroundColor: 'white' }} />
          <Box sx={{ my: 2 }}>
            <Link href="mailto:support@aqueducthq.com" underline="none">
              <SidebarButton
                icon={
                  <FontAwesomeIcon
                    className={styles['menu-sidebar-icon']}
                    icon={faMessage}
                  />
                }
                text="Report Issue"
              />
            </Link>
          </Box>
        </Box>
>>>>>>> 89483eef
      </Box>
    </>
  );

  return <Box className={styles['menu-sidebar']}>{sidebarContent}</Box>;
};

export default MenuSidebar;<|MERGE_RESOLUTION|>--- conflicted
+++ resolved
@@ -1,10 +1,7 @@
 import {
-<<<<<<< HEAD
-=======
   faBell,
   faBook,
   faCircleUser,
->>>>>>> 89483eef
   faDatabase,
   faMessage,
   faPlug,
@@ -210,8 +207,6 @@
             />
           </Link>
         </Box>
-<<<<<<< HEAD
-=======
 
         <Box sx={{ width: '100%' }}>
           <Divider sx={{ width: '100%', backgroundColor: 'white' }} />
@@ -243,7 +238,6 @@
             </Link>
           </Box>
         </Box>
->>>>>>> 89483eef
       </Box>
     </>
   );
