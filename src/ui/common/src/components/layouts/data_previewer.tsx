--- conflicted
+++ resolved
@@ -8,11 +8,7 @@
 import { ArtifactResult } from '../../reducers/workflow';
 import { ExecutionStatus, LoadingStatusEnum } from '../../utils/shared';
 import { Error } from '../../utils/shared';
-<<<<<<< HEAD
-import VirtualizedTable from '../tables/virtualized_table';
-=======
-import DataTable from '../tables/dataTable';
->>>>>>> 1b6209ff
+import VirtualizedTable from '../tables/virtualizedTable';
 import LogBlock, { LogLevel } from '../text/LogBlock';
 
 type Props = {
