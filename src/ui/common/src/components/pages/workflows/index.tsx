--- conflicted
+++ resolved
@@ -164,19 +164,14 @@
       case 'last_run':
         value = row[column.name].toLocaleString();
         break;
-<<<<<<< HEAD
-      case 'engine': {
-        value = <ResourceItem engine={value} />;
-=======
       case 'engines': {
         value = (
           <Box>
             {value.map((v) => (
-              <EngineItem key={v} engine={v} />
+              <ResourceItem key={v} resource={v} />
             ))}
           </Box>
         );
->>>>>>> dffea939
         break;
       }
       case 'metrics': {
