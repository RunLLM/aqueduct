import { Alert, Snackbar, Typography } from '@mui/material';
import Box from '@mui/material/Box';
import Divider from '@mui/material/Divider';
import React, { useEffect, useState } from 'react';
import { useDispatch, useSelector } from 'react-redux';
import { useLocation } from 'react-router-dom';

import { useStorageMigrationListQuery } from '../../../handlers/AqueductApi';
import { handleGetServerConfig } from '../../../handlers/getServerConfig';
import { StorageMigrationResponse } from '../../../handlers/responses/storageMigration';
import { RootState } from '../../../stores/store';
import { theme } from '../../../styles/theme/theme';
import UserProfile from '../../../utils/auth';
import {
  IntegrationCategories,
  SupportedIntegrations,
} from '../../../utils/integrations';
import { LoadingStatus, LoadingStatusEnum } from '../../../utils/shared';
import AddIntegrations from '../../integrations/addIntegrations';
import { ConnectedIntegrations } from '../../integrations/connectedIntegrations';
import { ConnectedIntegrationType } from '../../integrations/connectedIntegrationType';
import DefaultLayout from '../../layouts/default';
import { BreadcrumbLink } from '../../layouts/NavBar';
import MetadataStorageInfo from '../account/MetadataStorageInfo';
import { LayoutProps } from '../types';

type Props = {
  user: UserProfile;
  Layout?: React.FC<LayoutProps>;
};

type integrationsNavigateState = {
  deleteIntegrationStatus: LoadingStatus;
  deleteIntegrationName: string;
};

const IntegrationsPage: React.FC<Props> = ({
  user,
  Layout = DefaultLayout,
}) => {
  const location = useLocation();

  const serverConfig = useSelector(
    (state: RootState) => state.serverConfigReducer
  );
  const dispatch = useDispatch();
  useEffect(() => {
    async function fetchServerConfig() {
      if (user) {
        await dispatch(handleGetServerConfig({ apiKey: user.apiKey }));
      }
    }

    fetchServerConfig();
  }, [user]);

  useEffect(() => {
    document.title = 'Resources | Aqueduct';
  }, []);

  let deleteIntegrationName = '';
  let forceLoad = false;

  const [
    showDeleteIntegrationSuccessToast,
    setShowDeleteIntegrationSuccessToast,
  ] = useState(false);

  if (location.state && location.state !== undefined) {
    const navState = location.state as integrationsNavigateState;
    deleteIntegrationName = navState.deleteIntegrationName;
    if (!showDeleteIntegrationSuccessToast) {
      setShowDeleteIntegrationSuccessToast(
        navState.deleteIntegrationStatus.loading === LoadingStatusEnum.Succeeded
      );
    }

    // Reload integrations because deleted
    forceLoad = true;
  }

  // If the last storage migration failed, display the error message.
  const { data, error, isLoading } = useStorageMigrationListQuery({
    apiKey: user.apiKey,
    limit: '1', // only fetch the latest result.
  });
  const lastMigration = data as StorageMigrationResponse[];
  let lastFailedFormattedTimestamp: string | undefined = undefined;
  if (lastMigration && lastMigration[0].execution_state.status === 'failed') {
    const date = new Date(
      lastMigration[0].execution_state.timestamps.registered_at
    );
    lastFailedFormattedTimestamp = date.toLocaleString();
  }

  return (
    <Layout
      breadcrumbs={[BreadcrumbLink.HOME, BreadcrumbLink.INTEGRATIONS]}
      user={user}
    >
      <Box>
        <Box>
          <Typography variant="h5" marginBottom={2}>
            Available Resources
          </Typography>
<<<<<<< HEAD
=======
          <ConnectedIntegrations
            user={user}
            forceLoad={forceLoad}
            connectedIntegrationType={ConnectedIntegrationType.Compute}
          />
          <ConnectedIntegrations
            user={user}
            forceLoad={forceLoad}
            connectedIntegrationType={ConnectedIntegrationType.Data}
          />
          <ConnectedIntegrations
            user={user}
            forceLoad={forceLoad}
            connectedIntegrationType={ConnectedIntegrationType.Other}
          />

          <Box>
            <Typography variant="h6" marginY={2}>
              Artifact Storage
            </Typography>
            <MetadataStorageInfo serverConfig={serverConfig.config} />
            {!isLoading && lastFailedFormattedTimestamp && (
              <Box>
                <Typography
                  variant="body2"
                  fontWeight="fontWeightRegular"
                  marginTop={2}
                  marginBottom={1}
                >
                  The last artifact storage migration, which started at{' '}
                  {lastFailedFormattedTimestamp}, has failed! As a result, the
                  artifact storage has not changed from `
                  {serverConfig.config?.storageConfig.integration_name}`.
                </Typography>
                <Box
                  sx={{
                    borderRadius: 2,
                    backgroundColor: theme.palette.red[100],
                    color: theme.palette.red[600],
                    p: 2,
                    paddingBottom: '16px',
                    paddingTop: '16px',
                    height: 'fit-content',
                  }}
                >
                  <pre style={{ margin: '0px' }}>
                    {`${lastMigration[0].execution_state.error.tip}\n\n${lastMigration[0].execution_state.error.context}`}
                  </pre>
                </Box>
              </Box>
            )}
          </Box>

          <Box marginY={2}>
            <Divider />
          </Box>

          <Typography variant="h5" marginY={2}>
            Add New Resources
          </Typography>

>>>>>>> 40606731
          <Typography variant="h6" marginY={2}>
            Compute
          </Typography>
          <AddIntegrations
            user={user}
            category={IntegrationCategories.COMPUTE}
            supportedIntegrations={SupportedIntegrations}
          />
          <Typography variant="h6" marginY={2}>
            Data
          </Typography>
          <AddIntegrations
            user={user}
            category={IntegrationCategories.DATA}
            supportedIntegrations={SupportedIntegrations}
          />
          <Typography variant="h6" marginY={2}>
            Cloud
          </Typography>
          <AddIntegrations
            user={user}
            category={IntegrationCategories.CLOUD}
            supportedIntegrations={SupportedIntegrations}
          />
          <Typography variant="h6" marginY={2}>
            Container Registry
          </Typography>
          <AddIntegrations
            user={user}
            category={IntegrationCategories.CONTAINER_REGISTRY}
            supportedIntegrations={SupportedIntegrations}
          />

          <Typography variant="h6" marginY={2}>
            Notifications
          </Typography>
          <Typography variant="h6" marginY={2}>
            <AddIntegrations
              user={user}
              category={IntegrationCategories.NOTIFICATION}
              supportedIntegrations={SupportedIntegrations}
            />
          </Typography>
        </Box>
      </Box>

      <Snackbar
        anchorOrigin={{ vertical: 'top', horizontal: 'center' }}
        open={showDeleteIntegrationSuccessToast}
        key={'workflowheader-delete-success-error-snackbar'}
        autoHideDuration={6000}
        onClose={() => {
          setShowDeleteIntegrationSuccessToast(false);
          location.state = undefined;
        }}
      >
        <Alert severity="success" sx={{ width: '100%' }}>
          {`Successfully deleted ${deleteIntegrationName}`}
        </Alert>
      </Snackbar>
    </Layout>
  );
};

export default IntegrationsPage;<|MERGE_RESOLUTION|>--- conflicted
+++ resolved
@@ -103,8 +103,6 @@
           <Typography variant="h5" marginBottom={2}>
             Available Resources
           </Typography>
-<<<<<<< HEAD
-=======
           <ConnectedIntegrations
             user={user}
             forceLoad={forceLoad}
@@ -166,7 +164,6 @@
             Add New Resources
           </Typography>
 
->>>>>>> 40606731
           <Typography variant="h6" marginY={2}>
             Compute
           </Typography>
@@ -181,14 +178,6 @@
           <AddIntegrations
             user={user}
             category={IntegrationCategories.DATA}
-            supportedIntegrations={SupportedIntegrations}
-          />
-          <Typography variant="h6" marginY={2}>
-            Cloud
-          </Typography>
-          <AddIntegrations
-            user={user}
-            category={IntegrationCategories.CLOUD}
             supportedIntegrations={SupportedIntegrations}
           />
           <Typography variant="h6" marginY={2}>
