--- conflicted
+++ resolved
@@ -36,11 +36,7 @@
   user,
 }) => {
   const dispatch: AppDispatch = useDispatch();
-<<<<<<< HEAD
-  const integrationId = useParams().id;
-=======
   const integrationId: string = useParams().id;
->>>>>>> 43b2771a
   const [table, setTable] = useState<string>('');
   const [showDialog, setShowDialog] = useState(false);
 
