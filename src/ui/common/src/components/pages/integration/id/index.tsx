--- conflicted
+++ resolved
@@ -146,7 +146,6 @@
           />
         </Box>
         {showDeleteTableDialog && (
-<<<<<<< HEAD
           <DeleteIntegrationDialog
             user={user}
             integrationId={selectedIntegration.id}
@@ -154,14 +153,6 @@
             onCloseDialog={() => setShowDeleteTableDialog(false)}
           />
         )}
-=======
-        <DeleteIntegrationDialog
-          user={user}
-          integrationId={selectedIntegration.id}
-          integrationName={selectedIntegration.name}
-          onCloseDialog={() => setShowDeleteTableDialog(false)}
-        />)}
->>>>>>> 4c1494fa
         {testConnectStatus && isFailed(testConnectStatus) && (
           <Alert severity="error" sx={{ marginTop: 2 }}>
             Test-connect failed with error:
