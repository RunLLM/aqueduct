--- conflicted
+++ resolved
@@ -98,115 +98,6 @@
     );
   }
 
-<<<<<<< HEAD
-  // Function to get the numerical value of the metric output
-  const getOperatorOutput = () => {
-    if (!operator || !operator.outputs) {
-      return <CircularProgress />;
-    }
-
-    return operator.outputs.map((artifactId) => {
-      const artifactResult = workflow.artifactResults[artifactId];
-      if (!artifactResult) {
-        return null;
-      }
-
-      // TODO: Check the serialization_type of the artifacts and show a link
-      // to table vew artifacts when present.
-      // TODO: Do the same thing that we're doing over in inputs :)
-
-      if (artifactResult.result) {
-        if (artifactResult.result.artifact_type === 'table') {
-          // Link to appropriate artifact details page
-          // Show tableIcon here as part of the link.
-          return (
-            <Box key={artifactId}>
-              <Typography variant="body1">TEST</Typography>
-            </Box>
-          );
-        } else {
-          // Render inline if possible
-          return (
-            <Box key={artifactId}>
-              <Typography variant="body1">
-                {artifactResult.result.data}
-              </Typography>
-            </Box>
-          );
-        }
-      }
-
-      return null;
-    });
-  };
-
-  // TODO: refactor getOperatorInput and getOperatorOutput to just one function.
-  // was playing around with design before i figured they can be the same.
-  const getOperatorInput = () => {
-    if (!operator || !operator.inputs) {
-      return <CircularProgress />;
-    }
-
-    return operator.inputs.map((artifactId, index) => {
-      const artifactResult = workflow.artifactResults[artifactId];
-      if (!artifactResult) {
-        return null;
-      }
-
-      if (artifactResult.result) {
-        return (
-          <ListItem divider key={`metric-input-${index}`}>
-            <Box display="flex">
-              <Box
-                sx={{
-                  width: '16px',
-                  height: '16px',
-                  color: 'rgba(0,0,0,0.54)',
-                }}
-              >
-                <FontAwesomeIcon
-                  icon={
-                    artifactTypeToIconMapping[
-                      artifactResult.result.artifact_type
-                    ]
-                  }
-                />
-              </Box>
-              <Link
-                to={`${getPathPrefix()}/workflow/${workflowId}/result/${workflowDagResultId}/artifact/${artifactId}`}
-                component={RouterLink as any}
-                sx={{ marginLeft: '16px' }}
-                underline="none"
-              >
-                {artifactResult.result.name}
-              </Link>
-            </Box>
-          </ListItem>
-        );
-      }
-
-      return null;
-    });
-  };
-
-  // Mock out the historical metrics here.
-  const mockHistoricalMetrics: Data = {
-    schema: {
-      fields: [
-        { name: 'status', type: 'varchar' },
-        { name: 'timestamp', type: 'varchar' },
-        { name: 'value', type: 'float' },
-      ],
-      pandas_version: '0.0.1',
-    },
-    data: [
-      { status: 'Succeeded', timestamp: '03/14/2022 04:00 PST', value: 124.5 },
-      { status: 'Succeeded', timestamp: '03/15/2022 04:00 PST', value: 128.5 },
-      { status: 'Warning', timestamp: '03/16/2022 04:00 PST', value: 127.5 },
-      { status: 'Error', timestamp: '03/17/2922 04:00 PST', value: 100 },
-    ],
-  };
-=======
   if (isFailed(workflowDagResultWithLoadingStatus.status)) {
     return (
       <Layout user={user}>
@@ -216,7 +107,6 @@
       </Layout>
     );
   }
->>>>>>> e4e4aa9e
 
   const mapArtifacts = (artfIds: string[]) =>
     artfIds
