--- conflicted
+++ resolved
@@ -125,13 +125,9 @@
   useEffect(() => {
     if (!!operator && !sideSheetMode) {
       // this should only be set when the user is viewing this as a full page, not side sheet.
-<<<<<<< HEAD
-      document.title = `${operator.name} | Aqueduct`;
-=======
       document.title = `${
         operator ? operator.name : 'Operator Details'
       } | Aqueduct`;
->>>>>>> 8d8c115a
     }
   }, [operator]);
 
@@ -193,10 +189,7 @@
                 workflowId={workflowId}
                 dagResultId={workflowDagResultId}
                 artifactResults={inputs}
-<<<<<<< HEAD
-=======
                 appearance="value"
->>>>>>> 8d8c115a
               />
             </Box>
             <Box width="32px" />
@@ -206,10 +199,7 @@
                 workflowId={workflowId}
                 dagResultId={workflowDagResultId}
                 artifactResults={outputs}
-<<<<<<< HEAD
-=======
                 appearance="value"
->>>>>>> 8d8c115a
               />
             </Box>
           </Box>
