--- conflicted
+++ resolved
@@ -24,10 +24,6 @@
   isLoading,
   isSucceeded,
 } from '../../../utils/shared';
-import {
-  getMetadataStorageConfig,
-  MetadataStorageConfig,
-} from '../../../utils/storage';
 import CodeBlock from '../../CodeBlock';
 import { useAqueductConsts } from '../../hooks/useAqueductConsts';
 import DefaultLayout from '../../layouts/default';
@@ -104,14 +100,9 @@
     (state: RootState) => state.integrationsReducer
   );
 
-<<<<<<< HEAD
-  const [metadataStorageConfig, setMetadataStorageConfig] =
-    useState<MetadataStorageConfig | null>(null);
-=======
   const serverConfig = useSelector(
     (state: RootState) => state.serverConfigReducer
   );
->>>>>>> 37acefcb
   const notifications = Object.values(integrationsReducer.integrations).filter(
     (x) =>
       SupportedIntegrations[x.service].category ===
@@ -124,20 +115,11 @@
     useState(false);
 
   useEffect(() => {
-<<<<<<< HEAD
-    async function fetchMetadataStorageConfig() {
-      const metadataStorageConfig = await getMetadataStorageConfig(
-        apiAddress,
-        user.apiKey
-      );
-      setMetadataStorageConfig(metadataStorageConfig);
-=======
     async function fetchServerConfig() {
       await dispatch(handleGetServerConfig({ apiKey: user.apiKey }));
->>>>>>> 37acefcb
     }
 
-    fetchMetadataStorageConfig();
+    fetchServerConfig();
   }, []);
 
   useEffect(() => {
@@ -225,11 +207,7 @@
 
       {notificationSection}
 
-<<<<<<< HEAD
-      <MetadataStorageInfo serverConfig={metadataStorageConfig} />
-=======
       <MetadataStorageInfo serverConfig={serverConfig.config} />
->>>>>>> 37acefcb
 
       <Snackbar
         anchorOrigin={{ vertical: 'top', horizontal: 'center' }}
