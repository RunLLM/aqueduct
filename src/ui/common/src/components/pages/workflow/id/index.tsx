--- conflicted
+++ resolved
@@ -438,11 +438,7 @@
                 </Box>
               </Box>
             </Box>
-<<<<<<< HEAD
-            <Box sx={{ marginTop: `${drawerHeaderHeightInPx}px` }}>
-=======
             <Box sx={{ marginTop: `${drawerHeaderHeightInPx + 16}px` }}>
->>>>>>> 2082c2e7
               {getDataSideSheetContent(
                 user,
                 currentNode,
