import { faChevronRight } from '@fortawesome/free-solid-svg-icons';
import { FontAwesomeIcon } from '@fortawesome/react-fontawesome';
import { Drawer } from '@mui/material';
import Box from '@mui/material/Box';
import Divider from '@mui/material/Divider';
import Typography from '@mui/material/Typography';
import { parse } from 'query-string';
import React, { useEffect } from 'react';
import { ReactFlowProvider } from 'react-flow-renderer';
import { useDispatch, useSelector } from 'react-redux';
import { useNavigate, useParams } from 'react-router-dom';

import { handleLoadIntegrations } from '../../../../reducers/integrations';
import {
  NodeType,
  resetSelectedNode,
} from '../../../../reducers/nodeSelection';
import {
  setAllSideSheetState,
  setBottomSideSheetOpenState,
} from '../../../../reducers/openSideSheet';
import {
  handleGetArtifactResults,
  handleGetOperatorResults,
  handleGetSelectDagPosition,
  handleGetWorkflow,
  selectResultIdx,
} from '../../../../reducers/workflow';
import { AppDispatch, RootState } from '../../../../stores/store';
import { theme } from '../../../../styles/theme/theme';
import UserProfile from '../../../../utils/auth';
import { Data } from '../../../../utils/data';
import { getPathPrefix } from '../../../../utils/getPathPrefix';
import { exportCsv } from '../../../../utils/preview';
import { LoadingStatusEnum } from '../../../../utils/shared';
import { ExecutionStatus } from '../../../../utils/shared';
import {
  getDataSideSheetContent,
  sideSheetSwitcher,
} from '../../../../utils/sidesheets';
import DefaultLayout, { MenuSidebarOffset } from '../../../layouts/default';
import { Button } from '../../../primitives/Button.styles';
import ReactFlowCanvas from '../../../workflows/ReactFlowCanvas';
import WorkflowHeader from '../../../workflows/workflowHeader';
import { LayoutProps } from '../../types';

type WorkflowPageProps = {
  user: UserProfile;
  Layout?: React.FC<LayoutProps>;
};

const WorkflowPage: React.FC<WorkflowPageProps> = ({
  user,
  Layout = DefaultLayout,
}) => {
  const navigate = useNavigate();
  const dispatch: AppDispatch = useDispatch();
  const workflowId = useParams().id;

  const currentNode = useSelector(
    (state: RootState) => state.nodeSelectionReducer.selected
  );
  const workflow = useSelector((state: RootState) => state.workflowReducer);

  const switchSideSheet = sideSheetSwitcher(dispatch);

  const artifactResult = useSelector(
    (state: RootState) => state.workflowReducer.artifactResults[currentNode.id]
  );

  useEffect(() => {
    if (workflow.selectedDag !== undefined) {
      document.title = `${workflow.selectedDag.metadata.name} | Aqueduct`;
    }
  }, [workflow.selectedDag]);

  useEffect(() => {
    const urlSearchParams = parse(window.location.search);
    if (
      workflow.selectedResult !== undefined &&
      !urlSearchParams.workflowDagResultId
    ) {
      navigate(`?workflowDagResultId=${encodeURI(workflow.selectedResult.id)}`);
    }
  }, [workflow.selectedResult]);

  useEffect(() => {
    dispatch(handleGetWorkflow({ apiKey: user.apiKey, workflowId }));
    dispatch(handleLoadIntegrations({ apiKey: user.apiKey }));
  }, []);

  useEffect(() => {
    if (workflow.dagResults && workflow.dagResults.length > 0) {
      let workflowDagResultIndex = 0;
      const { workflowDagResultId } = parse(window.location.search);
      for (let i = 0; i < workflow.dagResults.length; i++) {
        if (workflow.dagResults[i].id === workflowDagResultId) {
          workflowDagResultIndex = i;
        }
      }
      if (workflowDagResultId !== workflow.selectedResult.id) {
        dispatch(setAllSideSheetState(false));
        dispatch(selectResultIdx(workflowDagResultIndex));
      }
    }
  }, [workflow.dagResults, window.location.search]);

  useEffect(() => {
    if (workflow.selectedDag) {
      dispatch(
        handleGetSelectDagPosition({
          apiKey: user.apiKey,
          operators: workflow.selectedDag?.operators,
          artifacts: workflow.selectedDag?.artifacts,
        })
      );
    }
  }, [workflow.selectedDag]);

  /**
   * This function dispatches calls to fetch artifact results and contents.
   *
   * This function is only activated when another similar fetch request
   * hasn't already been triggered.
   *
   * @param nodeId the UUID of the artifact for which we're retrieving
   * details.
   */
  const updateArtifactDetails = (nodeId: string) => {
    const artf = (workflow.selectedDag?.artifacts ?? {})[nodeId];
    if (!artf || !workflow.selectedResult) {
      return;
    }

    if (!(nodeId in workflow.artifactResults)) {
      dispatch(
        handleGetArtifactResults({
          apiKey: user.apiKey,
          workflowDagResultId: workflow.selectedResult.id,
          artifactId: nodeId,
        })
      );
    }
  };

  /**
   * This function fetches both the metadata of a particular operator as well
   * as the results of the artifacts that were both inputs and outputs for
   * this operator.
   *
   * This function is only activated when another similar fetch request
   * hasn't already been triggered.
   *
   * @param nodeId the UUID of an artifact for which we're retrieving
   * results.
   */
  const updateOperatorDetails = (nodeId: string) => {
    // Verify the node is indeed an operator, and a result is selected
    const op = (workflow.selectedDag?.operators ?? {})[nodeId];
    if (!op || !workflow.selectedResult) {
      return;
    }

    if (!(nodeId in workflow.operatorResults)) {
      dispatch(
        handleGetOperatorResults({
          apiKey: user.apiKey,
          workflowDagResultId: workflow.selectedResult.id,
          operatorId: nodeId,
        })
      );
    }

    for (const artfId of [...op.inputs, ...op.outputs]) {
      updateArtifactDetails(artfId);
    }
  };

  useEffect(() => {
    updateOperatorDetails(currentNode.id);
    updateArtifactDetails(currentNode.id);
  }, [currentNode.id, workflow.selectedResult?.id]);

  const onPaneClicked = (event: React.MouseEvent) => {
    event.preventDefault();
    dispatch(setBottomSideSheetOpenState(false));

    // Reset selected node
    dispatch(resetSelectedNode());
  };

  const selectedDag = workflow.selectedDag;
  const getDagDetails = () => {
    if (
      workflow.loadingStatus.loading === LoadingStatusEnum.Succeeded &&
      !!selectedDag
    ) {
      for (const op of Object.values(selectedDag.operators)) {
        // We don't need to call updateArtifactDetails because
        // updateOperatorDetails automatically does that for us.
        updateOperatorDetails(op.id);
      }
    }
  };

  useEffect(getDagDetails, [workflow.selectedDag]);

  // This workflow doesn't exist.
  if (workflow.loadingStatus.loading === LoadingStatusEnum.Failed) {
    navigate('/404');
    return null;
  }

  if (workflow.loadingStatus.loading !== LoadingStatusEnum.Succeeded) {
    return null;
  }

  const RightMarginInPx = 24;
  const getSideSheetWidth = (baseWidth = '100%'): string | string[] => {
    // RightMarginInPx: the white space on the right side of the Dag to show when side drawer is not visible.
    return `calc(${baseWidth} - ${MenuSidebarOffset} - ${RightMarginInPx}px)`;
  };

  const fullWindowWidth = `calc(100% + ${MenuSidebarOffset})`;

  // TODO: Remove openSideSheet reducer, as it's no longer used in the ui-redesign project
  // const sideSheetOpen = currentNode.type !== NodeType.None;

  const contentWidth = getSideSheetWidth(
    // in ui-redesign, sidesheet comes in from the right, and the status bar is now a popover, which means status bar no longer has a width to worry about
    // with regards to expanding and contracting the page contents.
    // the new sidesheet is shown when the current node is selected. the opensidesheet state reducer isn't being used.
    fullWindowWidth
  );

  const contentBottomOffsetInPx = `32px`;
  const getNodeLabel = () => {
    if (
      currentNode.type === NodeType.TableArtifact ||
      currentNode.type === NodeType.NumericArtifact ||
      currentNode.type === NodeType.BoolArtifact ||
      currentNode.type === NodeType.JsonArtifact ||
      currentNode.type === NodeType.StringArtifact ||
      currentNode.type === NodeType.ImageArtifact ||
      currentNode.type === NodeType.DictArtifact ||
      currentNode.type === NodeType.GenericArtifact
    ) {
      return selectedDag.artifacts[currentNode.id].name;
    } else {
      return selectedDag.operators[currentNode.id].name;
    }
  };


  const getNodeActionButton = () => {
    if (currentNode.type === NodeType.TableArtifact) {
      // Since workflow is pending, it doesn't have a result set yet.
      let artifactResultData: Data | null = null;
      if (
        artifactResult?.result &&
        artifactResult.result.exec_state.status === ExecutionStatus.Succeeded &&
        artifactResult.result.data.length > 0
      ) {
        artifactResultData = JSON.parse(artifactResult.result.data);
      }

      return (
        <Box>
          <Button
            style={{ marginRight: '16px' }}
            onClick={() => {
              // All we're really doing here is adding the artifactId onto the end of the URL.
              navigate(
                `${getPathPrefix()}/workflow/${workflowId}/result/${
                  workflow.selectedResult.id
                }/artifact/${currentNode.id}`
              );
            }}
          >
            View Artifact Details
          </Button>
          <Button
            onClick={() =>
              exportCsv(artifactResultData, getNodeLabel().replaceAll(' ', '_'))
            }
          >
            Export CSV
          </Button>
        </Box>
      );
    } else if (currentNode.type === NodeType.MetricOp) {
      // Get the metrics id, and navigate to the metric details page.
      return (
        <Box>
          <Button
            style={{ marginRight: '16px' }}
            onClick={() => {
              navigate(
                `${getPathPrefix()}/workflow/${workflowId}/result/${
                  workflow.selectedResult.id
                }/metric/${currentNode.id}`
              );
            }}
          >
            View Metric Details
          </Button>
        </Box>
      );
    } else if (currentNode.type === NodeType.FunctionOp) {
      return (
        <Box>
          <Button
            style={{ marginRight: '16px' }}
            onClick={() => {
              navigate(
                `${getPathPrefix()}/workflow/${workflowId}/result/${
                  workflow.selectedResult.id
<<<<<<< HEAD
                }/function/${currentNode.id}`
              );
            }}
          >
            View Function Details
=======
                }/operator/${currentNode.id}`
              );
            }}
          >
            View Operator Details
          </Button>
        </Box>
      );
    } else if (currentNode.type === NodeType.CheckOp) {
      // Get the check's id, and navigate to the check details page.
      return (
        <Box>
          <Button
            style={{ marginRight: '16px' }}
            onClick={() => {
              navigate(
                `${getPathPrefix()}/workflow/${workflowId}/result/${
                  workflow.selectedResult.id
                }/check/${currentNode.id}`
              );
            }}
          >
            View Check Details
>>>>>>> 362c0ae0
          </Button>
        </Box>
      );
    }

    return null;
  };

  const drawerHeaderHeightInPx = 64;

  return (
    <Layout user={user}>
      <Box
        sx={{
          display: 'flex',
          width: contentWidth,
          height: '100%',
          flexDirection: 'column',
        }}
      >
        {workflow.selectedDag && (
          <WorkflowHeader
            user={user}
            workflowDag={workflow.selectedDag}
            workflowId={workflowId}
          />
        )}

        <Divider />

        <Box
          sx={{
            flex: 1,
            mt: 2,
            p: 3,
            mb: contentBottomOffsetInPx,
            width: '100%',
            boxSizing: 'border-box',
            backgroundColor: 'gray.50',
          }}
        >
          <ReactFlowProvider>
            <ReactFlowCanvas
              switchSideSheet={switchSideSheet}
              onPaneClicked={onPaneClicked}
            />
          </ReactFlowProvider>
        </Box>
      </Box>

      {currentNode.type !== NodeType.None && (
        <Drawer
          anchor="right"
          variant="persistent"
          open={true}
          PaperProps={{ sx: { overflowX: 'scroll', overflowY: 'hidden' } }}
        >
          <Box width="800px" maxWidth="800px" minHeight="100vh">
            <Box
              width="100%"
              sx={{ backgroundColor: theme.palette.gray['100'] }}
              height={`${drawerHeaderHeightInPx}px`}
              position="fixed"
            >
              <Box display="flex">
                <Box
                  sx={{ cursor: 'pointer', m: 1, alignSelf: 'center' }}
                  onClick={onPaneClicked}
                >
                  <FontAwesomeIcon icon={faChevronRight} />
                </Box>
                <Box maxWidth="400px">
                  <Typography
                    variant="h5"
                    padding="16px"
                    textOverflow="ellipsis"
                    overflow="hidden"
                    whiteSpace="nowrap"
                  >
                    {getNodeLabel()}
                  </Typography>
                </Box>
                <Box sx={{ mx: 2, alignSelf: 'center' }}>
                  {getNodeActionButton()}
                </Box>
              </Box>
            </Box>
            <Box sx={{ marginTop: `${drawerHeaderHeightInPx}px` }}>
              {getDataSideSheetContent(user, currentNode)}
            </Box>
          </Box>
        </Drawer>
      )}
    </Layout>
  );
};

export default WorkflowPage;<|MERGE_RESOLUTION|>--- conflicted
+++ resolved
@@ -315,13 +315,6 @@
               navigate(
                 `${getPathPrefix()}/workflow/${workflowId}/result/${
                   workflow.selectedResult.id
-<<<<<<< HEAD
-                }/function/${currentNode.id}`
-              );
-            }}
-          >
-            View Function Details
-=======
                 }/operator/${currentNode.id}`
               );
             }}
@@ -345,7 +338,6 @@
             }}
           >
             View Check Details
->>>>>>> 362c0ae0
           </Button>
         </Box>
       );
