import { faChevronRight } from '@fortawesome/free-solid-svg-icons';
import { faCircleDown } from '@fortawesome/free-solid-svg-icons';
import { FontAwesomeIcon } from '@fortawesome/react-fontawesome';
import { Drawer } from '@mui/material';
import Box from '@mui/material/Box';
import Divider from '@mui/material/Divider';
import Typography from '@mui/material/Typography';
import { parse } from 'query-string';
import React, { useEffect } from 'react';
import { ReactFlowProvider } from 'react-flow-renderer';
import { useDispatch, useSelector } from 'react-redux';
import { useLocation, useNavigate, useParams } from 'react-router-dom';

import { BreadcrumbLink } from '../../../../components/layouts/NavBar';
import { handleLoadIntegrations } from '../../../../reducers/integrations';
import {
  NodeType,
  resetSelectedNode,
} from '../../../../reducers/nodeSelection';
import {
  setAllSideSheetState,
  setBottomSideSheetOpenState,
} from '../../../../reducers/openSideSheet';
import {
  handleGetArtifactResults,
  handleGetOperatorResults,
  handleGetSelectDagPosition,
  handleGetWorkflow,
  selectResultIdx,
} from '../../../../reducers/workflow';
import { AppDispatch, RootState } from '../../../../stores/store';
import { theme } from '../../../../styles/theme/theme';
import UserProfile from '../../../../utils/auth';
import { Data } from '../../../../utils/data';
import { getPathPrefix } from '../../../../utils/getPathPrefix';
import { handleExportFunction } from '../../../../utils/operators';
import { exportCsv } from '../../../../utils/preview';
import {
  ExecutionStatus,
  LoadingStatusEnum,
  WidthTransition,
} from '../../../../utils/shared';
import {
  getDataSideSheetContent,
  sideSheetSwitcher,
} from '../../../../utils/sidesheets';
import DefaultLayout, {
  DefaultLayoutMargin,
  SidesheetButtonHeight,
  SidesheetWidth,
} from '../../../layouts/default';
import { Button } from '../../../primitives/Button.styles';
import ReactFlowCanvas from '../../../workflows/ReactFlowCanvas';
import WorkflowHeader, {
  WorkflowPageContentId,
} from '../../../workflows/workflowHeader';
import { LayoutProps } from '../../types';

type WorkflowPageProps = {
  user: UserProfile;
  Layout?: React.FC<LayoutProps>;
};

const WorkflowPage: React.FC<WorkflowPageProps> = ({
  user,
  Layout = DefaultLayout,
}) => {
  const navigate = useNavigate();
  const dispatch: AppDispatch = useDispatch();
  const workflowId = useParams().id;
  const urlSearchParams = parse(window.location.search);
  const path = useLocation().pathname;

  const currentNode = useSelector(
    (state: RootState) => state.nodeSelectionReducer.selected
  );
  const workflow = useSelector((state: RootState) => state.workflowReducer);

  const switchSideSheet = sideSheetSwitcher(dispatch);

  const artifactResult = useSelector(
    (state: RootState) => state.workflowReducer.artifactResults[currentNode.id]
  );

  useEffect(() => {
    if (workflow.selectedDag !== undefined) {
      document.title = `${workflow.selectedDag.metadata.name} | Aqueduct`;
    }
  }, [workflow.selectedDag]);

  useEffect(() => {
    if (
      workflow.selectedResult !== undefined &&
      !urlSearchParams.workflowDagResultId
    ) {
      navigate(`?workflowDagResultId=${encodeURI(workflow.selectedResult.id)}`);
    }
  }, [workflow.selectedResult, urlSearchParams]);

  useEffect(() => {
    dispatch(handleGetWorkflow({ apiKey: user.apiKey, workflowId }));
    dispatch(handleLoadIntegrations({ apiKey: user.apiKey }));
  }, []);

  useEffect(() => {
    if (workflow.dagResults && workflow.dagResults.length > 0) {
      let workflowDagResultIndex = 0;
      const { workflowDagResultId } = urlSearchParams;
      for (let i = 0; i < workflow.dagResults.length; i++) {
        if (workflow.dagResults[i].id === workflowDagResultId) {
          workflowDagResultIndex = i;
        }
      }
      if (workflowDagResultId !== workflow.selectedResult.id) {
        dispatch(setAllSideSheetState(false));
        dispatch(selectResultIdx(workflowDagResultIndex));
      }
    }
  }, [workflow.dagResults, urlSearchParams]);

  useEffect(() => {
    if (workflow.selectedDag) {
      dispatch(
        handleGetSelectDagPosition({
          apiKey: user.apiKey,
          operators: workflow.selectedDag?.operators,
          artifacts: workflow.selectedDag?.artifacts,
        })
      );
    }
  }, [workflow.selectedDag]);

  /**
   * This function dispatches calls to fetch artifact results and contents.
   *
   * This function is only activated when another similar fetch request
   * hasn't already been triggered.
   *
   * @param nodeId the UUID of the artifact for which we're retrieving
   * details.
   */
  const getArtifactResultDetails = (nodeId: string) => {
    const artf = (workflow.selectedDag?.artifacts ?? {})[nodeId];
    if (!artf || !workflow.selectedResult) {
      return;
    }

    if (!(nodeId in workflow.artifactResults)) {
      dispatch(
        handleGetArtifactResults({
          apiKey: user.apiKey,
          workflowDagResultId: workflow.selectedResult.id,
          artifactId: nodeId,
        })
      );
    }
  };

  /**
   * This function fetches both the metadata of a particular operator as well
   * as the results of the artifacts that were both inputs and outputs for
   * this operator.
   *
   * This function is only activated when another similar fetch request
   * hasn't already been triggered.
   *
   * @param nodeId the UUID of an artifact for which we're retrieving
   * results.
   */
  const getOperatorResultDetails = (nodeId: string) => {
    // Verify the node is indeed an operator, and a result is selected
    const op = (workflow.selectedDag?.operators ?? {})[nodeId];
    if (!op || !workflow.selectedResult) {
      return;
    }

    if (!(nodeId in workflow.operatorResults)) {
      dispatch(
        handleGetOperatorResults({
          apiKey: user.apiKey,
          workflowDagResultId: workflow.selectedResult.id,
          operatorId: nodeId,
        })
      );
    }

    for (const artfId of [...op.inputs, ...op.outputs]) {
      getArtifactResultDetails(artfId);
    }
  };

  useEffect(() => {
    getOperatorResultDetails(currentNode.id);
    getArtifactResultDetails(currentNode.id);
  }, [currentNode.id, workflow.selectedResult?.id]);

  const onPaneClicked = (event: React.MouseEvent) => {
    event.preventDefault();
    dispatch(setBottomSideSheetOpenState(false));

    // Reset selected node
    dispatch(resetSelectedNode());
  };

  const selectedDag = workflow.selectedDag;
  const getDagResultDetails = () => {
    if (
      workflow.loadingStatus.loading === LoadingStatusEnum.Succeeded &&
      !!selectedDag
    ) {
      for (const op of Object.values(selectedDag.operators)) {
        // We don't need to call getArtifactResultDetails because
        // getOperatorResultDetails automatically does that for us.
        getOperatorResultDetails(op.id);
      }
    }
  };

  useEffect(getDagResultDetails, [workflow.selectedResult?.id]);

  // This workflow doesn't exist.
  if (workflow.loadingStatus.loading === LoadingStatusEnum.Failed) {
    navigate('/404');
    return null;
  }

  if (workflow.loadingStatus.loading !== LoadingStatusEnum.Succeeded) {
    return null;
  }

  // TODO: Remove openSideSheet reducer, as it's no longer used in the ui-redesign project
  // const sideSheetOpen = currentNode.type !== NodeType.None;

  const contentBottomOffsetInPx = `32px`;
  const getNodeLabel = () => {
    if (
      currentNode.type === NodeType.TableArtifact ||
      currentNode.type === NodeType.NumericArtifact ||
      currentNode.type === NodeType.BoolArtifact ||
      currentNode.type === NodeType.JsonArtifact ||
      currentNode.type === NodeType.StringArtifact ||
      currentNode.type === NodeType.ImageArtifact ||
      currentNode.type === NodeType.DictArtifact ||
      currentNode.type === NodeType.GenericArtifact
    ) {
      if (selectedDag.artifacts[currentNode.id]) {
        return selectedDag.artifacts[currentNode.id].name;
      }
      return 'Artifact Node';
    } else {
      if (selectedDag.artifacts[currentNode.id]) {
        return selectedDag.operators[currentNode.id].name;
      }
      return 'Operator Node';
    }
  };

  const getNodeActionButton = () => {
    const buttonStyle = {
      height: SidesheetButtonHeight,
      marginRight: '16px',
    };

    if (currentNode.type === NodeType.TableArtifact) {
      // Since workflow is pending, it doesn't have a result set yet.
      let artifactResultData: Data | null = null;
      if (
        artifactResult?.result &&
        artifactResult.result.exec_state.status === ExecutionStatus.Succeeded &&
        artifactResult.result.data.length > 0
      ) {
        artifactResultData = JSON.parse(artifactResult.result.data);
      }

      return (
        <Box>
          <Button
            style={buttonStyle}
            onClick={() => {
              // All we're really doing here is adding the artifactId onto the end of the URL.
              navigate(
                `${getPathPrefix()}/workflow/${workflowId}/result/${
                  workflow.selectedResult.id
                }/artifact/${currentNode.id}`
              );
            }}
          >
            View Artifact Details
          </Button>
          <Button
            style={buttonStyle}
            onClick={() =>
              exportCsv(artifactResultData, getNodeLabel().replaceAll(' ', '_'))
            }
          >
            Export CSV
          </Button>
        </Box>
      );
    }

    const operator = (workflow.selectedDag?.operators ?? {})[currentNode.id];
    const exportOpButton = (
      <Button
        style={buttonStyle}
        onClick={async () => {
          await handleExportFunction(
            user,
            currentNode.id,
            `${operator?.name ?? 'function'}.zip`
          );
        }}
        color="primary"
      >
        <FontAwesomeIcon icon={faCircleDown} />
        <Typography sx={{ ml: 1 }}>{`${
          operator?.name ?? 'function'
        }.zip`}</Typography>
      </Button>
    );

    if (currentNode.type === NodeType.MetricOp) {
      // Get the metrics id, and navigate to the metric details page.
      return (
        <Box display="flex" flexDirection="row">
          <Button
            style={buttonStyle}
            onClick={() => {
              navigate(
                `${getPathPrefix()}/workflow/${workflowId}/result/${
                  workflow.selectedResult.id
                }/metric/${currentNode.id}`
              );
            }}
          >
            View Metric Details
          </Button>
          {exportOpButton}
        </Box>
      );
    }

    if (currentNode.type === NodeType.FunctionOp) {
      return (
        <Box display="flex" flexDirection="row">
          <Button
            style={buttonStyle}
            onClick={() => {
              navigate(
                `${getPathPrefix()}/workflow/${workflowId}/result/${
                  workflow.selectedResult.id
                }/operator/${currentNode.id}`
              );
            }}
          >
            View Operator Details
          </Button>
          {exportOpButton}
        </Box>
      );
    }

    if (currentNode.type === NodeType.CheckOp) {
      return (
        <Box display="flex" flexDirection="row">
          <Button
            style={buttonStyle}
            onClick={() => {
              navigate(
                `${getPathPrefix()}/workflow/${workflowId}/result/${
                  workflow.selectedResult.id
                }/check/${currentNode.id}`
              );
            }}
          >
            View Check Details
          </Button>
          {exportOpButton}
        </Box>
      );
    }

    return null;
  };

  const drawerHeaderHeightInPx = 64;

  return (
    <Layout
      breadcrumbs={[
        BreadcrumbLink.HOME,
        BreadcrumbLink.WORKFLOWS,
        new BreadcrumbLink(path, workflow.selectedDag.metadata.name),
      ]}
      user={user}
    >
      <Box
        sx={{
          boxSizing: 'border-box',
          display: 'flex',
          // TODO: just create a state variable to reflect the open state of the drawer.
          width:
            currentNode.type === NodeType.None
              ? `calc(100% - ${DefaultLayoutMargin});`
              : `calc(100% - ${SidesheetWidth} - ${DefaultLayoutMargin});`,
          height: '100%',
          flexDirection: 'column',
          transition: WidthTransition,
          transitionDelay: '-150ms',
        }}
        id={WorkflowPageContentId}
      >
        {workflow.selectedDag && (
          <Box marginBottom={1}>
            <WorkflowHeader
              user={user}
              workflowDag={workflow.selectedDag}
              workflowId={workflowId}
            />
          </Box>
        )}

        <Divider />

        <Box
          sx={{
            flex: 1,
            mt: 2,
            p: 3,
            mb: contentBottomOffsetInPx,
            width: '100%',
            boxSizing: 'border-box',
            backgroundColor: 'gray.50',
          }}
        >
          <ReactFlowProvider>
            <ReactFlowCanvas
              switchSideSheet={switchSideSheet}
              onPaneClicked={onPaneClicked}
            />
          </ReactFlowProvider>
        </Box>
      </Box>

      {currentNode.type !== NodeType.None && (
        <Drawer
          anchor="right"
          variant="persistent"
          open={true}
          PaperProps={{
            sx: {
              overflowX: 'hidden',
              overflowY: 'hidden',
              transition: 'width 200ms ease-in-out',
              transitionDelay: '1000ms',
            },
          }}
        >
          <Box
<<<<<<< HEAD
            width={SidesheetWidth}
            maxWidth={SidesheetWidth}
            minHeight="100vh"
=======
            width="800px"
            maxWidth="800px"
            minHeight="100vh"
            sx={{ overflow: 'scroll' }}
>>>>>>> c28778b7
          >
            <Box
              width="100%"
              sx={{ backgroundColor: theme.palette.gray['100'] }}
              height={`${drawerHeaderHeightInPx}px`}
              position="fixed"
            >
              <Box display="flex">
                <Box
                  sx={{ cursor: 'pointer', m: 1, alignSelf: 'center' }}
                  onClick={onPaneClicked}
                >
                  <FontAwesomeIcon icon={faChevronRight} />
                </Box>
                <Box maxWidth="400px">
                  <Typography
                    variant="h5"
                    padding="16px"
                    textOverflow="ellipsis"
                    overflow="hidden"
                    whiteSpace="nowrap"
                  >
                    {getNodeLabel()}
                  </Typography>
                </Box>
                <Box sx={{ mx: 2, alignSelf: 'center' }}>
                  {getNodeActionButton()}
                </Box>
              </Box>
            </Box>
            <Box sx={{ marginTop: `${drawerHeaderHeightInPx + 16}px` }}>
              {getDataSideSheetContent(
                user,
                currentNode,
                workflowId,
                workflow.selectedResult.id
              )}
            </Box>
          </Box>
        </Drawer>
      )}
    </Layout>
  );
};

export default WorkflowPage;<|MERGE_RESOLUTION|>--- conflicted
+++ resolved
@@ -457,16 +457,10 @@
           }}
         >
           <Box
-<<<<<<< HEAD
             width={SidesheetWidth}
             maxWidth={SidesheetWidth}
             minHeight="100vh"
-=======
-            width="800px"
-            maxWidth="800px"
-            minHeight="100vh"
-            sx={{ overflow: 'scroll' }}
->>>>>>> c28778b7
+            sx={{ overflow: 'hidden' }}
           >
             <Box
               width="100%"
