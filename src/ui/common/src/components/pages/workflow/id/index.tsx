import {
  faArrowRotateRight,
  faChevronLeft,
  faChevronRight,
  faCirclePlay,
} from '@fortawesome/free-solid-svg-icons';
import { faCircleDown } from '@fortawesome/free-solid-svg-icons';
import { FontAwesomeIcon } from '@fortawesome/react-fontawesome';
import { Drawer, Tooltip } from '@mui/material';
import Box from '@mui/material/Box';
import Typography from '@mui/material/Typography';
import { parse } from 'query-string';
<<<<<<< HEAD
import React, { useCallback, useEffect } from 'react';
=======
import React, { useCallback, useEffect, useState } from 'react';
import { ReactFlowProvider } from 'react-flow-renderer';
>>>>>>> 869638d9
import { useDispatch, useSelector } from 'react-redux';
import { useLocation, useNavigate, useParams } from 'react-router-dom';
import { ReactFlowProvider } from 'reactflow';

import { BreadcrumbLink } from '../../../../components/layouts/NavBar';
import { handleLoadIntegrations } from '../../../../reducers/integrations';
import {
  NodeType,
  resetSelectedNode,
} from '../../../../reducers/nodeSelection';
import {
  setAllSideSheetState,
  setBottomSideSheetOpenState,
} from '../../../../reducers/openSideSheet';
import {
  handleGetArtifactResults,
  handleGetOperatorResults,
  handleGetSelectDagPosition,
  handleGetWorkflow,
  resetState,
  selectResultIdx,
} from '../../../../reducers/workflow';
import { AppDispatch, RootState } from '../../../../stores/store';
import { theme } from '../../../../styles/theme/theme';
import UserProfile from '../../../../utils/auth';
import { getPathPrefix } from '../../../../utils/getPathPrefix';
import { handleExportFunction } from '../../../../utils/operators';
import { LoadingStatusEnum, WidthTransition } from '../../../../utils/shared';
import {
  getDataSideSheetContent,
  sideSheetSwitcher,
} from '../../../../utils/sidesheets';
import DefaultLayout, {
  DefaultLayoutMargin,
  SidesheetButtonHeight,
  SidesheetWidth,
} from '../../../layouts/default';
import { Button } from '../../../primitives/Button.styles';
import { Tab, Tabs } from '../../../Tabs/Tabs.styles';
import ReactFlowCanvas from '../../../workflows/ReactFlowCanvas';
import WorkflowHeader, {
  WorkflowPageContentId,
} from '../../../workflows/workflowHeader';
import WorkflowSettings from '../../../workflows/WorkflowSettings';
import { LayoutProps } from '../../types';
import RunWorkflowDialog from '../../workflows/components/RunWorkflowDialog';

type WorkflowPageProps = {
  user: UserProfile;
  Layout?: React.FC<LayoutProps>;
};

const WorkflowPage: React.FC<WorkflowPageProps> = ({
  user,
  Layout = DefaultLayout,
}) => {
  const navigate = useNavigate();
  const dispatch: AppDispatch = useDispatch();
  const workflowId = useParams().id;
  const urlSearchParams = parse(window.location.search);
  const location = useLocation();
  const path = location.pathname;

  const [currentTab, setCurrentTab] = useState<string>('Details');
  const [showRunWorkflowDialog, setShowRunWorkflowDialog] = useState(false);
  const [selectedResultIdx, setSelectedResultIdx] = useState(0);

  const currentNode = useSelector(
    (state: RootState) => state.nodeSelectionReducer.selected
  );
  const workflow = useSelector((state: RootState) => state.workflowReducer);
  const switchSideSheet = sideSheetSwitcher(dispatch);

  const dagName = workflow.selectedDag?.metadata?.name;

  useEffect(() => {
    if (workflow.selectedDag !== undefined) {
      document.title = `${dagName} | Aqueduct`;
    }
  }, [workflow.selectedDag, dagName]);

  const resetWorkflowState = useCallback(() => {
    dispatch(resetState());
  }, [dispatch]);

  useEffect(() => {
    window.onpopstate = () => {
      resetWorkflowState();
    };

    resetWorkflowState();
  }, [resetWorkflowState]);

  useEffect(() => {
    if (
      workflow.selectedResult !== undefined &&
      !urlSearchParams.workflowDagResultId
    ) {
      navigate(
        `?workflowDagResultId=${encodeURI(workflow.selectedResult.id)}`,
        { replace: true }
      );
    }
  }, [workflow.selectedResult, urlSearchParams, navigate]);

  useEffect(() => {
    dispatch(handleGetWorkflow({ apiKey: user.apiKey, workflowId }));
    dispatch(handleLoadIntegrations({ apiKey: user.apiKey }));
  }, [dispatch, user.apiKey, workflowId]);

  useEffect(() => {
    if (workflow.dagResults && workflow.dagResults.length > 0) {
      let workflowDagResultIndex = 0;
      const { workflowDagResultId } = urlSearchParams;

      // Iterate through all the results and check which one's ID matches the ID of
      // the Redux store's selected DAG result.
      for (let i = 0; i < workflow.dagResults.length; i++) {
        if (workflow.dagResults[i].id === workflowDagResultId) {
          workflowDagResultIndex = i;
          break;
        }
      }

      if (workflowDagResultId !== workflow.selectedResult.id) {
        dispatch(setAllSideSheetState(false));
        // this is where selectedDag gets set
        dispatch(selectResultIdx(workflowDagResultIndex));
      }

      setSelectedResultIdx(workflowDagResultIndex);
    }
  }, [
    workflow.dagResults,
    urlSearchParams,
    workflow.selectedResult?.id,
    dispatch,
  ]);

  useEffect(() => {
    if (workflow.selectedDag) {
      dispatch(
        handleGetSelectDagPosition({
          apiKey: user.apiKey,
          operators: workflow.selectedDag?.operators,
          artifacts: workflow.selectedDag?.artifacts,
        })
      );
    }
  }, [dispatch, user.apiKey, workflow.selectedDag]);

  /**
   * This function dispatches calls to fetch artifact results and contents.
   *
   * This function is only activated when another similar fetch request
   * hasn't already been triggered.
   *
   * @param nodeId the UUID of the artifact for which we're retrieving
   * details.
   * @param metadataOnly if set to to true, only the status of the artifact
   * will be retrieved but the data itself will be skipped
   * @param force whether to reload the results regardless of whether
   * they are cached.
   */
  const getArtifactResultDetails = useCallback(
    (nodeId: string, metadataOnly: boolean, force = false) => {
      const artf = (workflow.selectedDag?.artifacts ?? {})[nodeId];
      if (!artf || !workflow.selectedResult) {
        return;
      }

      if (!(nodeId in workflow.artifactResults) || force) {
        dispatch(
          handleGetArtifactResults({
            apiKey: user.apiKey,
            workflowDagResultId: workflow.selectedResult.id,
            artifactId: nodeId,
            metadataOnly: metadataOnly,
          })
        );
      }
    },
    [
      dispatch,
      user.apiKey,
      workflow.artifactResults,
      workflow.selectedDag?.artifacts,
      workflow.selectedResult,
    ]
  );

  /**
   * This function fetches both the metadata of a particular operator as well
   * as the results of the artifacts that were both inputs and outputs for
   * this operator.
   *
   * This function is only activated when another similar fetch request
   * hasn't already been triggered.
   *
   * @param nodeId the UUID of an artifact for which we're retrieving
   * results.
   * @param force whether to reload the results regardless of whether
   * they are cached.
   */
  const getOperatorResultDetails = useCallback(
    (nodeId: string, force = false) => {
      // Verify the node is indeed an operator, and a result is selected
      const op = (workflow.selectedDag?.operators ?? {})[nodeId];
      if (!op || !workflow.selectedResult) {
        return;
      }

      if (!(nodeId in workflow.operatorResults) || force) {
        dispatch(
          handleGetOperatorResults({
            apiKey: user.apiKey,
            workflowDagResultId: workflow.selectedResult.id,
            operatorId: nodeId,
          })
        );
      }

      if (op.spec.metric || op.spec.check) {
        for (const artfId of [...op.outputs]) {
          // We set metadataOnly to false because for metric and check, we want to also show
          // their values on the workflow page.
          getArtifactResultDetails(artfId, false, force);
        }
      } else {
        for (const artfId of [...op.outputs]) {
          getArtifactResultDetails(artfId, true, force);
        }
      }
    },
    [
      dispatch,
      getArtifactResultDetails,
      user.apiKey,
      workflow.operatorResults,
      workflow.selectedDag?.operators,
      workflow.selectedResult,
    ]
  );

  useEffect(() => {
    getOperatorResultDetails(currentNode.id);
    getArtifactResultDetails(currentNode.id, true);
  }, [
    currentNode?.id,
    getArtifactResultDetails,
    getOperatorResultDetails,
    workflow.selectedResult?.id,
  ]);

  const onPaneClicked = (event: React.MouseEvent) => {
    event.preventDefault();
    dispatch(setBottomSideSheetOpenState(false));

    // Reset selected node
    dispatch(resetSelectedNode());
  };

  const selectedDag = workflow.selectedDag;
  // This function retrieves all of the node metadata in this workflow DAG result.
  // The `force` flag forces a reload even if the data is already present. This is
  // used to refresh the state of a DAG that's already been loaded.
  const getDagResultDetails = (force = false) => {
    if (
      (workflow.loadingStatus.loading === LoadingStatusEnum.Succeeded &&
        !!selectedDag) ||
      force
    ) {
      for (const op of Object.values(selectedDag.operators)) {
        // We don't need to call getArtifactResultDetails because
        // getOperatorResultDetails automatically does that for us.
        getOperatorResultDetails(op.id, force);
      }
    }
  };

  useEffect(getDagResultDetails, [
    getOperatorResultDetails,
    selectedDag,
    workflow.loadingStatus.loading,
    workflow.selectedResult?.id,
  ]);

  // This workflow doesn't exist.
  if (workflow.loadingStatus.loading === LoadingStatusEnum.Failed) {
    navigate('/404');
    return null;
  }

  if (workflow.loadingStatus.loading !== LoadingStatusEnum.Succeeded) {
    return null;
  }

  // TODO: Remove openSideSheet reducer, as it's no longer used in the ui-redesign project
  const getNodeLabel = () => {
    if (
      currentNode.type === NodeType.TableArtifact ||
      currentNode.type === NodeType.NumericArtifact ||
      currentNode.type === NodeType.BoolArtifact ||
      currentNode.type === NodeType.JsonArtifact ||
      currentNode.type === NodeType.StringArtifact ||
      currentNode.type === NodeType.ImageArtifact ||
      currentNode.type === NodeType.DictArtifact ||
      currentNode.type == NodeType.ListArtifact ||
      currentNode.type === NodeType.GenericArtifact
    ) {
      if (selectedDag.artifacts[currentNode.id]) {
        return selectedDag.artifacts[currentNode.id].name;
      }
      return 'Artifact Node';
    } else {
      if (selectedDag.operators[currentNode.id]) {
        return selectedDag.operators[currentNode.id].name;
      }
      return 'Operator Node';
    }
  };

  const getNodeActionButton = () => {
    const buttonStyle = {
      height: SidesheetButtonHeight,
      marginRight: '16px',
    };

    if (currentNode.type === NodeType.TableArtifact) {
      return (
        <Box>
          <Button
            style={buttonStyle}
            onClick={() => {
              // All we're really doing here is adding the artifactId onto the end of the URL.
              navigate(
                `${getPathPrefix()}/workflow/${workflowId}/result/${
                  workflow.selectedResult.id
                }/artifact/${currentNode.id}`
              );
            }}
          >
            View Artifact Details
          </Button>
        </Box>
      );
    }

    const operator = (workflow.selectedDag?.operators ?? {})[currentNode.id];
    const exportOpButton = (
      <Button
        style={{ ...buttonStyle, maxWidth: '300px' }}
        onClick={async () => {
          await handleExportFunction(
            user,
            currentNode.id,
            `${operator?.name ?? 'function'}.zip`
          );
        }}
        color="primary"
      >
        <FontAwesomeIcon icon={faCircleDown} />
        <Typography
          sx={{ ml: 1, overflow: 'hidden', textOverflow: 'ellipsis' }}
        >{`${operator?.name ?? 'function'}.zip`}</Typography>
      </Button>
    );

    if (currentNode.type === NodeType.MetricOp) {
      // Get the metrics id, and navigate to the metric details page.
      return (
        <Box display="flex" flexDirection="row">
          <Button
            style={buttonStyle}
            onClick={() => {
              navigate(
                `${getPathPrefix()}/workflow/${workflowId}/result/${
                  workflow.selectedResult.id
                }/metric/${currentNode.id}`
              );
            }}
          >
            View Metric Details
          </Button>
          {exportOpButton}
        </Box>
      );
    }

    if (currentNode.type === NodeType.FunctionOp) {
      return (
        <Box display="flex" flexDirection="row">
          <Button
            style={buttonStyle}
            onClick={() => {
              navigate(
                `${getPathPrefix()}/workflow/${workflowId}/result/${
                  workflow.selectedResult.id
                }/operator/${currentNode.id}`
              );
            }}
          >
            View Operator Details
          </Button>
          {exportOpButton}
        </Box>
      );
    }

    if (currentNode.type === NodeType.CheckOp) {
      return (
        <Box display="flex" flexDirection="row">
          <Button
            style={buttonStyle}
            onClick={() => {
              navigate(
                `${getPathPrefix()}/workflow/${workflowId}/result/${
                  workflow.selectedResult.id
                }/check/${currentNode.id}`
              );
            }}
          >
            View Check Details
          </Button>
          {exportOpButton}
        </Box>
      );
    }

    return null;
  };

  const drawerHeaderHeightInPx = 64;

  const handleTabChange = (event: React.SyntheticEvent, newTab: string) => {
    setCurrentTab(newTab);
  };

  return (
    <Layout
      breadcrumbs={[
        BreadcrumbLink.HOME,
        BreadcrumbLink.WORKFLOWS,
        new BreadcrumbLink(path, dagName),
      ]}
      user={user}
      onBreadCrumbClicked={() => {
        resetWorkflowState();
      }}
      onSidebarItemClicked={() => {
        resetWorkflowState();
      }}
    >
      <Box
        sx={{
          boxSizing: 'border-box',
          display: 'flex',
          // TODO: just create a state variable to reflect the open state of the drawer.
          width:
            currentNode.type === NodeType.None
              ? '100%;'
              : `calc(100% - ${SidesheetWidth});`,
          height: '100%',
          flexDirection: 'column',
          transition: WidthTransition,
          transitionDelay: '-150ms',
          paddingBottom: '24px',
        }}
        id={WorkflowPageContentId}
      >
        {workflow.selectedDag && (
          <Box marginBottom={1}>
            <WorkflowHeader workflowDag={workflow.selectedDag} />
          </Box>
        )}

        <Tabs value={currentTab} onChange={handleTabChange} sx={{ mb: 1 }}>
          <Tab value="Details" label="Details" />
          <Tab value="Settings" label="Settings" />
        </Tabs>

        <Box display="flex" height="100%">
          <Box flex={1} height="100%">
            {currentTab === 'Details' && (
              <Box
                sx={{
                  flexDirection: 'column',
                  display: 'flex',
                  flexGrow: 1,
                  height: '100%',
                  backgroundColor: theme.palette.gray[50],
                }}
              >
                <ReactFlowProvider>
                  <Box sx={{ flexGrow: 1 }}>
                    <ReactFlowCanvas
                      switchSideSheet={switchSideSheet}
                      onPaneClicked={onPaneClicked}
                    />
                  </Box>
                </ReactFlowProvider>
              </Box>
            )}

            {currentTab === 'Settings' && workflow.selectedDag && (
              <Box sx={{ paddingBottom: '24px' }}>
                <WorkflowSettings
                  user={user}
                  workflowDag={workflow.selectedDag}
                />
              </Box>
            )}
          </Box>

          {/* These controls are automatically hidden when the side sheet is open. */}
          <Box
            width="100px"
            ml={2}
            display={currentNode.type !== NodeType.None ? 'none' : 'block'}
          >
            <Box
              display="flex"
              mb={2}
              pb={2}
              width="100%"
              sx={{ borderBottom: `1px solid ${theme.palette.gray[600]}` }}
            >
              <Tooltip title="Previous Run" arrow>
                <Button
                  sx={{ fontSize: '28px', px: 0, flex: 1 }}
                  variant="text"
                  onClick={() => {
                    // This might be confusing, but index 0 is the most recent run, so incrementing the index goes
                    // to an *earlier* run.
                    dispatch(selectResultIdx(selectedResultIdx + 1));
                    navigate(
                      `?workflowDagResultId=${
                        workflow.dagResults[selectedResultIdx + 1].id
                      }`
                    );
                  }}
                  disabled={
                    selectedResultIdx === workflow.dagResults.length - 1
                  }
                >
                  <FontAwesomeIcon icon={faChevronLeft} />
                </Button>
              </Tooltip>

              <Tooltip title="Next Run" arrow>
                <Button
                  sx={{ fontSize: '28px', px: 0, flex: 1 }}
                  variant="text"
                  onClick={() => {
                    // This might be confusing, but index 0 is the most recent run, so decrementing the index goes
                    // to a *newer* run.
                    dispatch(selectResultIdx(selectedResultIdx - 1));
                    navigate(
                      `?workflowDagResultId=${
                        workflow.dagResults[selectedResultIdx - 1].id
                      }`
                    );
                  }}
                  disabled={selectedResultIdx === 0}
                >
                  <FontAwesomeIcon icon={faChevronRight} />
                </Button>
              </Tooltip>
            </Box>

            <Box
              mb={2}
              pb={2}
              width="100%"
              sx={{ borderBottom: `1px solid ${theme.palette.gray[600]}` }}
            >
              <Tooltip title="Run Workflow" arrow>
                <Button
                  sx={{ width: '100%', py: 1, fontSize: '32px' }}
                  variant="text"
                  onClick={() => setShowRunWorkflowDialog(true)}
                >
                  <FontAwesomeIcon icon={faCirclePlay} />
                </Button>
              </Tooltip>
            </Box>

            <Tooltip title="Refresh" arrow>
              <Button
                sx={{ width: '100%', py: 1, fontSize: '32px' }}
                variant="text"
                onClick={() => {
                  // When the button is clicked, load all of the metadata again.
                  getDagResultDetails(true);
                }}
              >
                <FontAwesomeIcon icon={faArrowRotateRight} />
              </Button>
            </Tooltip>
          </Box>
        </Box>

        <RunWorkflowDialog
          user={user}
          workflowDag={workflow.selectedDag}
          workflowId={workflowId}
          open={showRunWorkflowDialog}
          setOpen={setShowRunWorkflowDialog}
        />
      </Box>

      {currentNode.type !== NodeType.None && (
        <Drawer
          anchor="right"
          variant="persistent"
          open={true}
          PaperProps={{
            sx: {
              transition: 'width 200ms ease-in-out',
              transitionDelay: '1000ms',
            },
          }}
        >
          <Box
            width={SidesheetWidth}
            maxWidth={SidesheetWidth}
            minHeight="100vh"
            display="flex"
            flexDirection="column"
          >
            <Box
              width="100%"
              sx={{ backgroundColor: theme.palette.gray['100'] }}
              height={`${drawerHeaderHeightInPx}px`}
            >
              <Box display="flex">
                <Box
                  sx={{ cursor: 'pointer', m: 1, alignSelf: 'center' }}
                  onClick={onPaneClicked}
                >
                  <FontAwesomeIcon icon={faChevronRight} />
                </Box>
                <Box maxWidth="400px">
                  <Typography
                    variant="h5"
                    padding="16px"
                    textOverflow="ellipsis"
                    overflow="hidden"
                    whiteSpace="nowrap"
                  >
                    {getNodeLabel()}
                  </Typography>
                </Box>
                <Box sx={{ mx: 2, alignSelf: 'center' }}>
                  {getNodeActionButton()}
                </Box>
              </Box>
            </Box>
            <Box
              sx={{
                overflow: 'auto',
                flexGrow: 1,
                marginBottom: DefaultLayoutMargin,
              }}
            >
              {getDataSideSheetContent(
                user,
                currentNode,
                workflowId,
                workflow.selectedResult.id
              )}
            </Box>
          </Box>
        </Drawer>
      )}
    </Layout>
  );
};

export default WorkflowPage;<|MERGE_RESOLUTION|>--- conflicted
+++ resolved
@@ -10,12 +10,8 @@
 import Box from '@mui/material/Box';
 import Typography from '@mui/material/Typography';
 import { parse } from 'query-string';
-<<<<<<< HEAD
-import React, { useCallback, useEffect } from 'react';
-=======
 import React, { useCallback, useEffect, useState } from 'react';
 import { ReactFlowProvider } from 'react-flow-renderer';
->>>>>>> 869638d9
 import { useDispatch, useSelector } from 'react-redux';
 import { useLocation, useNavigate, useParams } from 'react-router-dom';
 import { ReactFlowProvider } from 'reactflow';
