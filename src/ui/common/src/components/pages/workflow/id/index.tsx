import Box from '@mui/material/Box';
import Divider from '@mui/material/Divider';
import { parse } from 'query-string';
import React, { useEffect } from 'react';
import { ReactFlowProvider } from 'react-flow-renderer';
import { useDispatch, useSelector } from 'react-redux';
import { useNavigate, useParams } from 'react-router-dom';

import { handleLoadIntegrations } from '../../../../reducers/integrations';
import {
  NodeType,
  resetSelectedNode,
} from '../../../../reducers/nodeSelection';
import {
  setAllSideSheetState,
  setBottomSideSheetOpenState,
} from '../../../../reducers/openSideSheet';
import {
  handleGetArtifactResults,
  handleGetOperatorResults,
  handleGetSelectDagPosition,
  handleGetWorkflow,
  selectResultIdx,
} from '../../../../reducers/workflow';
import { AppDispatch, RootState } from '../../../../stores/store';
import UserProfile from '../../../../utils/auth';
import { Data } from '../../../../utils/data';
import { exportCsv } from '../../../../utils/preview';
import { LoadingStatusEnum } from '../../../../utils/shared';
import { ExecutionStatus } from '../../../../utils/shared';
import {
  getDataSideSheetContent,
  sideSheetSwitcher,
} from '../../../../utils/sidesheets';
import DefaultLayout, { MenuSidebarOffset } from '../../../layouts/default';
import {
  AqueductSidebar,
  BottomSidebarHeaderHeightInPx,
  BottomSidebarHeightInPx,
  getBottomSideSheetWidth,
  SidebarPosition,
} from '../../../layouts/sidebar/AqueductSidebar';
import { Button } from '../../../primitives/Button.styles';
import ReactFlowCanvas from '../../../workflows/ReactFlowCanvas';
import WorkflowStatusBar from '../../../workflows/StatusBar';
import WorkflowHeader from '../../../workflows/workflowHeader';
import { LayoutProps } from '../../types';

type WorkflowPageProps = {
  user: UserProfile;
  Layout?: React.FC<LayoutProps>;
};

const WorkflowPage: React.FC<WorkflowPageProps> = ({
  user,
  Layout = DefaultLayout,
}) => {
  const navigate = useNavigate();
  const dispatch: AppDispatch = useDispatch();
  const workflowId = useParams().id;

  const currentNode = useSelector(
    (state: RootState) => state.nodeSelectionReducer.selected
  );
  const workflow = useSelector((state: RootState) => state.workflowReducer);

  const switchSideSheet = sideSheetSwitcher(dispatch);
  const openSideSheetState = useSelector(
    (state: RootState) => state.openSideSheetReducer
  );
  const artifactResult = useSelector(
    (state: RootState) => state.workflowReducer.artifactResults[currentNode.id]
  );
  const dagPosition = useSelector(
    (state: RootState) => state.workflowReducer.selectedDagPosition
  );

  useEffect(() => {
    if (workflow.selectedDag !== undefined) {
      document.title = `${workflow.selectedDag.metadata.name} | Aqueduct`;
    }
  }, [workflow.selectedDag]);

  useEffect(() => {
    const urlSearchParams = parse(window.location.search);
    if (
      workflow.selectedResult !== undefined &&
      !urlSearchParams.workflowDagResultId
    ) {
      navigate(`?workflowDagResultId=${encodeURI(workflow.selectedResult.id)}`);
    }
  }, [workflow.selectedResult]);

  useEffect(() => {
    dispatch(handleGetWorkflow({ apiKey: user.apiKey, workflowId }));
    dispatch(handleLoadIntegrations({ apiKey: user.apiKey }));
  }, []);

  useEffect(() => {
    if (workflow.dagResults && workflow.dagResults.length > 0) {
      let workflowDagResultIndex = 0;
      const { workflowDagResultId } = parse(window.location.search);
      for (let i = 0; i < workflow.dagResults.length; i++) {
        if (workflow.dagResults[i].id === workflowDagResultId) {
          workflowDagResultIndex = i;
        }
      }
      if (workflowDagResultId !== workflow.selectedResult.id) {
        dispatch(setAllSideSheetState(false));
        dispatch(selectResultIdx(workflowDagResultIndex));
      }
    }
  }, [workflow.dagResults, window.location.search]);

  useEffect(() => {
    if (workflow.selectedDag) {
      dispatch(
        handleGetSelectDagPosition({
          apiKey: user.apiKey,
          operators: workflow.selectedDag?.operators,
          artifacts: workflow.selectedDag?.artifacts,
        })
      );
    }
  }, [workflow.selectedDag]);

  /**
   * This function dispatches calls to fetch artifact results and contents.
   *
   * This function is only activated when another similar fetch request
   * hasn't already been triggered.
   *
   * @param nodeId the UUID of the artifact for which we're retrieving
   * details.
   */
  const updateArtifactDetails = (nodeId: string) => {
    const artf = (workflow.selectedDag?.artifacts ?? {})[nodeId];
    if (!artf || !workflow.selectedResult) {
      return;
    }

    if (!(nodeId in workflow.artifactResults)) {
      dispatch(
        handleGetArtifactResults({
          apiKey: user.apiKey,
          workflowDagResultId: workflow.selectedResult.id,
          artifactId: nodeId,
        })
      );
    }
  };

  /**
   * This function fetches both the metadata of a particular operator as well
   * as the results of the artifacts that were both inputs and outputs for
   * this operator.
   *
   * This function is only activated when another similar fetch request
   * hasn't already been triggered.
   *
   * @param nodeId the UUID of an artifact for which we're retrieving
   * results.
   */
  const updateOperatorDetails = (nodeId: string) => {
    // Verify the node is indeed an operator, and a result is selected
    const op = (workflow.selectedDag?.operators ?? {})[nodeId];
    if (!op || !workflow.selectedResult) {
      return;
    }

    if (!(nodeId in workflow.operatorResults)) {
      dispatch(
        handleGetOperatorResults({
          apiKey: user.apiKey,
          workflowDagResultId: workflow.selectedResult.id,
          operatorId: nodeId,
        })
      );
    }

    for (const artfId of [...op.inputs, ...op.outputs]) {
      updateArtifactDetails(artfId);
    }
  };

  useEffect(() => {
    updateOperatorDetails(currentNode.id);
    updateArtifactDetails(currentNode.id);
  }, [currentNode.id, workflow.selectedResult?.id]);

  const onPaneClicked = (event: React.MouseEvent) => {
    event.preventDefault();
    dispatch(setBottomSideSheetOpenState(false));

    // Reset selected node
    dispatch(resetSelectedNode());
  };

  const selectedDag = workflow.selectedDag;
  const getDagDetails = () => {
    if (
      workflow.loadingStatus.loading === LoadingStatusEnum.Succeeded &&
      !!selectedDag
    ) {
      for (const op of Object.values(selectedDag.operators)) {
        // We don't need to call updateArtifactDetails because
        // updateOperatorDetails automatically does that for us.
        updateOperatorDetails(op.id);
      }
    }
  };

  useEffect(getDagDetails, [workflow.selectedDag]);

  // This workflow doesn't exist.
  if (workflow.loadingStatus.loading === LoadingStatusEnum.Failed) {
    navigate('/404');
    return null;
  }

  if (workflow.loadingStatus.loading !== LoadingStatusEnum.Succeeded) {
    return null;
  }

  // NOTE(vikram): This is a compliated bit of nonsense code. Because the
  // percentages are relative, we need to reset the base width to be the full
  // window width to take advantage of the helper function here. This ensures
  // that the ReactFlow canvas and the status bars below are the same width.
  // Here, `fullWindowWidth` refers to the full width of the viewport, which
  // is the current 100% + the width of the menu sidebar. This is a hack that
  // breaks the abstraction, but because the WorkflowStatusBar overlay is
  // absolute-positioned, it's required in order to align the content with
  // the status bar's width.
  const fullWindowWidth = `calc(100% + ${MenuSidebarOffset})`;
  const contentWidth = getBottomSideSheetWidth(
    openSideSheetState.workflowStatusBarOpen,
    fullWindowWidth
  );
  let contentBottomOffsetInPx;

  if (openSideSheetState.bottomSideSheetOpen) {
    contentBottomOffsetInPx = `${BottomSidebarHeightInPx + 20}px`;
  } else {
    contentBottomOffsetInPx = `${BottomSidebarHeaderHeightInPx + 20}px`;
  }

  const getNodeLabel = () => {
    if (
      currentNode.type === NodeType.TableArtifact ||
      currentNode.type === NodeType.NumericArtifact ||
      currentNode.type === NodeType.BoolArtifact ||
      currentNode.type === NodeType.JsonArtifact ||
<<<<<<< HEAD
      currentNode.type === NodeType.NoneArtifact ||
      currentNode.type === NodeType.StringArtifact
=======
      currentNode.type === NodeType.StringArtifact ||
      currentNode.type === NodeType.ImageArtifact ||
      currentNode.type === NodeType.DictArtifact ||
      currentNode.type === NodeType.GenericArtifact
>>>>>>> 22151a89
    ) {
      return selectedDag.artifacts[currentNode.id].name;
    } else {
      return selectedDag.operators[currentNode.id].name;
    }
  };

  const getNodeActionButton = () => {
    if (currentNode.type === NodeType.TableArtifact) {
      // Since workflow is pending, it doesn't have a result set yet.
      let artifactResultData: Data | null = null;
      if (
        artifactResult?.result &&
        artifactResult.result.exec_state.status === ExecutionStatus.Succeeded &&
        artifactResult.result.data.length > 0
      ) {
        artifactResultData = JSON.parse(artifactResult.result.data);
      }

      return (
        <Button
          onClick={() =>
            exportCsv(artifactResultData, getNodeLabel().replaceAll(' ', '_'))
          }
        >
          Export CSV
        </Button>
      );
    }

    return null;
  };

  return (
    <Layout user={user} layoutType="workspace">
      <Box
        sx={{
          display: 'flex',
          width: contentWidth,
          height: '100%',
          flexDirection: 'column',
        }}
      >
        {workflow.selectedDag && (
          <WorkflowHeader user={user} workflowDag={workflow.selectedDag} />
        )}

        <Divider />

        <Box
          sx={{
            flex: 1,
            mt: 2,
            p: 3,
            mb: contentBottomOffsetInPx,
            width: '100%',
            boxSizing: 'border-box',
            backgroundColor: 'gray.50',
          }}
        >
          <ReactFlowProvider>
            <ReactFlowCanvas
              switchSideSheet={switchSideSheet}
              onPaneClicked={onPaneClicked}
            />
          </ReactFlowProvider>
        </Box>
      </Box>

      {currentNode.type !== NodeType.None && (
        <AqueductSidebar
          zIndex={10}
          position={SidebarPosition.bottom}
          getSideSheetTitle={getNodeLabel}
          getSideSheetHeadingContent={getNodeActionButton}
        >
          {getDataSideSheetContent(user, currentNode)}
        </AqueductSidebar>
      )}

      <WorkflowStatusBar user={user} />
    </Layout>
  );
};

export default WorkflowPage;<|MERGE_RESOLUTION|>--- conflicted
+++ resolved
@@ -250,15 +250,11 @@
       currentNode.type === NodeType.NumericArtifact ||
       currentNode.type === NodeType.BoolArtifact ||
       currentNode.type === NodeType.JsonArtifact ||
-<<<<<<< HEAD
       currentNode.type === NodeType.NoneArtifact ||
-      currentNode.type === NodeType.StringArtifact
-=======
       currentNode.type === NodeType.StringArtifact ||
       currentNode.type === NodeType.ImageArtifact ||
       currentNode.type === NodeType.DictArtifact ||
       currentNode.type === NodeType.GenericArtifact
->>>>>>> 22151a89
     ) {
       return selectedDag.artifacts[currentNode.id].name;
     } else {
