--- conflicted
+++ resolved
@@ -50,21 +50,8 @@
         })
       );
 
-<<<<<<< HEAD
-      if (
-        dagIdParam !== dagResult.dag_id ||
-        dagResultIdParam !== dagResult.id
-      ) {
-        navigate(
-          `?workflowDagId=${encodeURI(
-            dagResult.dag_id
-          )}&workflowDagResultId=${encodeURI(dagResult.id)}`,
-          { replace: true }
-        );
-=======
       if (!dagResultIdParam) {
         navigate(`result/${encodeURI(dagResult.id)}`, { replace: true });
->>>>>>> ab894c9f
       }
     }
   }, [wfIdParam, dagResultIdParam, dagResult]);
