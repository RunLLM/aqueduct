import { useEffect } from 'react';
import { useNavigate, useParams } from 'react-router-dom';

import { BreadcrumbLink } from '../../../../components/layouts/NavBar';
import {
<<<<<<< HEAD
  useDagResultsGetQuery,
  useDagsGetQuery,
  useNodesGetQuery,
  useNodesResultsGetQuery,
  useWorkflowGetQuery,
} from '../../../../handlers/AqueductApi';
import { NodeResultsMap, NodesMap } from '../../../../handlers/responses/node';
import { DagResultResponse } from '../../../../handlers/responses/workflow';
=======
  useNodesGetQuery,
  useNodesResultsGetQuery,
} from '../../../../handlers/AqueductApi';
import { handleGetWorkflowDag } from '../../../../handlers/getWorkflowDag';
import { handleGetWorkflowDagResult } from '../../../../handlers/getWorkflowDagResult';
import { NodeResultsMap, NodesMap } from '../../../../handlers/responses/node';
import { WorkflowDagResultWithLoadingStatus } from '../../../../reducers/workflowDagResults';
import { WorkflowDagWithLoadingStatus } from '../../../../reducers/workflowDags';
import { AppDispatch, RootState } from '../../../../stores/store';
>>>>>>> d14bbdca
import { getPathPrefix } from '../../../../utils/getPathPrefix';

export type useWorkflowIdsOutputs = {
  workflowId: string;
  dagId?: string;
  dagResultId?: string;
};

export function useSortedDagResults(
  apiKey: string,
  workflowId: string
): DagResultResponse[] {
  const { data: dagResults } = useDagResultsGetQuery(
    { apiKey, workflowId: workflowId },
    { skip: !workflowId }
  );

  if (!dagResults) {
    return [];
  }

  return [...dagResults]
    .sort((x, y) =>
      new Date(x.exec_state.timestamps?.pending_at) <
      new Date(y.exec_state.timestamps?.pending_at)
        ? -1
        : 1
    )
    .reverse();
}

// useWorkflowIds ensures we use the URL parameter as ground-truth for fetching
// workflow, dag, and result IDs. It includes additional hooks to ensure
// redux states are in-sync.
// This hook should be used for all pages that need to access a single DAG (or DAG result)
// data.
export function useWorkflowIds(apiKey: string): useWorkflowIdsOutputs {
  const navigate = useNavigate();
  const {
    workflowId: wfIdParam,
    dagId: dagIdParam,
    dagResultId: dagResultIdParam,
  } = useParams();

  const dagResults = useSortedDagResults(apiKey, wfIdParam);
  const { isSuccess: dagResultsSuccess } = useDagResultsGetQuery(
    { apiKey, workflowId: wfIdParam },
    { skip: !wfIdParam }
  );

  const { data: dags } = useDagsGetQuery(
    { apiKey, workflowId: wfIdParam },
    // skip if:
    //  1) wfId is not available
    //  2) already have results
    //  3) results not successfully loaded
    {
      skip:
        !wfIdParam ||
        (!!dagResults && dagResults.length > 0) ||
        !dagResultsSuccess,
    }
  );

  // Select the first availale dag result if ID is not provided.
  const dagResult = dagResultIdParam
    ? (dagResults ?? []).filter((r) => r.id === dagResultIdParam)[0]
    : (dagResults ?? [])[0];

  const dag = dagIdParam
    ? (dags ?? []).filter((d) => d.id === dagIdParam)[0]
    : (dags ?? [])[0];

  useEffect(() => {
    if (dagResult !== undefined && !dagResultIdParam) {
      navigate(
        `/workflow/${encodeURI(wfIdParam)}/result/${encodeURI(dagResult.id)}`,
        { replace: true }
      );
      return;
    }

    if (dag !== undefined && !dagIdParam) {
      navigate(`/workflow/${encodeURI(wfIdParam)}/dag/${encodeURI(dag.id)}`, {
        replace: true,
      });
      return;
    }
  }, [wfIdParam, dagResultIdParam, dagResult, dagIdParam, dag]);

  return {
    workflowId: wfIdParam,
    // we take dagResult as first priority
    // otherwise, the workflow has no result and we fall back
    // to dags.
    // If neither are available, either things are still loading
    // or the provided ID is not available.
    dagId: dagResult?.dag_id ?? dag?.id,
    dagResultId: dagResult?.id,
  };
}

export function useWorkflowBreadcrumbs(
  apiKey: string,
  workflowId: string | undefined,
  dagId: string | undefined,
  dagResultId: string | undefined,
  defaultTitle = 'Workflow'
): BreadcrumbLink[] {
  const { data: workflow } = useWorkflowGetQuery(
    { apiKey, workflowId },
    { skip: !workflowId }
  );

  const pathPrefix = getPathPrefix();
  let workflowLink = `${pathPrefix}/workflow/${workflowId}`;
  if (dagId || dagResultId) {
    workflowLink += '?';
  }

  if (dagId) {
    workflowLink += `workflowDagId=${dagId}`;
  }

  if (dagId && dagResultId) {
    workflowLink += '&';
  }

  if (dagResultId) {
    workflowLink += `workflowDagResultId=${dagResultId}`;
  }

  return [
    BreadcrumbLink.HOME,
    BreadcrumbLink.WORKFLOWS,
    new BreadcrumbLink(workflowLink, workflow?.name ?? defaultTitle),
  ];
}

export function useWorkflowNodes(
  apiKey: string,
  workflowId: string,
  dagId: string | undefined
): NodesMap {
  const { data: nodes } = useNodesGetQuery(
    { apiKey, workflowId, dagId },
    { skip: !workflowId || !dagId }
  );
  return {
    operators: Object.fromEntries(
      (nodes?.operators ?? []).map((op) => [op.id, op])
    ),
    artifacts: Object.fromEntries(
      (nodes?.artifacts ?? []).map((artf) => [artf.id, artf])
    ),
  };
}

export function useWorkflowNodesResults(
  apiKey: string,
  workflowId: string,
  dagResultId: string | undefined
): NodeResultsMap {
  const { data: nodeResults } = useNodesResultsGetQuery(
    { apiKey, workflowId, dagResultId },
    { skip: !workflowId || !dagResultId }
  );
  return {
    operators: Object.fromEntries(
      (nodeResults?.operators ?? []).map((op) => [op.operator_id, op])
    ),
    artifacts: Object.fromEntries(
      (nodeResults?.artifacts ?? []).map((artf) => [artf.artifact_id, artf])
    ),
  };
}

export function useWorkflowNodes(
  apiKey: string,
  workflowId: string,
  dagId: string | undefined
): NodesMap {
  const { data: nodes } = useNodesGetQuery(
    { apiKey, workflowId, dagId },
    { skip: !workflowId || !dagId }
  );
  return {
    operators: Object.fromEntries(
      (nodes?.operators ?? []).map((op) => [op.id, op])
    ),
    artifacts: Object.fromEntries(
      (nodes?.artifacts ?? []).map((artf) => [artf.id, artf])
    ),
  };
}
export function useWorkflowNodesResults(
  apiKey: string,
  workflowId: string,
  dagResultId: string | undefined
): NodeResultsMap {
  const { data: nodeResults } = useNodesResultsGetQuery(
    { apiKey, workflowId, dagResultId },
    { skip: !workflowId || !dagResultId }
  );
  return {
    operators: Object.fromEntries(
      (nodeResults?.operators ?? []).map((op) => [op.operator_id, op])
    ),
    artifacts: Object.fromEntries(
      (nodeResults?.artifacts ?? []).map((artf) => [artf.artifact_id, artf])
    ),
  };
}<|MERGE_RESOLUTION|>--- conflicted
+++ resolved
@@ -3,7 +3,6 @@
 
 import { BreadcrumbLink } from '../../../../components/layouts/NavBar';
 import {
-<<<<<<< HEAD
   useDagResultsGetQuery,
   useDagsGetQuery,
   useNodesGetQuery,
@@ -12,17 +11,6 @@
 } from '../../../../handlers/AqueductApi';
 import { NodeResultsMap, NodesMap } from '../../../../handlers/responses/node';
 import { DagResultResponse } from '../../../../handlers/responses/workflow';
-=======
-  useNodesGetQuery,
-  useNodesResultsGetQuery,
-} from '../../../../handlers/AqueductApi';
-import { handleGetWorkflowDag } from '../../../../handlers/getWorkflowDag';
-import { handleGetWorkflowDagResult } from '../../../../handlers/getWorkflowDagResult';
-import { NodeResultsMap, NodesMap } from '../../../../handlers/responses/node';
-import { WorkflowDagResultWithLoadingStatus } from '../../../../reducers/workflowDagResults';
-import { WorkflowDagWithLoadingStatus } from '../../../../reducers/workflowDags';
-import { AppDispatch, RootState } from '../../../../stores/store';
->>>>>>> d14bbdca
 import { getPathPrefix } from '../../../../utils/getPathPrefix';
 
 export type useWorkflowIdsOutputs = {
@@ -47,7 +35,7 @@
   return [...dagResults]
     .sort((x, y) =>
       new Date(x.exec_state.timestamps?.pending_at) <
-      new Date(y.exec_state.timestamps?.pending_at)
+        new Date(y.exec_state.timestamps?.pending_at)
         ? -1
         : 1
     )
@@ -198,41 +186,4 @@
       (nodeResults?.artifacts ?? []).map((artf) => [artf.artifact_id, artf])
     ),
   };
-}
-
-export function useWorkflowNodes(
-  apiKey: string,
-  workflowId: string,
-  dagId: string | undefined
-): NodesMap {
-  const { data: nodes } = useNodesGetQuery(
-    { apiKey, workflowId, dagId },
-    { skip: !workflowId || !dagId }
-  );
-  return {
-    operators: Object.fromEntries(
-      (nodes?.operators ?? []).map((op) => [op.id, op])
-    ),
-    artifacts: Object.fromEntries(
-      (nodes?.artifacts ?? []).map((artf) => [artf.id, artf])
-    ),
-  };
-}
-export function useWorkflowNodesResults(
-  apiKey: string,
-  workflowId: string,
-  dagResultId: string | undefined
-): NodeResultsMap {
-  const { data: nodeResults } = useNodesResultsGetQuery(
-    { apiKey, workflowId, dagResultId },
-    { skip: !workflowId || !dagResultId }
-  );
-  return {
-    operators: Object.fromEntries(
-      (nodeResults?.operators ?? []).map((op) => [op.operator_id, op])
-    ),
-    artifacts: Object.fromEntries(
-      (nodeResults?.artifacts ?? []).map((artf) => [artf.artifact_id, artf])
-    ),
-  };
 }