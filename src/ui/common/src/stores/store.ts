import { configureStore } from '@reduxjs/toolkit';

import artifactResultContentsReducer from '../reducers/artifactResultContents';
import artifactResultsReducer from '../reducers/artifactResults';
import dataPreviewReducer from '../reducers/dataPreview';
import integrationReducer from '../reducers/integration';
import integrationsReducer from '../reducers/integrations';
import listWorkflowReducer from '../reducers/listWorkflowSummaries';
import nodeSelectionReducer from '../reducers/nodeSelection';
import notificationsReducer from '../reducers/notifications';
import openSideSheetReducer from '../reducers/openSideSheet';
import workflowReducer from '../reducers/workflow';
import workflowDagResultsReducer from '../reducers/workflowDagResults';
<<<<<<< HEAD
//import {AnyAction, CombinedState, configureStore, Reducer} from '@reduxjs/toolkit';

/*
const rootReducer: Reducer<CombinedState<{
    nodeSelectionReducer
    issuesDisplay: CurrentDisplayState;
    repoDetails: RepoDetailsState;
    issues: IssuesState;
    comments: CommentsState;
}>, AnyAction>
*/
=======
>>>>>>> 362c0ae0

export const store = configureStore({
  reducer: {
    artifactResultContentsReducer,
    nodeSelectionReducer,
    openSideSheetReducer,
    notificationsReducer,
    listWorkflowReducer,
    dataPreviewReducer,
    integrationsReducer,
    integrationReducer,
    workflowReducer,
    workflowDagResultsReducer,
    artifactResultsReducer,
  },
});

// Infer the `RootState` and `AppDispatch` types from the store itself
export type RootState = ReturnType<typeof store.getState>;
// Inferred type: {posts: PostsState, comments: CommentsState, users: UsersState}
export type AppDispatch = typeof store.dispatch;<|MERGE_RESOLUTION|>--- conflicted
+++ resolved
@@ -11,20 +11,6 @@
 import openSideSheetReducer from '../reducers/openSideSheet';
 import workflowReducer from '../reducers/workflow';
 import workflowDagResultsReducer from '../reducers/workflowDagResults';
-<<<<<<< HEAD
-//import {AnyAction, CombinedState, configureStore, Reducer} from '@reduxjs/toolkit';
-
-/*
-const rootReducer: Reducer<CombinedState<{
-    nodeSelectionReducer
-    issuesDisplay: CurrentDisplayState;
-    repoDetails: RepoDetailsState;
-    issues: IssuesState;
-    comments: CommentsState;
-}>, AnyAction>
-*/
-=======
->>>>>>> 362c0ae0
 
 export const store = configureStore({
   reducer: {
