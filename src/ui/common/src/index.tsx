--- conflicted
+++ resolved
@@ -23,12 +23,6 @@
 import LoginPage from './components/pages/LoginPage';
 import MetricDetailsPage from './components/pages/metric/id';
 import OperatorDetailsPage from './components/pages/operator/id';
-<<<<<<< HEAD
-=======
-import useOpeartor from './components/pages/operator/id/hook';
-import ResourceDetailsPage from './components/pages/resource/id';
-import ResourcesPage from './components/pages/resources';
->>>>>>> ac649b24
 import WorkflowPage from './components/pages/workflow/id';
 import WorkflowsPage from './components/pages/workflows';
 import { Button } from './components/primitives/Button.styles';
@@ -93,26 +87,7 @@
   handleFetchNotifications,
   notificationsSlice,
 } from './reducers/notifications';
-<<<<<<< HEAD
 import workflowPage from './reducers/pages/Workflow';
-=======
-import resource, {
-  handleConnectToNewResource,
-  handleEditResource,
-  handleListResourceObjects,
-  handleLoadResourceObject,
-  handleLoadResourceOperators,
-  handleTestConnectResource,
-  objectKeyFn,
-  resetConnectNewStatus,
-  resetTestConnectStatus,
-  resourceSlice,
-} from './reducers/resource';
-import resources, {
-  handleLoadResources,
-  resourcesSlice,
-} from './reducers/resources';
->>>>>>> ac649b24
 import serverConfig from './reducers/serverConfig';
 import { store } from './stores/store';
 import { theme } from './styles/theme/theme';
@@ -145,24 +120,19 @@
   OperatorType,
   ServiceType,
 } from './utils/operators';
+import resource, { handleConnectToNewResource, handleEditResource, handleDeleteResource, handleListResourceObjects, handleLoadResourceObject, handleLoadResourceOperators, handleTestConnectResource, resetConnectNewStatus, resetEditStatus, resetTestConnectStatus, resetDeletionStatus, resourceSlice } from './reducers/resource';
+import resources, { handleLoadResources, resourcesSlice } from './reducers/resources';
+import { ServiceLogos } from './utils/resources';
+import ResourceDetailsPage from './components/pages/resource/id';
+import ResourcesPage from './components/pages/resources';
 import { exportCsv } from './utils/preview';
-<<<<<<< HEAD
-=======
-import { EdgeTypes, ReactflowNodeType } from './utils/reactflow';
-import { addTable, formatService, ServiceLogos } from './utils/resources';
->>>>>>> ac649b24
 import ExecutionStatus, {
   CheckStatus,
   LoadingStatusEnum,
   WidthTransition,
 } from './utils/shared';
-<<<<<<< HEAD
 import { getDataSideSheetContent } from './utils/sidesheets';
-import SupportedIntegrations from './utils/SupportedIntegrations';
-=======
-import { getDataSideSheetContent, sideSheetSwitcher } from './utils/sidesheets';
 import SupportedResources from './utils/SupportedResources';
->>>>>>> ac649b24
 import {
   normalizeGetWorkflowResponse,
   normalizeWorkflowDag,
@@ -172,7 +142,6 @@
   AccountNotificationSettingsSelector,
   AccountPage,
   AddResources,
-  addTable,
   AddTableDialog,
   aqueductApi,
   AqueductBezier,
@@ -206,12 +175,7 @@
   DayOfWeek,
   deconstructCronString,
   DefaultLayout,
-<<<<<<< HEAD
-  DeleteIntegrationDialog,
-=======
   DeleteResourceDialog,
-  EdgeTypes,
->>>>>>> ac649b24
   EmailCard,
   EmailDialog,
   ErrorPage,
@@ -220,7 +184,6 @@
   exportCsv,
   exportFunction,
   fetchUser,
-  formatService,
   FunctionGranularity,
   FunctionType,
   getDataArtifactPreview,
@@ -236,22 +199,11 @@
   handleFetchNotifications,
   handleGetServerConfig,
   handleGetWorkflowDag,
-<<<<<<< HEAD
-  handleListIntegrationObjects,
-  handleLoadIntegrationObject,
-  handleLoadIntegrationOperators,
-  handleLoadIntegrations,
-  handleTestConnectIntegration,
-=======
-  handleGetWorkflowDagResult,
-  handleListArtifactResults,
   handleListResourceObjects,
-  handleListWorkflowSavedObjects,
   handleLoadResourceObject,
   handleLoadResourceOperators,
   handleLoadResources,
   handleTestConnectResource,
->>>>>>> ac649b24
   HomePage,
   listNotifications,
   listWorkflowSlice,
@@ -279,7 +231,6 @@
   NotificationsPopover,
   notificationsSlice,
   NotificationStatus,
-  objectKeyFn,
   OperatorDetailsPage,
   OperatorExecStateTableType,
   OperatorType,
