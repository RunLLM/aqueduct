--- conflicted
+++ resolved
@@ -451,11 +451,8 @@
   openSideSheet,
   openSideSheetSlice,
   Operator,
-<<<<<<< HEAD
   MultiFileViewer,
-=======
   OperatorExecStateTableType,
->>>>>>> 8a601228
   OperatorResult,
   OperatorResultsSideSheet,
   OperatorSpec,
