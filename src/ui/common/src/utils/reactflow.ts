import { Edge, Node } from 'react-flow-renderer';
import { Position } from 'react-flow-renderer';

import { useAqueductConsts } from '../components/hooks/useAqueductConsts';
import AqueductBezier from '../components/workflows/edges/AqueductBezier';
import AqueductQuadratic from '../components/workflows/edges/AqueductQuadratic';
import AqueductStraight from '../components/workflows/edges/AqueductStraight';
import {
  ArtifactTypeToNodeTypeMap,
  OperatorTypeToNodeTypeMap,
} from '../reducers/nodeSelection';
import { Artifact } from './artifacts';
import { Operator, OperatorType } from './operators';

const { apiAddress } = useAqueductConsts();

export const EdgeTypes = {
  quadratic: AqueductQuadratic,
  straight: AqueductStraight,
  curved: AqueductBezier,
};

export enum ReactflowNodeType {
  Operator = 'operator',
  Artifact = 'artifact',
}

export type ReactFlowNodeData = {
  onChange: () => void;
  onConnect: (any) => void;
  targetHandlePosition?: Position;
  nodeType: ReactflowNodeType;
  nodeId: string;
  label?: string;
};

export type GetPositionResponse = {
  operator_positions: { [opId: string]: NodePos };
  artifact_positions: { [artfId: string]: NodePos };
};

// These are generic dag supports
type NodePos = { x: number; y: number };

function getOperatorNode(
  op: Operator,
  pos: NodePos,
  onChange: () => void,
  onConnect: (any) => void
): Node<ReactFlowNodeData> {
  return {
    id: op.id,
    type: OperatorTypeToNodeTypeMap[op.spec.type],
    draggable: false,
    data: {
      nodeType: ReactflowNodeType.Operator,
      onChange,
      onConnect,
      nodeId: op.id,
      label: op.name,
    },
    position: pos,
  };
}

function getArtifactNode(
  artf: Artifact,
  pos: NodePos,
  onChange: () => void,
  onConnect: (any) => void
): Node<ReactFlowNodeData> {
  return {
    id: artf.id,
    type: ArtifactTypeToNodeTypeMap[artf.spec.type],
    draggable: false,
    data: {
      nodeType: ReactflowNodeType.Artifact,
      onChange,
      onConnect,
      nodeId: artf.id,
      label: artf.name,
    },
    position: pos,
  };
}

function getEdges(operators: { [id: string]: Operator }): Edge[] {
  const results = [];
  Object.values(operators).forEach((op) => {
    op.inputs.forEach((artfId) => {
      results.push({
        id: `${artfId}-${op.id}`,
        type: 'curved', // Op inputs are curved edges
        source: artfId,
        target: op.id,
      });
    });
    op.outputs.forEach((artfId) => {
      results.push({
        id: `${op.id}-${artfId}`,
        type: 'straight',
        source: op.id,
        target: artfId,
      });
    });
  });
  return results;
}

async function getPositions(
  operators: { [id: string]: Operator },
  apiKey: string
): Promise<[{ [opId: string]: NodePos }, { [artfId: string]: NodePos }]> {
  try {
    const response = await fetch(`${apiAddress}/api/positioning`, {
      method: 'POST',
      headers: {
        'api-key': apiKey,
      },
      body: JSON.stringify(operators),
    });
    const json = await response.json();
    return [json['operator_positions'], json['artifact_positions']];
  } catch (e) {
    console.error(e);
  }
}

export const getDagLayoutElements = (
  operators: { [id: string]: Operator },
  artifacts: { [id: string]: Artifact },
  position: GetPositionResponse,
  onChange: () => void,
  onConnect: (any) => void,
  apiKey: string
<<<<<<< HEAD
): { nodes: Node<ReactFlowNodeData>[]; edges: Edge[] } => {
  const opPositions = position.operator_positions;
  const artfPositions = position.artifact_positions;
  const opNodes = Object.values(operators).map((op) =>
    getOperatorNode(op, opPositions[op.id], onChange, onConnect)
  );
=======
): Promise<{ nodes: Node<ReactFlowNodeData>[]; edges: Edge[] }> => {
  const [opPositions, artfPositions] = await getPositions(operators, apiKey);

  // Do not display any parameter operators, only the artifacts.
  const opNodes = Object.values(operators)
    .filter((op) => {
      return op.spec.type != OperatorType.Param;
    })
    .map((op) => getOperatorNode(op, opPositions[op.id], onChange, onConnect));
>>>>>>> 354eb095
  const artfNodes = Object.values(artifacts).map((artf) =>
    getArtifactNode(artf, artfPositions[artf.id], onChange, onConnect)
  );

  const edges = getEdges(operators);
  return { nodes: opNodes.concat(artfNodes), edges: edges };
};<|MERGE_RESOLUTION|>--- conflicted
+++ resolved
@@ -133,24 +133,14 @@
   onChange: () => void,
   onConnect: (any) => void,
   apiKey: string
-<<<<<<< HEAD
 ): { nodes: Node<ReactFlowNodeData>[]; edges: Edge[] } => {
   const opPositions = position.operator_positions;
   const artfPositions = position.artifact_positions;
-  const opNodes = Object.values(operators).map((op) =>
-    getOperatorNode(op, opPositions[op.id], onChange, onConnect)
-  );
-=======
-): Promise<{ nodes: Node<ReactFlowNodeData>[]; edges: Edge[] }> => {
-  const [opPositions, artfPositions] = await getPositions(operators, apiKey);
-
-  // Do not display any parameter operators, only the artifacts.
   const opNodes = Object.values(operators)
-    .filter((op) => {
-      return op.spec.type != OperatorType.Param;
-    })
-    .map((op) => getOperatorNode(op, opPositions[op.id], onChange, onConnect));
->>>>>>> 354eb095
+  .filter((op) => {
+    return op.spec.type != OperatorType.Param;
+  })
+  .map((op) => getOperatorNode(op, opPositions[op.id], onChange, onConnect));
   const artfNodes = Object.values(artifacts).map((artf) =>
     getArtifactNode(artf, artfPositions[artf.id], onChange, onConnect)
   );
