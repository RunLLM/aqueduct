import Box from '@mui/material/Box';
import React from 'react';
import { Node } from 'react-flow-renderer';

import ArtifactDetailsPage from '../components/pages/artifact/id';
import CheckDetailsPage from '../components/pages/check/id';
import MetricDetailsPage from '../components/pages/metric/id';
import OperatorDetailsPage from '../components/pages/operator/id';
import { NodeType, SelectedNode, selectNode } from '../reducers/nodeSelection';
import { AppDispatch } from '../stores/store';
import UserProfile from './auth';
import { ReactFlowNodeData } from './reactflow';

/**
 * This function takes in a dispatch call (which must be created in a
 * component) and a call to a set state function in the using component, and it
 * returns a function which takes an event for a click on a node in ReactFlow
 * and opens the appropriate corresponding sidesheet.
 */
export const sideSheetSwitcher = (dispatch: AppDispatch) => {
  return (event: React.MouseEvent, element: Node<ReactFlowNodeData>): void => {
    dispatch(selectNode({ id: element.id, type: element.type as NodeType }));
  };
};

export function getDataSideSheetContent(
  user: UserProfile,
  currentNode: SelectedNode,
  workflowIdProp: string,
  workflowDagResultIdProp: string
): React.ReactElement {
  const SideSheetLayout = ({ children }) => {
    return (
      <Box
        px={'16px'}
        maxWidth="800px"
<<<<<<< HEAD
        maxHeight="calc(100vh - 128px)"
=======
        height="100vh"
>>>>>>> 2082c2e7
        sx={{ overflowY: 'scroll' }}
      >
        {children}
      </Box>
    );
  };

  switch (currentNode.type) {
    case NodeType.BoolArtifact:
    case NodeType.NumericArtifact:
    case NodeType.TableArtifact:
    case NodeType.JsonArtifact:
    case NodeType.StringArtifact:
    case NodeType.ImageArtifact:
    case NodeType.DictArtifact:
    case NodeType.GenericArtifact:
      return (
        <ArtifactDetailsPage
          user={user}
          Layout={SideSheetLayout}
          operatorIdProp={currentNode.id}
          workflowDagResultIdProp={workflowDagResultIdProp}
          workflowIdProp={workflowIdProp}
          sideSheetMode={true}
        />
      );
    case NodeType.CheckOp:
      return (
        <CheckDetailsPage
          user={user}
          Layout={SideSheetLayout}
          operatorIdProp={currentNode.id}
          workflowDagResultIdProp={workflowDagResultIdProp}
          workflowIdProp={workflowIdProp}
          sideSheetMode={true}
        />
      );
    case NodeType.MetricOp:
      return (
        <MetricDetailsPage
          user={user}
          Layout={SideSheetLayout}
          operatorIdProp={currentNode.id}
          workflowDagResultIdProp={workflowDagResultIdProp}
          workflowIdProp={workflowIdProp}
          sideSheetMode={true}
        />
      );
    case NodeType.ExtractOp:
    case NodeType.LoadOp:
    case NodeType.FunctionOp: {
      return (
        <OperatorDetailsPage
          user={user}
          Layout={SideSheetLayout}
          operatorIdProp={currentNode.id}
          workflowDagResultIdProp={workflowDagResultIdProp}
          workflowIdProp={workflowIdProp}
          sideSheetMode={true}
        />
      );
    }
  }
}<|MERGE_RESOLUTION|>--- conflicted
+++ resolved
@@ -34,11 +34,7 @@
       <Box
         px={'16px'}
         maxWidth="800px"
-<<<<<<< HEAD
-        maxHeight="calc(100vh - 128px)"
-=======
         height="100vh"
->>>>>>> 2082c2e7
         sx={{ overflowY: 'scroll' }}
       >
         {children}
