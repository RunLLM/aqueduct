import { apiAddress } from '../components/hooks/useAqueductConsts';
import UserProfile from './auth';

export const aqueductDemoName = 'aqueduct_demo';

export function isDemo(integration: Integration): boolean {
  return integration.name === aqueductDemoName;
}

export type Integration = {
  id: string;
  service: Service;
  name: string;
  config: IntegrationConfig;
  createdAt: number;
  validated: boolean;
};

export type PostgresConfig = {
  host: string;
  port: string;
  database: string;
  username: string;
  password?: string;
};

export type SnowflakeConfig = {
  account_identifier: string;
  warehouse: string;
  database: string;
  username: string;
  password?: string;
};

export type RedshiftConfig = {
  host: string;
  port: string;
  database: string;
  username: string;
  password?: string;
};

export type BigQueryConfig = {
  project_id: string;
  service_account_credentials?: string;
};

export type MySqlConfig = {
  host: string;
  port: string;
  database: string;
  username: string;
  password?: string;
};

export type MariaDbConfig = {
  host: string;
  port: string;
  database: string;
  username: string;
  password?: string;
};

export type MongoDBConfig = {
  auth_uri: string;
  database: string;
};

export type SqlServerConfig = {
  host: string;
  port: string;
  database: string;
  username: string;
  password?: string;
};

export type GoogleSheetsConfig = {
  email: string;
  code?: string;
};

export type GithubConfig = {
  code?: string;
};

export type SalesforceConfig = {
  instance_url?: string;
  code?: string;
};

export enum AWSCredentialType {
  AccessKey = 'access_key',
  ConfigFilePath = 'config_file_path',
  ConfigFileContent = 'config_file_content',
}

export type S3Config = {
  type: AWSCredentialType;
  bucket: string;
  region: string;
  access_key_id: string;
  secret_access_key: string;
  config_file_path: string;
  config_file_content: string;
  config_file_profile: string;
  use_as_storage: string;
};

export type AthenaConfig = {
  type: AWSCredentialType;
  access_key_id: string;
  secret_access_key: string;
  region: string;
  config_file_path: string;
  config_file_content: string;
  config_file_profile: string;
  database: string;
  output_location: string;
};

export type GCSConfig = {
  bucket: string;
  service_account_credentials?: string;
  use_as_storage: string;
};

export type AqueductDemoConfig = Record<string, never>;

export type AirflowConfig = {
  host: string;
  username: string;
  password: string;
  s3_credentials_path: string;
  s3_credentials_profile: string;
};

export type SQLiteConfig = {
  database: string;
};

export type KubernetesConfig = {
  kubeconfig_path: string;
  cluster_name: string;
  use_same_cluster: string;
};

export type LambdaConfig = {
  role_arn: string;
};

export type IntegrationConfig =
  | PostgresConfig
  | SnowflakeConfig
  | RedshiftConfig
  | BigQueryConfig
  | MySqlConfig
  | MariaDbConfig
  | SqlServerConfig
  | GoogleSheetsConfig
  | SalesforceConfig
  | S3Config
  | AthenaConfig
  | GCSConfig
  | AqueductDemoConfig
  | AirflowConfig
  | KubernetesConfig
  | LambdaConfig;

export type Service =
  | 'Postgres'
  | 'Snowflake'
  | 'Redshift'
  | 'BigQuery'
  | 'MySQL'
  | 'MariaDB'
  | 'S3'
  | 'Athena'
  | 'CSV'
  | 'GCS'
  | 'Aqueduct Demo'
  | 'Airflow'
  | 'Kubernetes'
  | 'SQLite'
  | 'Lambda'
  | 'Google Sheets'
  | 'MongoDB'
  | 'Conda';

export type Info = {
  logo: string;
  activated: boolean;
  category: string;
};

export type ServiceInfoMap = {
  [key: string]: Info;
};

export type FileData = {
  name: string;
  data: string;
};

export type CSVConfig = {
  name: string;
  csv: FileData;
};

export async function addTable(
  user: UserProfile,
  integrationId: string,
  config: CSVConfig
): Promise<void> {
  const res = await fetch(
    `${apiAddress}/api/integration/${integrationId}/create`,
    {
      method: 'POST',
      headers: {
        'api-key': user.apiKey,
        'table-name': config.name,
      },
      body: config.csv.data,
    }
  );

  if (!res.ok) {
    const body = await res.json();
    throw new Error(body.error);
  }
}

export const SupportedIntegrations: ServiceInfoMap = {
  ['Postgres']: {
    logo: 'https://aqueduct-public-assets-bucket.s3.us-east-2.amazonaws.com/webapp/pages/integrations/440px-Postgresql_elephant.svg.png',
    activated: true,
    category: 'data',
  },
  ['Snowflake']: {
    logo: 'https://aqueduct-public-assets-bucket.s3.us-east-2.amazonaws.com/webapp/pages/integrations/51-513957_periscope-data-partners-snowflake-computing-logo.png',
    activated: true,
    category: 'data',
  },
  ['Redshift']: {
    logo: 'https://aqueduct-public-assets-bucket.s3.us-east-2.amazonaws.com/webapp/pages/integrations/amazon-redshift.png',
    activated: true,
    category: 'data',
  },
  ['BigQuery']: {
    logo: 'https://aqueduct-public-assets-bucket.s3.us-east-2.amazonaws.com/webapp/pages/integrations/google-bigquery-logo-1.svg',
    activated: true,
    category: 'data',
  },
  ['MySQL']: {
    logo: 'https://aqueduct-public-assets-bucket.s3.us-east-2.amazonaws.com/webapp/pages/integrations/mysql.png',
    activated: true,
    category: 'data',
  },
  ['MariaDB']: {
    logo: 'https://aqueduct-public-assets-bucket.s3.us-east-2.amazonaws.com/webapp/pages/integrations/mariadb.png',
    activated: true,
    category: 'data',
  },
  ['S3']: {
    logo: 'https://aqueduct-public-assets-bucket.s3.us-east-2.amazonaws.com/webapp/pages/integrations/s3.png',
    activated: true,
    category: 'data',
  },
  ['GCS']: {
    logo: 'https://spiral-public-assets-bucket.s3.us-east-2.amazonaws.com/webapp/pages/integrations/google-cloud-storage.png',
    activated: true,
    category: 'data',
  },
  ['Aqueduct Demo']: {
    logo: '/assets/aqueduct.png',
    activated: true,
    category: 'data',
  },
  ['SQLite']: {
    logo: 'https://aqueduct-public-assets-bucket.s3.us-east-2.amazonaws.com/webapp/pages/integrations/sqlite-square-icon-256x256.png',
    activated: true,
    category: 'data',
  },
  ['Athena']: {
    logo: 'https://aqueduct-public-assets-bucket.s3.us-east-2.amazonaws.com/webapp/pages/integrations/athena.png',
    activated: true,
    category: 'data',
  },
  ['Airflow']: {
    logo: 'https://aqueduct-public-assets-bucket.s3.us-east-2.amazonaws.com/webapp/pages/integrations/airflow.png',
    activated: true,
    category: 'compute',
  },
  ['Kubernetes']: {
    logo: 'https://aqueduct-public-assets-bucket.s3.us-east-2.amazonaws.com/webapp/pages/integrations/kubernetes.png',
    activated: true,
    category: 'compute',
  },
  ['Lambda']: {
    logo: 'https://aqueduct-public-assets-bucket.s3.us-east-2.amazonaws.com/webapp/pages/integrations/Lambda.png',
    activated: true,
    category: 'compute',
  },
  ['MongoDB']: {
    logo: 'https://aqueduct-public-assets-bucket.s3.us-east-2.amazonaws.com/webapp/pages/integrations/mongo.png',
    activated: true,
    category: 'data',
  },
  // TODO: enable this once we release conda
<<<<<<< HEAD
  
=======
  /*
>>>>>>> 09aef8e2
  ['Conda']: {
    logo: 'https://aqueduct-public-assets-bucket.s3.us-east-2.amazonaws.com/webapp/pages/integrations/conda.png',
    activated: true,
    category: 'compute',
  },
<<<<<<< HEAD
  
=======
  */
>>>>>>> 09aef8e2
};

// Helper function to format integration service
export function formatService(service: string): string {
  service = service.toLowerCase();
  return service.replace(/ /g, '_');
}<|MERGE_RESOLUTION|>--- conflicted
+++ resolved
@@ -306,21 +306,13 @@
     category: 'data',
   },
   // TODO: enable this once we release conda
-<<<<<<< HEAD
   
-=======
-  /*
->>>>>>> 09aef8e2
   ['Conda']: {
     logo: 'https://aqueduct-public-assets-bucket.s3.us-east-2.amazonaws.com/webapp/pages/integrations/conda.png',
     activated: true,
     category: 'compute',
   },
-<<<<<<< HEAD
   
-=======
-  */
->>>>>>> 09aef8e2
 };
 
 // Helper function to format integration service
