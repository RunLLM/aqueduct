--- conflicted
+++ resolved
@@ -16,11 +16,7 @@
 // Certain integrations have no configuration fields to show.
 export function hasConfigFieldsToShow(integration: Integration): boolean {
   return (
-<<<<<<< HEAD
-    integration.name !== aqueductDemoName && integration.service !== 'Conda'
-=======
     integration.service !== 'Conda' && integration.name !== aqueductComputeName
->>>>>>> 5ef5ed95
   );
 }
 
