--- conflicted
+++ resolved
@@ -22,11 +22,7 @@
   paused: boolean;
 };
 
-<<<<<<< HEAD
-export type WorkflowRetentionPolicy = {
-=======
 export type RetentionPolicy = {
->>>>>>> af2a6152
   k_latest_runs: number;
 };
 
