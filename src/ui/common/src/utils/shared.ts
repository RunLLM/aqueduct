export const ContentSidebarOffsetInPx = 100;

export enum LoadingStatusEnum {
  Initial = 'initial',
  Loading = 'loading',
  Failed = 'failed',
  Succeeded = 'succeeded',
}

export type LoadingStatus = {
  loading: LoadingStatusEnum;
  err: string;
};

export function isInitial(status: LoadingStatus) {
  return status.loading === LoadingStatusEnum.Initial;
}

export function isLoading(status: LoadingStatus) {
  return status.loading === LoadingStatusEnum.Loading;
}

export function isSucceeded(status: LoadingStatus) {
  return status.loading === LoadingStatusEnum.Succeeded;
}

export function isFailed(status: LoadingStatus) {
  return status.loading === LoadingStatusEnum.Failed;
}

export enum ExecutionStatus {
  Unknown = 'unknown',
  Succeeded = 'succeeded',
  Failed = 'failed',
  Pending = 'pending',
<<<<<<< HEAD
  Canceled = 'canceled',
=======
  Registered = 'registered',
>>>>>>> 8fe5e580
}

export type ExecState = {
  status: ExecutionStatus;
  failure_type?: FailureType;
  error?: Error;
  user_logs?: Logs;
};

export enum FailureType {
  System = 1,
  UserFatal = 2,
  UserNonFatal = 3,
}

export enum CheckStatus {
  Succeeded = 'True',
  Failed = 'False',
}

export default ExecutionStatus;
export const TransitionLengthInMs = 200;

export const WidthTransition = `width ${TransitionLengthInMs}ms ease-in-out`;
export const HeightTransition = `height ${TransitionLengthInMs}ms ease-in-out`;
export const AllTransition = `all ${TransitionLengthInMs}ms ease-in-out`;

export type Logs = {
  stdout?: string;
  stderr?: string;
};

export type Error = {
  context?: string;
  tip?: string;
};

export const GithubIssueLink = `https://github.com/aqueducthq/aqueduct/issues/new?assignees=&labels=bug&template=bug_report.md&title=%5BBUG%5D`;<|MERGE_RESOLUTION|>--- conflicted
+++ resolved
@@ -33,11 +33,8 @@
   Succeeded = 'succeeded',
   Failed = 'failed',
   Pending = 'pending',
-<<<<<<< HEAD
   Canceled = 'canceled',
-=======
   Registered = 'registered',
->>>>>>> 8fe5e580
 }
 
 export type ExecState = {
