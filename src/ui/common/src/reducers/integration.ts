import { createAsyncThunk, createSlice, PayloadAction } from '@reduxjs/toolkit';

import { useAqueductConsts } from '../components/hooks/useAqueductConsts';
import { RootState } from '../stores/store';
import { Data } from '../utils/data';
import { IntegrationConfig, Service } from '../utils/integrations';
import { Operator } from '../utils/operators';
import { LoadingStatus, LoadingStatusEnum } from '../utils/shared';

export type OperatorsForIntegrationItem = {
  operator: Operator;
  workflow_id: string;
  workflow_dag_id: string;
  is_active: boolean;
};

type OperatorsForIntegrationResponse = {
  operator_with_ids: OperatorsForIntegrationItem[];
};

type IntegrationOperatorsState = {
  status: LoadingStatus;
  operators: OperatorsForIntegrationItem[];
};

type ObjectPreviewResponse = {
  data: string;
};

export type ObjectState = {
  status: LoadingStatus;
  data?: Data;
};

type ListObjectsState = {
  names: string[];
  status: LoadingStatus;
};

type DiscoverResponse = {
  table_names: string[];
};

export interface IntegrationState {
<<<<<<< HEAD
  connectNewStatus: LoadingStatus;
  editStatus: LoadingStatus;
  testConnectStatus: LoadingStatus;
=======
  connectionStatus: LoadingStatus;
  deletionStatus: LoadingStatus;
>>>>>>> d66e221e
  operators: IntegrationOperatorsState;
  objectNames: ListObjectsState;
  objects: Record<string, ObjectState>;
}

const initialState: IntegrationState = {
<<<<<<< HEAD
  connectNewStatus: { loading: LoadingStatusEnum.Initial, err: '' },
  editStatus: { loading: LoadingStatusEnum.Initial, err: '' },
  testConnectStatus: { loading: LoadingStatusEnum.Initial, err: '' },
=======
  connectionStatus: { loading: LoadingStatusEnum.Initial, err: '' },
  deletionStatus: { loading: LoadingStatusEnum.Initial, err: '' },
>>>>>>> d66e221e
  operators: {
    status: { loading: LoadingStatusEnum.Initial, err: '' },
    operators: [],
  },
  objectNames: {
    status: { loading: LoadingStatusEnum.Initial, err: '' },
    names: [],
  },
  objects: {},
};

const { apiAddress } = useAqueductConsts();
export const handleLoadIntegrationOperators = createAsyncThunk<
  OperatorsForIntegrationItem[],
  { apiKey: string; integrationId: string },
  { state: RootState }
>(
  'integration/loadOperators',
  async (
    args: {
      apiKey: string;
      integrationId: string;
    },
    thunkAPI
  ) => {
    const { apiKey, integrationId } = args;
    const response = await fetch(
      `${apiAddress}/api/integration/${integrationId}/operators`,
      {
        method: 'GET',
        headers: {
          'api-key': apiKey,
        },
      }
    );

    const responseBody = await response.json();
    if (!response.ok) {
      return thunkAPI.rejectWithValue(responseBody.error);
    }
    return (responseBody as OperatorsForIntegrationResponse).operator_with_ids;
  }
);

export const objectKeyFn = (object: string): string => `object${object}`;
export const handleLoadIntegrationObject = createAsyncThunk<
  Data,
  {
    apiKey: string;
    integrationId: string;
    object: string;
    forceLoad?: boolean;
  },
  { state: RootState }
>(
  'integration/loadObject',
  async (
    args: {
      apiKey: string;
      integrationId: string;
      object: string;
      forceLoad?: boolean;
    },
    thunkAPI
  ) => {
    const { apiKey, integrationId, object } = args;

    // The integrations are already defined, so just ignore this call if not force load.
    const state = thunkAPI.getState();
    const objectKey = objectKeyFn(object);
    if (
      !args.forceLoad &&
      (object === '' ||
        (state.integrationReducer.objects.hasOwnProperty(objectKey) &&
          state.integrationReducer.objects[objectKey].data))
    ) {
      return state.integrationReducer.objects[objectKey].data;
    }

    const objectResponse = await fetch(
      `${apiAddress}/api/integration/${integrationId}/preview_table`,
      {
        method: 'GET',
        headers: {
          'api-key': apiKey,
          'table-name': object,
        },
      }
    );

    const objectResponseBody = await objectResponse.json();

    if (
      !objectResponse.ok ||
      !(objectResponseBody && objectResponseBody.data)
    ) {
      return thunkAPI.rejectWithValue(objectResponseBody.error);
    } else {
      const serialized = (objectResponseBody as ObjectPreviewResponse).data;
      return JSON.parse(serialized) as Data;
    }
  }
);

export const handleListIntegrationObjects = createAsyncThunk<
  any | string[],
  { apiKey: string; integrationId: string; forceLoad?: boolean },
  { state: RootState }
>(
  'integration/loadObjects',
  async (
    args: {
      apiKey: string;
      integrationId: string;
      forceLoad?: boolean;
    },
    thunkAPI
  ) => {
    // The integrations are already defined, so just ignore this call if not force load.
    const state = thunkAPI.getState();
    const objects = state.integrationReducer.objectNames.names;
    if (objects && objects.length > 0 && !args.forceLoad) {
      return objects;
    }

    const { apiKey, integrationId } = args;
    const response = await fetch(
      `${apiAddress}/api/integration/${integrationId}/discover`,
      {
        method: 'GET',
        headers: {
          'api-key': apiKey,
        },
      }
    );

    const responseBody = await response.json();
    if (!response.ok) {
      return thunkAPI.rejectWithValue(responseBody.error);
    }
    return (responseBody as DiscoverResponse).table_names;
  }
);

export const handleDeleteIntegration = createAsyncThunk<
  void,
  { apiKey: string; integrationId: string }
>(
  'integration/delete',
  async (
    args: {
      apiKey: string;
      integrationId: string;
      forceLoad?: boolean;
    },
    thunkAPI
  ) => {
    const { apiKey, integrationId } = args;
    const response = await fetch(
      `${apiAddress}/api/integration/${integrationId}/delete`,
      {
        method: 'POST',
        headers: {
          'api-key': apiKey,
        },
      }
    );

    const responseBody = await response.json();

    if (!response.ok) {
      return thunkAPI.rejectWithValue(responseBody.error);
    }
  }
);

export const handleTestConnectIntegration = createAsyncThunk<
  void,
  { apiKey: string; integrationId: string }
>(
  'integration/testConnect',
  async (
    args: {
      apiKey: string;
      integrationId: string;
    },
    thunkAPI
  ) => {
    const { apiKey, integrationId } = args;
    const response = await fetch(
      `${apiAddress}/api/integration/${integrationId}/test`,
      {
        method: 'POST',
        headers: {
          'api-key': apiKey,
        },
      }
    );

    const responseBody = await response.json();

    if (!response.ok) {
      return thunkAPI.rejectWithValue(responseBody.error);
    }
  }
);

export const handleConnectToNewIntegration = createAsyncThunk<
  void,
  {
    apiKey: string;
    service: Service;
    name: string;
    config: IntegrationConfig;
  }
>(
  'integration/connect',
  async (
    args: {
      apiKey: string;
      service: Service;
      name: string;
      config: IntegrationConfig;
    },
    thunkAPI
  ) => {
    const { apiKey, service, name, config } = args;
    Object.keys(config).forEach((k) => {
      if (config[k] === undefined) {
        config[k] = '';
      }
    });

    const res = await fetch(`${apiAddress}/api/integration/connect`, {
      method: 'POST',
      headers: {
        'api-key': apiKey,
        'integration-name': name,
        'integration-service': service,
        'integration-config': JSON.stringify(config),
      },
    });

    const responseBody = await res.json();

    if (!res.ok) {
      return thunkAPI.rejectWithValue(responseBody.error);
    }
  }
);

export const handleEditIntegration = createAsyncThunk<
  void,
  {
    apiKey: string;
    integrationId: string;
    name: string;
    config: IntegrationConfig;
  }
>(
  'integration/edit',
  async (
    args: {
      apiKey: string;
      integrationId: string;
      name: string;
      config: IntegrationConfig;
    },
    thunkAPI
  ) => {
    const { apiKey, integrationId, name, config } = args;
    Object.keys(config).forEach((k) => {
      if (!config[k]) {
        config[k] = '';
      }
    });

    const res = await fetch(
      `${apiAddress}/api/integration/${integrationId}/edit`,
      {
        method: 'POST',
        headers: {
          'api-key': apiKey,
          'integration-name': name,
          'integration-config': JSON.stringify(config),
        },
      }
    );

    const responseBody = await res.json();

    if (!res.ok) {
      return thunkAPI.rejectWithValue(responseBody.error);
    }
  }
);

export const integrationSlice = createSlice({
  name: 'integrationTablesReducer',
  initialState: initialState,
  reducers: {
<<<<<<< HEAD
    resetTestConnectStatus: (state) => {
      state.testConnectStatus = { loading: LoadingStatusEnum.Initial, err: '' };
    },
    resetConnectNewStatus: (state) => {
      state.connectNewStatus = { loading: LoadingStatusEnum.Initial, err: '' };
    },
    resetEditStatus: (state) => {
      state.editStatus = { loading: LoadingStatusEnum.Initial, err: '' };
=======
    resetDeletionStatus: (state) => {
      state.deletionStatus = { loading: LoadingStatusEnum.Initial, err: '' };
>>>>>>> d66e221e
    },
  },
  extraReducers: (builder) => {
    builder.addCase(handleLoadIntegrationObject.pending, (state, { meta }) => {
      const object = meta.arg.object;
      const objectKey = objectKeyFn(object);
      state.objects[objectKey] = {
        status: { loading: LoadingStatusEnum.Loading, err: '' },
      };
    });
    builder.addCase(
      handleLoadIntegrationObject.rejected,
      (state, { meta, payload }) => {
        const object = meta.arg.object;
        const objectKey = objectKeyFn(object);

        state.objects[objectKey] = {
          status: { loading: LoadingStatusEnum.Failed, err: payload as string },
        };
      }
    );
    builder.addCase(
      handleLoadIntegrationObject.fulfilled,
      (state, { meta, payload }) => {
        const object = meta.arg.object;
        const objectKey = objectKeyFn(object);

        state.objects[objectKey] = {
          data: payload,
          status: { loading: LoadingStatusEnum.Succeeded, err: '' },
        };
      }
    );
    builder.addCase(handleLoadIntegrationOperators.pending, (state) => {
      state.operators.status = { loading: LoadingStatusEnum.Loading, err: '' };
    });
    builder.addCase(
      handleLoadIntegrationOperators.fulfilled,
      (state, { payload }: PayloadAction<OperatorsForIntegrationItem[]>) => {
        state.operators.status = {
          loading: LoadingStatusEnum.Succeeded,
          err: '',
        };
        state.operators.operators = payload;
      }
    );
    builder.addCase(
      handleLoadIntegrationOperators.rejected,
      (state, { payload }) => {
        state.operators.status = {
          loading: LoadingStatusEnum.Failed,
          err: payload as string,
        };
      }
    );
    builder.addCase(handleListIntegrationObjects.pending, (state) => {
      state.objectNames.status = {
        loading: LoadingStatusEnum.Loading,
        err: '',
      };
    });
    builder.addCase(
      handleListIntegrationObjects.rejected,
      (state, { payload }) => {
        state.objectNames.status = {
          loading: LoadingStatusEnum.Failed,
          err: payload as string,
        };
      }
    );
    builder.addCase(
      handleListIntegrationObjects.fulfilled,
      (state, { payload }) => {
        state.objectNames.status = {
          loading: LoadingStatusEnum.Succeeded,
          err: '',
        };
        state.objectNames.names = payload;
      }
    );

    builder.addCase(handleDeleteIntegration.pending, (state) => {
      state.deletionStatus = { loading: LoadingStatusEnum.Loading, err: '' };
    });
    builder.addCase(handleDeleteIntegration.rejected, (state, { payload }) => {
      state.deletionStatus = {
        loading: LoadingStatusEnum.Failed,
        err: payload as string,
      };
    });
    builder.addCase(handleDeleteIntegration.fulfilled, (state) => {
      state.deletionStatus = {
        loading: LoadingStatusEnum.Succeeded,
        err: '',
      };
    });
    builder.addCase(handleTestConnectIntegration.pending, (state) => {
      state.testConnectStatus = { loading: LoadingStatusEnum.Loading, err: '' };
    });
    builder.addCase(handleTestConnectIntegration.fulfilled, (state) => {
      state.testConnectStatus = {
        loading: LoadingStatusEnum.Succeeded,
        err: '',
      };
    });
    builder.addCase(
      handleTestConnectIntegration.rejected,
      (state, { payload }) => {
        state.testConnectStatus = {
          loading: LoadingStatusEnum.Failed,
          err: payload as string,
        };
      }
    );
    builder.addCase(handleConnectToNewIntegration.pending, (state) => {
      state.connectNewStatus = { loading: LoadingStatusEnum.Loading, err: '' };
    });
    builder.addCase(handleConnectToNewIntegration.fulfilled, (state) => {
      state.connectNewStatus = {
        loading: LoadingStatusEnum.Succeeded,
        err: '',
      };
    });
    builder.addCase(
      handleConnectToNewIntegration.rejected,
      (state, { payload }) => {
        state.connectNewStatus = {
          loading: LoadingStatusEnum.Failed,
          err: payload as string,
        };
      }
    );
    builder.addCase(handleEditIntegration.pending, (state) => {
      state.editStatus = { loading: LoadingStatusEnum.Loading, err: '' };
    });
    builder.addCase(handleEditIntegration.fulfilled, (state) => {
      state.editStatus = {
        loading: LoadingStatusEnum.Succeeded,
        err: '',
      };
    });
    builder.addCase(handleEditIntegration.rejected, (state, { payload }) => {
      state.editStatus = {
        loading: LoadingStatusEnum.Failed,
        err: payload as string,
      };
    });
  },
});

<<<<<<< HEAD
export const {
  resetTestConnectStatus,
  resetConnectNewStatus,
  resetEditStatus,
} = integrationSlice.actions;
=======
export const { resetDeletionStatus } = integrationSlice.actions;
>>>>>>> d66e221e

export default integrationSlice.reducer;<|MERGE_RESOLUTION|>--- conflicted
+++ resolved
@@ -42,28 +42,20 @@
 };
 
 export interface IntegrationState {
-<<<<<<< HEAD
   connectNewStatus: LoadingStatus;
   editStatus: LoadingStatus;
   testConnectStatus: LoadingStatus;
-=======
-  connectionStatus: LoadingStatus;
   deletionStatus: LoadingStatus;
->>>>>>> d66e221e
   operators: IntegrationOperatorsState;
   objectNames: ListObjectsState;
   objects: Record<string, ObjectState>;
 }
 
 const initialState: IntegrationState = {
-<<<<<<< HEAD
   connectNewStatus: { loading: LoadingStatusEnum.Initial, err: '' },
   editStatus: { loading: LoadingStatusEnum.Initial, err: '' },
   testConnectStatus: { loading: LoadingStatusEnum.Initial, err: '' },
-=======
-  connectionStatus: { loading: LoadingStatusEnum.Initial, err: '' },
   deletionStatus: { loading: LoadingStatusEnum.Initial, err: '' },
->>>>>>> d66e221e
   operators: {
     status: { loading: LoadingStatusEnum.Initial, err: '' },
     operators: [],
@@ -365,7 +357,6 @@
   name: 'integrationTablesReducer',
   initialState: initialState,
   reducers: {
-<<<<<<< HEAD
     resetTestConnectStatus: (state) => {
       state.testConnectStatus = { loading: LoadingStatusEnum.Initial, err: '' };
     },
@@ -374,10 +365,9 @@
     },
     resetEditStatus: (state) => {
       state.editStatus = { loading: LoadingStatusEnum.Initial, err: '' };
-=======
+    },
     resetDeletionStatus: (state) => {
       state.deletionStatus = { loading: LoadingStatusEnum.Initial, err: '' };
->>>>>>> d66e221e
     },
   },
   extraReducers: (builder) => {
@@ -528,14 +518,11 @@
   },
 });
 
-<<<<<<< HEAD
 export const {
   resetTestConnectStatus,
   resetConnectNewStatus,
+  resetDeletionStatus,
   resetEditStatus,
 } = integrationSlice.actions;
-=======
-export const { resetDeletionStatus } = integrationSlice.actions;
->>>>>>> d66e221e
 
 export default integrationSlice.reducer;