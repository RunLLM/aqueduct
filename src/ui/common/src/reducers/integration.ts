--- conflicted
+++ resolved
@@ -45,10 +45,7 @@
   connectNewStatus: LoadingStatus;
   editStatus: LoadingStatus;
   testConnectStatus: LoadingStatus;
-<<<<<<< HEAD
-=======
   deletionStatus: LoadingStatus;
->>>>>>> 2640da16
   operators: IntegrationOperatorsState;
   objectNames: ListObjectsState;
   objects: Record<string, ObjectState>;
@@ -58,10 +55,7 @@
   connectNewStatus: { loading: LoadingStatusEnum.Initial, err: '' },
   editStatus: { loading: LoadingStatusEnum.Initial, err: '' },
   testConnectStatus: { loading: LoadingStatusEnum.Initial, err: '' },
-<<<<<<< HEAD
-=======
   deletionStatus: { loading: LoadingStatusEnum.Initial, err: '' },
->>>>>>> 2640da16
   operators: {
     status: { loading: LoadingStatusEnum.Initial, err: '' },
     operators: [],
@@ -372,12 +366,9 @@
     resetEditStatus: (state) => {
       state.editStatus = { loading: LoadingStatusEnum.Initial, err: '' };
     },
-<<<<<<< HEAD
-=======
     resetDeletionStatus: (state) => {
       state.deletionStatus = { loading: LoadingStatusEnum.Initial, err: '' };
     },
->>>>>>> 2640da16
   },
   extraReducers: (builder) => {
     builder.addCase(handleLoadIntegrationObject.pending, (state, { meta }) => {
@@ -530,10 +521,7 @@
 export const {
   resetTestConnectStatus,
   resetConnectNewStatus,
-<<<<<<< HEAD
-=======
   resetDeletionStatus,
->>>>>>> 2640da16
   resetEditStatus,
 } = integrationSlice.actions;
 
