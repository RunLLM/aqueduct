{
  "name": "@aqueducthq/common",
  "author": "Aqueduct <hello@aqueducthq.com>",
  "version": "0.3.2",
  "main": "dist/index.js",
  "types": "dist/index.d.ts",
  "alias": {
    "process": false
  },
  "files": [
    "dist",
    "src"
  ],
  "engines": {
    "node": ">=10"
  },
  "scripts": {
    "preinstall": "npx force-resolutions",
    "start": "vite",
    "build": "vite build",
    "preview": "vite preview",
    "prepare": "vite build",
    "size": "size-limit",
    "analyze": "size-limit --why",
    "lint": "eslint '*/**/*.{js,ts,tsx}'",
    "lint:fix": "eslint '*/**/*.{js,ts,tsx}' --format table --fix",
    "storybook": "storybook dev -p 6006",
    "build-storybook": "storybook build"
  },
  "resolutions": {
    "@types/react": "^18.0.8"
  },
  "peerDependencies": {
    "@emotion/react": "^11.10.5",
    "@emotion/styled": "^11.10.5",
    "@fontsource/material-icons": "4.5.4",
    "@fontsource/roboto": "^4.5.8",
    "@fortawesome/fontawesome-svg-core": "^6.2.1",
    "@fortawesome/free-brands-svg-icons": "^6.2.1",
    "@fortawesome/free-solid-svg-icons": "^6.2.1",
    "@fortawesome/react-fontawesome": "^0.2.0",
<<<<<<< HEAD
    "@hookform/resolvers": "^2.8.4",
    "@tag0/use-text-width": "^1.2.0",
=======
    "@hookform/devtools": "^4.3.1",
    "@hookform/resolvers": "^2.8.4",
>>>>>>> fb67044f
    "@monaco-editor/react": "^4.4.5",
    "@mui/lab": "5.0.0-alpha.117",
    "@mui/material": "5.11.6",
    "@mui/x-data-grid": "5.17.8",
    "@reduxjs/toolkit": "^1.9.3",
    "@tag0/use-text-width": "^1.2.0",
    "@ungap/structured-clone": "^1.0.2",
    "@zip.js/zip.js": "^2.6.62",
    "autosuggest-highlight": "^3.3.4",
    "core-js": "^3.22.8",
    "cron-parser": "^4.0.0",
    "elkjs": "0.8.2",
    "mui-image": "1.0.7",
    "plotly.js": "2.14.0",
    "query-string": "^7.1.1",
    "random-word-slugs": "^0.1.6",
    "react": "^18.2.0",
    "react-cookie": "^4.1.1",
    "react-dom": "^18.1.0",
    "react-markdown": "^6.0.3",
    "react-plotly.js": "2.5.1",
    "react-redux": "^8.0.0",
    "react-router-dom": "^6.3.0",
    "react-syntax-highlighter": "^15.5.0",
    "react-virtualized": "^9.22.3",
    "reactflow": "11.6.0",
    "unist-util-visit-parents": "^5.1.3",
<<<<<<< HEAD
    "@hookform/devtools": "^4.3.1",
=======
>>>>>>> fb67044f
    "yup": "^0.32.11"
  },
  "husky": {
    "hooks": {
      "pre-commit": "npm run lint:fix"
    }
  },
  "prettier": {
    "printWidth": 80,
    "semi": true,
    "singleQuote": true,
    "trailingComma": "es5"
  },
  "module": "dist/common.mjs",
  "size-limit": [
    {
      "path": "dist/common.cjs.production.min.js",
      "limit": "10 KB"
    },
    {
      "path": "dist/common.esm.js",
      "limit": "10 KB"
    }
  ],
  "devDependencies": {
    "@babel/core": "^7.20.12",
    "@babel/preset-react": "^7.18.6",
    "@babel/preset-typescript": "7.21.5",
    "@mdx-js/react": "^2.2.1",
    "@size-limit/preset-small-lib": "^7.0.8",
    "@storybook/addon-actions": "7.0.11",
    "@storybook/addon-essentials": "7.0.11",
    "@storybook/addon-interactions": "7.0.11",
    "@storybook/addon-links": "7.0.11",
    "@storybook/addon-mdx-gfm": "^7.0.11",
    "@storybook/mdx2-csf": "^1.1.0",
    "@storybook/react": "7.0.11",
    "@storybook/react-webpack5": "^7.0.11",
    "@storybook/testing-library": "0.1.0",
    "@types/react": "^18.0.8",
    "@types/react-dom": "^18.0.5",
    "@typescript-eslint/eslint-plugin": "5.59.5",
    "@typescript-eslint/parser": "5.59.5",
    "@vitejs/plugin-react": "^3.0.1",
    "autoprefixer": "^10.4.13",
    "babel-loader": "^9.1.2",
    "cssnano": "^5.1.14",
    "eslint": "8.40.0",
    "eslint-config-prettier": "8.8.0",
    "eslint-formatter-table": "7.32.1",
    "eslint-plugin-prettier": "4.2.1",
    "eslint-plugin-react": "7.32.2",
    "eslint-plugin-react-hooks": "4.6.0",
    "eslint-plugin-simple-import-sort": "10.0.0",
    "eslint-plugin-storybook": "0.6.12",
    "eslint-plugin-unused-imports": "^2.0.0",
    "husky": "^8.0.1",
    "parcel": "^2.8.3",
    "prettier": "^2.2.1",
    "react": "^18.2.0",
    "react-dom": "^18.2.0",
    "react-hook-form": "^7.43.9",
    "rollup-plugin-postcss": "^4.0.2",
    "size-limit": "^7.0.8",
    "storybook": "^7.0.11",
    "tslib": "^2.4.0",
    "typescript": "^4.9.4",
    "vite": "^4.0.4",
    "vite-plugin-externalize-deps": "^0.4.0",
    "webpack": "^5.74.0"
  }
}<|MERGE_RESOLUTION|>--- conflicted
+++ resolved
@@ -39,13 +39,8 @@
     "@fortawesome/free-brands-svg-icons": "^6.2.1",
     "@fortawesome/free-solid-svg-icons": "^6.2.1",
     "@fortawesome/react-fontawesome": "^0.2.0",
-<<<<<<< HEAD
-    "@hookform/resolvers": "^2.8.4",
-    "@tag0/use-text-width": "^1.2.0",
-=======
     "@hookform/devtools": "^4.3.1",
     "@hookform/resolvers": "^2.8.4",
->>>>>>> fb67044f
     "@monaco-editor/react": "^4.4.5",
     "@mui/lab": "5.0.0-alpha.117",
     "@mui/material": "5.11.6",
@@ -73,10 +68,6 @@
     "react-virtualized": "^9.22.3",
     "reactflow": "11.6.0",
     "unist-util-visit-parents": "^5.1.3",
-<<<<<<< HEAD
-    "@hookform/devtools": "^4.3.1",
-=======
->>>>>>> fb67044f
     "yup": "^0.32.11"
   },
   "husky": {
