--- conflicted
+++ resolved
@@ -199,10 +199,7 @@
 type Nodes struct {
 	Operators []Operator `json:"operators"`
 	Artifacts []Artifact `json:"artifacts"`
-<<<<<<< HEAD
-=======
 	// TODO: ENG-2987 Create separate sections for Metrics/Checks
->>>>>>> d9fe9aa8
 	// Metrics []OperatorWithArtifactNode `json:"metrics"`
 	// Checks []OperatorWithArtifactNode `json:"checks"`
 }
@@ -210,10 +207,7 @@
 func NewNodesFromDBObjects(
 	operatorNodes []views.OperatorNode,
 	artifactNodes []views.ArtifactNode,
-<<<<<<< HEAD
-=======
 	// TODO: ENG-2987 Create separate sections for Metrics/Checks
->>>>>>> d9fe9aa8
 	// metricNodes []views.OperatorWithArtifactNode,
 	// checkNodes []views.OperatorWithArtifactNode,
 ) *Nodes {
@@ -249,10 +243,7 @@
 type NodeResults struct {
 	Operators []OperatorResult `json:"operators"`
 	Artifacts []ArtifactResult `json:"artifacts"`
-<<<<<<< HEAD
-=======
 	// TODO: ENG-2987 Create separate sections for Metrics/Checks
->>>>>>> d9fe9aa8
 	// Metrics []OperatorWithArtifactNodeResult `json:"metrics"`
 	// Checks []OperatorWithArtifactNodeResult `json:"checks"`
 }
