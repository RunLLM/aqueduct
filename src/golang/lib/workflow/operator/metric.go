package operator

import (
<<<<<<< HEAD
=======
	"context"

>>>>>>> e4d2f6d9
	"github.com/aqueducthq/aqueduct/lib/job"
)

type metricOperatorImpl struct {
	baseFunctionOperator
}

func newMetricOperator(base baseFunctionOperator) (Operator, error) {
	base.jobName = generateFunctionJobName()

	inputs := base.inputs
	outputs := base.outputs
	if len(inputs) == 0 {
		return nil, errWrongNumInputs
	}
	if len(outputs) != 1 {
		return nil, errWrongNumOutputs
	}

	return &metricOperatorImpl{
		base,
	}, nil
}

func (mo *metricOperatorImpl) JobSpec() job.Spec {
	fn := mo.dbOperator.Spec.Metric().Function
	return mo.jobSpec(&fn, nil /* checkSeverity */)
}

func (mo *metricOperatorImpl) Launch(ctx context.Context) error {
	return mo.launch(ctx, mo.JobSpec())
}<|MERGE_RESOLUTION|>--- conflicted
+++ resolved
@@ -1,11 +1,8 @@
 package operator
 
 import (
-<<<<<<< HEAD
-=======
 	"context"
 
->>>>>>> e4d2f6d9
 	"github.com/aqueducthq/aqueduct/lib/job"
 )
 
