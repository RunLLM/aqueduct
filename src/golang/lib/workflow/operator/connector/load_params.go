--- conflicted
+++ resolved
@@ -41,9 +41,6 @@
 	Format   string `json:"format"`
 }
 
-<<<<<<< HEAD
-func (*GenericRelationalDBLoadParams) isLoadParams() {}
-=======
 func CastToRelationalDBLoadParams(params LoadParams) (*RelationalDBLoadParams, bool) {
 	postgres, ok := params.(*PostgresLoadParams)
 	if ok {
@@ -87,7 +84,8 @@
 
 	return nil, false
 }
->>>>>>> 43b2771a
+
+func (*GenericRelationalDBLoadParams) isLoadParams() {}
 
 func (*PostgresLoadParams) isLoadParams() {}
 
