package operator

import (
	"context"
	"fmt"

	"github.com/aqueducthq/aqueduct/lib/collections/operator"
	"github.com/aqueducthq/aqueduct/lib/collections/operator/check"
	"github.com/aqueducthq/aqueduct/lib/collections/operator/function"
	"github.com/aqueducthq/aqueduct/lib/collections/operator_result"
	"github.com/aqueducthq/aqueduct/lib/collections/shared"
	"github.com/aqueducthq/aqueduct/lib/database"
	"github.com/aqueducthq/aqueduct/lib/job"
	"github.com/aqueducthq/aqueduct/lib/vault"
	"github.com/aqueducthq/aqueduct/lib/workflow/artifact"
	"github.com/aqueducthq/aqueduct/lib/workflow/utils"
	"github.com/dropbox/godropbox/errors"
	"github.com/google/uuid"
	log "github.com/sirupsen/logrus"
)

type baseOperator struct {
	dbOperator *operator.DBOperator

	// These fields are set to nil in the preview case.
	resultWriter operator_result.Writer
	resultID     uuid.UUID

	metadataPath string
	jobName      string

	inputs              []artifact.Artifact
	outputs             []artifact.Artifact
	inputContentPaths   []string
	inputMetadataPaths  []string
	outputContentPaths  []string
	outputMetadataPaths []string

	jobManager    job.JobManager
	vaultObject   vault.Vault
	storageConfig *shared.StorageConfig
	db            database.Database

	resultsPersisted bool
}

func (bo *baseOperator) Type() operator.Type {
	return bo.dbOperator.Spec.Type()
}

func (bo *baseOperator) Name() string {
	return bo.dbOperator.Name
}

func (bo *baseOperator) ID() uuid.UUID {
	return bo.dbOperator.Id
}

// A catch-all for execution states that are the system's fault.
// Logs an internal message so that we can debug.
func unknownSystemFailureExecState(err error, logMsg string) *shared.ExecutionState {
	log.Errorf("Execution had system failure: %s. %v", logMsg, err)

	failureType := shared.SystemFailure
	return &shared.ExecutionState{
		Status:      shared.FailedExecutionStatus,
		FailureType: &failureType,
		Error: &shared.Error{
			Context: fmt.Sprintf("%v", err),
			Tip:     shared.TipUnknownInternalError,
		},
	}
}

// fetchExecState assumes that the operator has been computed already.
func (bo *baseOperator) fetchExecState(ctx context.Context) *shared.ExecutionState {
	var execState shared.ExecutionState
	err := utils.ReadFromStorage(
		ctx,
		bo.storageConfig,
		bo.metadataPath,
		&execState,
	)
	if err != nil {
		// Treat this as a system internal error since operator metadata was not found
		return unknownSystemFailureExecState(
			err,
			"Unable to read operator metadata from storage. Operator may have failed before writing metadata.",
		)
	}
	return &execState
}

// GetExecState takes a more wholelistic view of the operator's status than the job manager does,
// and can be called at any time. Because of this, the logic for figuring out the correct state is
// a little more involved.
func (bo *baseOperator) GetExecState(ctx context.Context) (*shared.ExecutionState, error) {
	if bo.jobName == "" {
		return nil, errors.Newf("Internal error: a job name was not set for this operator.")
	}

	status, err := bo.jobManager.Poll(ctx, bo.jobName)
	if err != nil {
		// If the job does not exist, this could mean that is hasn't been run yet (pending),
		// or that it has run already at sometime in the past, but has been garbage collected
		// (succeeded/failed).
		if err == job.ErrJobNotExist {
			// Check whether the operator actually ran.
			if utils.ObjectExistsInStorage(ctx, bo.storageConfig, bo.metadataPath) {
				return bo.fetchExecState(ctx), nil
			}

			// Otherwise, this job has not run yet and is in a pending state.
			return &shared.ExecutionState{
				Status: shared.PendingExecutionStatus,
			}, nil
		} else {
			// This is just an internal polling error state.
			return unknownSystemFailureExecState(err, "Unable to poll job manager."), nil
		}
	} else {
		// The job just completed, so we know we can fetch the results (succeeded/failed).
		if status == shared.FailedExecutionStatus || status == shared.SucceededExecutionStatus {
			return bo.fetchExecState(ctx), nil
		}

		// The job must exist at this point, but it hasn't completed (running).
		return &shared.ExecutionState{
			Status: shared.RunningExecutionStatus,
		}, nil
	}
}

func updateOperatorResultAfterComputation(
	ctx context.Context,
	execState *shared.ExecutionState,
	opResultWriter operator_result.Writer,
	opResultID uuid.UUID,
	db database.Database,
) {
	changes := map[string]interface{}{
		operator_result.StatusColumn:    execState.Status,
		operator_result.ExecStateColumn: execState,
	}

	_, err := opResultWriter.UpdateOperatorResult(
		ctx,
		opResultID,
		changes,
		db,
	)
	if err != nil {
		log.WithFields(
			log.Fields{
				"changes": changes,
			},
		).Errorf("Unable to update operator result metadata: %v", err)
	}
}

func (bo *baseOperator) InitializeResult(ctx context.Context, dagResultID uuid.UUID) error {
	if bo.resultWriter == nil {
		return errors.New("Operator's result writer cannot be nil.")
	}

	operatorResult, err := bo.resultWriter.CreateOperatorResult(
		ctx,
		dagResultID,
		bo.ID(),
		bo.db,
	)
	if err != nil {
		return errors.Wrap(err, "Failed to create operator result record.")
	}
	bo.resultID = operatorResult.Id
	return nil
}

func (bo *baseOperator) PersistResult(ctx context.Context) error {
	if bo.resultsPersisted {
		return errors.Newf("Operator %s was already persisted!", bo.Name())
	}

	execState, err := bo.GetExecState(ctx)
	if err != nil {
		return err
	}
	if execState.Status != shared.FailedExecutionStatus && execState.Status != shared.SucceededExecutionStatus {
		return errors.Newf("Operator %s has neither succeeded or failed, so it does not have results that can be persisted.", bo.Name())
	}

	// Best effort writes after this point.
	updateOperatorResultAfterComputation(
		ctx,
		execState,
		bo.resultWriter,
		bo.resultID,
		bo.db,
	)

	for _, outputArtifact := range bo.outputs {
		err = outputArtifact.PersistResult(ctx, execState)
		if err != nil {
			log.Errorf("Error occurred when persisting artifact %s.", outputArtifact.Name())
		}
	}
	bo.resultsPersisted = true
	return nil
}

func (bo *baseOperator) Finish(ctx context.Context) {
	utils.CleanupStorageFile(ctx, bo.storageConfig, bo.metadataPath)

	for _, outputArtifact := range bo.outputs {
		outputArtifact.Finish(ctx)
	}
}

// Any operator that runs a python function serialized from storage should use this instead of baseOperator.
type baseFunctionOperator struct {
	baseOperator
}

func (bfo *baseFunctionOperator) Finish(ctx context.Context) {
	// If the operator was not persisted to the DB, cleanup the serialized function.
	if !bfo.resultsPersisted {
		utils.CleanupStorageFile(ctx, bfo.storageConfig, bfo.dbOperator.Spec.Function().StoragePath)
	}

	bfo.baseOperator.Finish(ctx)
}

const (
	defaultFunctionEntryPointFile   = "model.py"
	defaultFunctionEntryPointClass  = "Function"
	defaultFunctionEntryPointMethod = "predict"
)

func (bfo *baseFunctionOperator) jobSpec(
	fn *function.Function,
	checkSeverity *check.Level,
) job.Spec {
	entryPoint := fn.EntryPoint
	if entryPoint == nil {
		entryPoint = &function.EntryPoint{
			File:      defaultFunctionEntryPointFile,
			ClassName: defaultFunctionEntryPointClass,
			Method:    defaultFunctionEntryPointMethod,
		}
	}

	return &job.FunctionSpec{
		BasePythonSpec: job.NewBasePythonSpec(
			job.FunctionJobType,
			bfo.jobName,
			*bfo.storageConfig,
			bfo.metadataPath,
		),
		FunctionPath: fn.StoragePath,
		/* `FunctionExtractPath` is set by the job manager at launch time. */
		EntryPointFile:      entryPoint.File,
		EntryPointClass:     entryPoint.ClassName,
		EntryPointMethod:    entryPoint.Method,
		CustomArgs:          fn.CustomArgs,
		InputContentPaths:   bfo.inputContentPaths,
		InputMetadataPaths:  bfo.inputMetadataPaths,
		OutputContentPaths:  bfo.outputContentPaths,
		OutputMetadataPaths: bfo.outputMetadataPaths,
<<<<<<< HEAD
=======
		InputArtifactTypes:  inputArtifactTypes,
		OutputArtifactTypes: outputArtifactTypes,
		OperatorType:        bfo.Type(),
		CheckSeverity:       checkSeverity,
>>>>>>> 7439425b
	}
}<|MERGE_RESOLUTION|>--- conflicted
+++ resolved
@@ -266,12 +266,7 @@
 		InputMetadataPaths:  bfo.inputMetadataPaths,
 		OutputContentPaths:  bfo.outputContentPaths,
 		OutputMetadataPaths: bfo.outputMetadataPaths,
-<<<<<<< HEAD
-=======
-		InputArtifactTypes:  inputArtifactTypes,
-		OutputArtifactTypes: outputArtifactTypes,
 		OperatorType:        bfo.Type(),
 		CheckSeverity:       checkSeverity,
->>>>>>> 7439425b
 	}
 }