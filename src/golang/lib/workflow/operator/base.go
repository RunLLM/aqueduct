--- conflicted
+++ resolved
@@ -79,11 +79,7 @@
 
 func (bo *baseOperator) launch(ctx context.Context, spec job.Spec) error {
 	if bo.execState.Status != shared.PendingExecutionStatus {
-<<<<<<< HEAD
-		return ErrInvalidStatusToLaunch
-=======
 		return errors.Newf("Cannot launch operator with state %s", bo.execState.Status)
->>>>>>> e4b0a055
 	}
 
 	bo.updateExecState(&shared.ExecutionState{Status: shared.RunningExecutionStatus})
