package operator

import (
	"context"
	"fmt"

	"github.com/aqueducthq/aqueduct/lib/collections/operator"
	"github.com/aqueducthq/aqueduct/lib/collections/operator/check"
	"github.com/aqueducthq/aqueduct/lib/collections/operator/function"
	"github.com/aqueducthq/aqueduct/lib/collections/operator_result"
	"github.com/aqueducthq/aqueduct/lib/collections/shared"
	"github.com/aqueducthq/aqueduct/lib/database"
	"github.com/aqueducthq/aqueduct/lib/job"
	"github.com/aqueducthq/aqueduct/lib/vault"
	"github.com/aqueducthq/aqueduct/lib/workflow/artifact"
	"github.com/aqueducthq/aqueduct/lib/workflow/preview_cache"
	"github.com/aqueducthq/aqueduct/lib/workflow/utils"
	"github.com/dropbox/godropbox/errors"
	"github.com/google/uuid"
	log "github.com/sirupsen/logrus"
)

type baseOperator struct {
	dbOperator *operator.DBOperator

	// These fields are set to nil in the preview case.
	resultWriter operator_result.Writer
	resultID     uuid.UUID

	metadataPath string
	jobName      string

	inputs          []artifact.Artifact
	outputs         []artifact.Artifact
	inputExecPaths  []*utils.ExecPaths
	outputExecPaths []*utils.ExecPaths

	// The operator is cache-aware if this is non-nil.
	previewCacheManager preview_cache.CacheManager
	jobManager          job.JobManager
	vaultObject         vault.Vault
	storageConfig       *shared.StorageConfig
	db                  database.Database

	// This cannot be set if the operator is cache-aware, since this only happens in non-preview paths.
	resultsPersisted bool
	execMode         ExecutionMode
}

func (bo *baseOperator) Type() operator.Type {
	return bo.dbOperator.Spec.Type()
}

func (bo *baseOperator) Name() string {
	return bo.dbOperator.Name
}

func (bo *baseOperator) ID() uuid.UUID {
	return bo.dbOperator.Id
}

// A catch-all for execution states that are the system's fault.
// Logs an internal message so that we can debug.
func unknownSystemFailureExecState(err error, logMsg string) *shared.ExecutionState {
	log.Errorf("Execution had system failure: %s. %v", logMsg, err)

	failureType := shared.SystemFailure
	return &shared.ExecutionState{
		Status:      shared.FailedExecutionStatus,
		FailureType: &failureType,
		Error: &shared.Error{
			Context: fmt.Sprintf("%v", err),
			Tip:     shared.TipUnknownInternalError,
		},
	}
}

// For each output artifact, copy over the contents of the content and metadata paths.
// This should only ever be used for preview routes. Returns an error if this operator did not succeed.
// If it does not, the operator will fall back on traditional execution, overwriting anything we wrote
// to the output paths here.
func (bo *baseOperator) executeUsingCachedResult(ctx context.Context, allCachedOutputPaths []preview_cache.Entry) error {
	for i, cachedOutputPaths := range allCachedOutputPaths {
		err := utils.CopyPathContentsInStorage(ctx, bo.storageConfig, cachedOutputPaths.ArtifactContentPath, bo.outputExecPaths[i].ArtifactContentPath)
		if err != nil {
			return err
		}

		err = utils.CopyPathContentsInStorage(ctx, bo.storageConfig, cachedOutputPaths.ArtifactMetadataPath, bo.outputExecPaths[i].ArtifactMetadataPath)
		if err != nil {
			return err
		}

		err = utils.CopyPathContentsInStorage(ctx, bo.storageConfig, cachedOutputPaths.OpMetadataPath, bo.outputExecPaths[i].OpMetadataPath)
		if err != nil {
			return err
		}
	}
	return nil
}

func (bo *baseOperator) launch(ctx context.Context, spec job.Spec) error {
	// Check if this operator can use previously cached results instead of computing for scratch.
	if bo.previewCacheManager != nil {
		outputArtifactSignatures := make([]uuid.UUID, 0, len(bo.outputs))
		for _, output := range bo.outputs {
			outputArtifactSignatures = append(outputArtifactSignatures, output.Signature())
		}

		allFound, cacheEntryByKey, err := bo.previewCacheManager.GetMulti(ctx, outputArtifactSignatures)
		if err != nil {
			log.Errorf("Unexpected error when querying the preview cache: %v", err)
		}

		if allFound {
			allCachedEntries := make([]preview_cache.Entry, 0, len(bo.outputs))
			for _, outputArtifact := range bo.outputs {
				allCachedEntries = append(allCachedEntries, cacheEntryByKey[outputArtifact.Signature()])
			}

			err = bo.executeUsingCachedResult(ctx, allCachedEntries)
			if err == nil {
				// We've successfully used the cached result!
				return nil
			}
			// We've failed to use the cache, so we will retry the execution without the cache.
			log.Errorf("Operator %s had a preview cache hit but was unable to execute. Error: %v", bo.Name(), err)
		}
	}

	return bo.jobManager.Launch(ctx, spec.JobName(), spec)
}

// fetchExecState assumes that the operator has been computed already.
func (bo *baseOperator) fetchExecState(ctx context.Context) *shared.ExecutionState {
	var execState shared.ExecutionState
	err := utils.ReadFromStorage(
		ctx,
		bo.storageConfig,
		bo.metadataPath,
		&execState,
	)
	if err != nil {
		// Treat this as a system internal error since operator metadata was not found
		return unknownSystemFailureExecState(
			err,
			"Unable to read operator metadata from storage. Operator may have failed before writing metadata.",
		)
	}
	return &execState
}

// GetExecState takes a more wholelistic view of the operator's status than the job manager does,
// and can be called at any time. Because of this, the logic for figuring out the correct state is
// a little more involved.
func (bo *baseOperator) GetExecState(ctx context.Context) (*shared.ExecutionState, error) {
	if bo.jobName == "" {
		return nil, errors.Newf("Internal error: a job name was not set for this operator.")
	}

	status, err := bo.jobManager.Poll(ctx, bo.jobName)
	if err != nil {
		// If the job does not exist, this could mean that
		// 1) it is hasn't been run yet (pending),
		// 2) it has run already at sometime in the past, but has been garbage collected
		// 3) it has run already at sometime in the past, but did not go through the job manager.
		//    (this can happen when the output artifacts have already been cached).
		if err == job.ErrJobNotExist {
			// Check whether the operator has actually completed.
			if utils.ObjectExistsInStorage(ctx, bo.storageConfig, bo.metadataPath) {
				return bo.fetchExecState(ctx), nil
			}

			// Otherwise, this job has not run yet and is in a pending state.
			return &shared.ExecutionState{
				Status: shared.PendingExecutionStatus,
			}, nil
		} else {
			// This is just an internal polling error state.
			return unknownSystemFailureExecState(err, "Unable to poll job manager."), nil
		}
	} else {
		// The job just completed, so we know we can fetch the results (succeeded/failed).
		if status == shared.FailedExecutionStatus || status == shared.SucceededExecutionStatus {
			return bo.fetchExecState(ctx), nil
		}

		// The job must exist at this point, but it hasn't completed (running).
		return &shared.ExecutionState{
			Status: shared.RunningExecutionStatus,
		}, nil
	}
}

func updateOperatorResultAfterComputation(
	ctx context.Context,
	execState *shared.ExecutionState,
	opResultWriter operator_result.Writer,
	opResultID uuid.UUID,
	db database.Database,
) {
	changes := map[string]interface{}{
		operator_result.StatusColumn:    execState.Status,
		operator_result.ExecStateColumn: execState,
	}

	_, err := opResultWriter.UpdateOperatorResult(
		ctx,
		opResultID,
		changes,
		db,
	)
	if err != nil {
		log.WithFields(
			log.Fields{
				"changes": changes,
			},
		).Errorf("Unable to update operator result metadata: %v", err)
	}
}

func (bo *baseOperator) InitializeResult(ctx context.Context, dagResultID uuid.UUID) error {
	if bo.resultWriter == nil {
		return errors.New("Operator's result writer cannot be nil.")
	}

	operatorResult, err := bo.resultWriter.CreateOperatorResult(
		ctx,
		dagResultID,
		bo.ID(),
		bo.db,
	)
	if err != nil {
		return errors.Wrap(err, "Failed to create operator result record.")
	}
	bo.resultID = operatorResult.Id
	return nil
}

func (bo *baseOperator) PersistResult(ctx context.Context) error {
	if bo.execMode == Preview {
		// We should not be persisting any result for preview operators.
		return errors.Newf("Operator %s cannot be persisted, as it is being previewed.", bo.Name())
	}

	if bo.previewCacheManager != nil {
		return errors.Newf("Operator %s is cache-aware, so it cannot be persisted.", bo.Name())
	}

	if bo.resultsPersisted {
		return errors.Newf("Operator %s was already persisted!", bo.Name())
	}

	execState, err := bo.GetExecState(ctx)
	if err != nil {
		return err
	}
	if execState.Status != shared.FailedExecutionStatus && execState.Status != shared.SucceededExecutionStatus {
		return errors.Newf("Operator %s has neither succeeded or failed, so it does not have results that can be persisted.", bo.Name())
	}

	// Best effort writes after this point.
	updateOperatorResultAfterComputation(
		ctx,
		execState,
		bo.resultWriter,
		bo.resultID,
		bo.db,
	)

	for _, outputArtifact := range bo.outputs {
		err = outputArtifact.PersistResult(ctx, execState)
		if err != nil {
			log.Errorf("Error occurred when persisting artifact %s.", outputArtifact.Name())
		}
	}
	bo.resultsPersisted = true
	return nil
}

func (bo *baseOperator) Finish(ctx context.Context) {
	// Delete the operator's metadata path only if it was already copied into the operator_result's table.
	// Otherwise, the artifact preview cache manager will handle the deletion.
	if bo.resultsPersisted {
		utils.CleanupStorageFile(ctx, bo.storageConfig, bo.metadataPath)
	}

	for _, outputArtifact := range bo.outputs {
		outputArtifact.Finish(ctx)
	}
}

// Any operator that runs a python function serialized from storage should use this instead of baseOperator.
type baseFunctionOperator struct {
	baseOperator
}

func (bfo *baseFunctionOperator) Finish(ctx context.Context) {
	// Delete the serialized function only for previews.
	if bfo.execMode == Preview {
		utils.CleanupStorageFile(ctx, bfo.storageConfig, bfo.dbOperator.Spec.Function().StoragePath)
	}

	bfo.baseOperator.Finish(ctx)
}

const (
	defaultFunctionEntryPointFile   = "model.py"
	defaultFunctionEntryPointClass  = "Function"
	defaultFunctionEntryPointMethod = "predict"
)

func (bfo *baseFunctionOperator) jobSpec(
	fn *function.Function,
	checkSeverity *check.Level,
) job.Spec {
	entryPoint := fn.EntryPoint
	if entryPoint == nil {
		entryPoint = &function.EntryPoint{
			File:      defaultFunctionEntryPointFile,
			ClassName: defaultFunctionEntryPointClass,
			Method:    defaultFunctionEntryPointMethod,
		}
	}

<<<<<<< HEAD
=======
	inputContentPaths, inputMetadataPaths := unzipExecPathsToRawPaths(bfo.inputExecPaths)
	outputContentPaths, outputMetadataPaths := unzipExecPathsToRawPaths(bfo.outputExecPaths)
>>>>>>> e4d2f6d9
	return &job.FunctionSpec{
		BasePythonSpec: job.NewBasePythonSpec(
			job.FunctionJobType,
			bfo.jobName,
			*bfo.storageConfig,
			bfo.metadataPath,
		),
		FunctionPath: fn.StoragePath,
		/* `FunctionExtractPath` is set by the job manager at launch time. */
		EntryPointFile:      entryPoint.File,
		EntryPointClass:     entryPoint.ClassName,
		EntryPointMethod:    entryPoint.Method,
		CustomArgs:          fn.CustomArgs,
<<<<<<< HEAD
		InputContentPaths:   bfo.inputContentPaths,
		InputMetadataPaths:  bfo.inputMetadataPaths,
		OutputContentPaths:  bfo.outputContentPaths,
		OutputMetadataPaths: bfo.outputMetadataPaths,
=======
		InputContentPaths:   inputContentPaths,
		InputMetadataPaths:  inputMetadataPaths,
		OutputContentPaths:  outputContentPaths,
		OutputMetadataPaths: outputMetadataPaths,
>>>>>>> e4d2f6d9
		OperatorType:        bfo.Type(),
		CheckSeverity:       checkSeverity,
	}
}<|MERGE_RESOLUTION|>--- conflicted
+++ resolved
@@ -323,11 +323,8 @@
 		}
 	}
 
-<<<<<<< HEAD
-=======
 	inputContentPaths, inputMetadataPaths := unzipExecPathsToRawPaths(bfo.inputExecPaths)
 	outputContentPaths, outputMetadataPaths := unzipExecPathsToRawPaths(bfo.outputExecPaths)
->>>>>>> e4d2f6d9
 	return &job.FunctionSpec{
 		BasePythonSpec: job.NewBasePythonSpec(
 			job.FunctionJobType,
@@ -341,17 +338,10 @@
 		EntryPointClass:     entryPoint.ClassName,
 		EntryPointMethod:    entryPoint.Method,
 		CustomArgs:          fn.CustomArgs,
-<<<<<<< HEAD
-		InputContentPaths:   bfo.inputContentPaths,
-		InputMetadataPaths:  bfo.inputMetadataPaths,
-		OutputContentPaths:  bfo.outputContentPaths,
-		OutputMetadataPaths: bfo.outputMetadataPaths,
-=======
 		InputContentPaths:   inputContentPaths,
 		InputMetadataPaths:  inputMetadataPaths,
 		OutputContentPaths:  outputContentPaths,
 		OutputMetadataPaths: outputMetadataPaths,
->>>>>>> e4d2f6d9
 		OperatorType:        bfo.Type(),
 		CheckSeverity:       checkSeverity,
 	}
