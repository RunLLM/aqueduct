--- conflicted
+++ resolved
@@ -81,11 +81,6 @@
 		return &ResultResponse{Response: metadata}
 	}
 
-<<<<<<< HEAD
-	return &ResultResponse{
-		Response: metadata,
-		Result:   NewRawResultResponseFromDbObject(dbArtifactResult),
-=======
 	resultResp := &RawResultResponse{
 		Id:                dbArtifactResult.Id,
 		ContentPath:       dbArtifactResult.ContentPath,
@@ -101,6 +96,5 @@
 	return &ResultResponse{
 		Response: metadata,
 		Result:   resultResp,
->>>>>>> 0e64d459
 	}
 }