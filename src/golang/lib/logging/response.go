--- conflicted
+++ resolved
@@ -16,16 +16,12 @@
 	ServerComponent Component = "Server"
 )
 
-<<<<<<< HEAD
-// Server route loggings
-=======
 // We register an obfuscation function to alter the header value before logging it
 // the key is the header name whose value is the func to apply to the header value.
 var HeaderObfuscationFunctionMap map[string](func([]string) ([]string, error)) = map[string](func([]string) ([]string, error)){
 	"Integration-Config": ObscurePasswordFromIntegrationConfig,
 }
 
->>>>>>> b6d2ea4f
 func LogRoute(
 	ctx context.Context,
 	routeName string,
