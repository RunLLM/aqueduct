package engine

import (
	"context"
	"fmt"
	"path"
	"reflect"
	"time"

	artifact_db "github.com/aqueducthq/aqueduct/lib/collections/artifact"
	"github.com/aqueducthq/aqueduct/lib/collections/artifact_result"
	"github.com/aqueducthq/aqueduct/lib/collections/notification"
	operator_db "github.com/aqueducthq/aqueduct/lib/collections/operator"
	"github.com/aqueducthq/aqueduct/lib/collections/operator_result"
	"github.com/aqueducthq/aqueduct/lib/collections/shared"
	"github.com/aqueducthq/aqueduct/lib/collections/user"
	"github.com/aqueducthq/aqueduct/lib/collections/workflow"
	"github.com/aqueducthq/aqueduct/lib/collections/workflow_dag"
	"github.com/aqueducthq/aqueduct/lib/collections/workflow_dag_edge"
	"github.com/aqueducthq/aqueduct/lib/collections/workflow_dag_result"
	"github.com/aqueducthq/aqueduct/lib/collections/workflow_watcher"
	"github.com/aqueducthq/aqueduct/lib/cronjob"
	"github.com/aqueducthq/aqueduct/lib/database"
	"github.com/aqueducthq/aqueduct/lib/job"
	shared_utils "github.com/aqueducthq/aqueduct/lib/lib_utils"
	"github.com/aqueducthq/aqueduct/lib/vault"
	dag_utils "github.com/aqueducthq/aqueduct/lib/workflow/dag"
	"github.com/aqueducthq/aqueduct/lib/workflow/operator"
	"github.com/aqueducthq/aqueduct/lib/workflow/operator/connector/github"
	workflow_utils "github.com/aqueducthq/aqueduct/lib/workflow/utils"
	"github.com/dropbox/godropbox/errors"
	"github.com/google/uuid"
	log "github.com/sirupsen/logrus"
)

type AqueductTimeConfig struct {
	// Configures exactly long we wait before polling again on an in-progress operator.
	OperatorPollInterval time.Duration

	// Configures the maximum amount of time we wait for execution to finish before aborting the run.
	ExecTimeout time.Duration

	// Configures the maximum amount of time we want for any leftover, in-progress operators to complete,
	// after execution has already finished. Once this time is exceeded, we'll give up.
	CleanupTimeout time.Duration
}

type EngineReaders struct {
	WorkflowReader          workflow.Reader
	WorkflowDagReader       workflow_dag.Reader
	WorkflowDagEdgeReader   workflow_dag_edge.Reader
	WorkflowDagResultReader workflow_dag_result.Reader
	OperatorReader          operator_db.Reader
	OperatorResultReader    operator_result.Reader
	ArtifactReader          artifact_db.Reader
	ArtifactResultReader    artifact_result.Reader
	UserReader              user.Reader
}

type EngineWriters struct {
	WorkflowWriter          workflow.Writer
	WorkflowDagWriter       workflow_dag.Writer
	WorkflowDagEdgeWriter   workflow_dag_edge.Writer
	WorkflowDagResultWriter workflow_dag_result.Writer
	WorkflowWatcherWriter   workflow_watcher.Writer
	OperatorWriter          operator_db.Writer
	OperatorResultWriter    operator_result.Writer
	ArtifactWriter          artifact_db.Writer
	ArtifactResultWriter    artifact_result.Writer
	NotificationWriter      notification.Writer
}

type aqEngine struct {
	Database       database.Database
	GithubManager  github.Manager
	Vault          vault.Vault
	CronjobManager cronjob.CronjobManager
	StorageConfig  *shared.StorageConfig
	AqPath         string

	// Readers and Writers needed for workflow management
	*EngineReaders
	*EngineWriters
}

type workflowRunMetadata struct {
	// Maps every operator to the number of its immediate dependencies
	// that still needs to be computed. When this hits 0 during execution,
	// then the operator is ready to be scheduled.
	OpToDependencyCount map[uuid.UUID]int
	InProgressOps       map[uuid.UUID]operator.Operator
	CompletedOps        map[uuid.UUID]operator.Operator
	Status              shared.ExecutionStatus
}

type WorkflowPreviewResult struct {
	Status    shared.ExecutionStatus
	Operators map[uuid.UUID]shared.ExecutionState
	Artifacts map[uuid.UUID]PreviewArtifactResults
}

type previewFloatArtifactResponse struct {
	Val float64 `json:"val"`
}

type previewBoolArtifactResponse struct {
	Passed bool `json:"passed"`
}

type previewParamArtifactResponse struct {
	Val string `json:"val"`
}

type previewTableArtifactResponse struct {
	TableSchema []map[string]string `json:"table_schema"`
	Data        string              `json:"data"`
}

type PreviewArtifactResults struct {
	Table  *previewTableArtifactResponse `json:"table"`
	Metric *previewFloatArtifactResponse `json:"metric"`
	Check  *previewBoolArtifactResponse  `json:"check"`
	Param  *previewParamArtifactResponse `json:"param"`
}

func NewAqEngine(
	database database.Database,
	githubManager github.Manager,
	vault vault.Vault,
	aqPath string,
	storageConfig *shared.StorageConfig,
	engineReaders *EngineReaders,
	engineWriters *EngineWriters,
) (*aqEngine, error) {
	cronjobManager := cronjob.NewProcessCronjobManager()

	return &aqEngine{
		Database:       database,
		GithubManager:  githubManager,
		Vault:          vault,
		CronjobManager: cronjobManager,
		StorageConfig:  storageConfig,
		AqPath:         aqPath,
		EngineReaders:  engineReaders,
		EngineWriters:  engineWriters,
	}, nil
}

// TODO ENG-1444: Remove jobSpec/ creation once we get rid of executor
func (eng *aqEngine) ScheduleWorkflow(
	ctx context.Context,
	workflowId uuid.UUID,
	name string,
	period string,
) error {
	jobSpec := job.NewWorkflowSpec(
		name,
		workflowId.String(),
		eng.Database.Config(),
		eng.Vault.Config(),
		&job.ProcessConfig{
			BinaryDir:          path.Join(eng.AqPath, job.BinaryDir),
			OperatorStorageDir: path.Join(eng.AqPath, job.OperatorStorageDir),
		},
		eng.GithubManager.Config(),
		eng.AqPath,
		eng.StorageConfig,
		nil,
	)
	err := eng.CronjobManager.DeployCronJob(
		ctx,
		name,
		period,
		eng.generateCronFunction(name, jobSpec),
	)
	if err != nil {
		return errors.Wrap(err, "Unable to schedule workflow.")
	}
	return nil
}

func (eng *aqEngine) ExecuteWorkflow(
	ctx context.Context,
	workflowId uuid.UUID,
	timeConfig *AqueductTimeConfig,
	parameters map[string]string,
) (shared.ExecutionStatus, error) {
	// TODO: Generalize JobManager type from user input.
	// engineJobManager depends on the type of engine used.
	engineJobManager, err := job.NewJobManager(
		// 	&job.ProcessConfig{
		// 		BinaryDir:          path.Join(eng.AqPath, job.BinaryDir),
		// 		OperatorStorageDir: path.Join(eng.AqPath, job.OperatorStorageDir),
		// 	},
		&job.K8sConfig{
<<<<<<< HEAD
			KubeConfigPath:                   "home/ubuntu/.kube/config",
			AwsRegion:                        "us-east-2",
			ClusterName:                      "aqueduct-hari",
			OidcIssuerUri:                    "https://oidc.eks.us-east-2.amazonaws.com/id/847A07238B311B910759E3D50681CD2D",
			OidcProviderArn:                  "arn:aws:iam::722407883994:oidc-provider/oidc.eks.us-east-2.amazonaws.com/id/847A07238B311B910759E3D50681CD2D",
			FunctionDockerImage:              "spiralco/function-executor",
			ParameterDockerImage:             "spiralco/param-executor",
			PostgresConnectorDockerImage:     "spiralco/postgres-connector",
			SnowflakeConnectorDockerImage:    "spiralco/snowflake-connector",
			MySqlConnectorDockerImage:        "spiralco/mysql-connector",
			SqlServerConnectorDockerImage:    "spiralco/sqlserver-connector",
			BigQueryConnectorDockerImage:     "spiralco/bigquery-connector",
			GoogleSheetsConnectorDockerImage: "spiralco/googlesheets-connector",
			SalesforceConnectorDockerImage:   "spiralco/salesforce-connector",
			S3ConnectorDockerImage:           "spiralco/s3-connector",
=======
			KubeConfigPath:                   "/home/ubuntu/.kube/config",
			AwsRegion:                        "us-east-2",
			ClusterName:                      "aqueduct-hari",
			AwsAccessKeyId:                   "",
			AwsSecretAccessKey:               "",
			FunctionDockerImage:              "aqueducthq/function",
			ParameterDockerImage:             "aqueducthq/param",
			PostgresConnectorDockerImage:     "aqueducthq/postgres-connector",
			SnowflakeConnectorDockerImage:    "aqueducthq/snowflake-connector",
			MySqlConnectorDockerImage:        "aqueducthq/mysql-connector",
			SqlServerConnectorDockerImage:    "aqueducthq/sqlserver-connector",
			BigQueryConnectorDockerImage:     "aqueducthq/bigquery-connector",
			GoogleSheetsConnectorDockerImage: "aqueducthq/googlesheets-connector",
			SalesforceConnectorDockerImage:   "aqueducthq/salesforce-connector",
			S3ConnectorDockerImage:           "aqueducthq/s3-connector",
>>>>>>> 7688610a
		},
	)
	if err != nil {
		return shared.FailedExecutionStatus, errors.Wrap(err, "Unable to create JobManager.")
	}

	dbWorkflowDag, err := workflow_utils.ReadLatestWorkflowDagFromDatabase(
		ctx,
		workflowId,
		eng.WorkflowReader,
		eng.WorkflowDagReader,
		eng.OperatorReader,
		eng.ArtifactReader,
		eng.WorkflowDagEdgeReader,
		eng.Database,
	)
	if err != nil {
		return shared.FailedExecutionStatus, errors.Wrap(err, "Error reading latest workflowDag.")
	}

	githubClient, err := eng.GithubManager.GetClient(ctx, dbWorkflowDag.Metadata.UserId)
	if err != nil {
		return shared.FailedExecutionStatus, errors.Wrap(err, "Error getting github client.")
	}

	dbWorkflowDag, err = workflow_utils.UpdateWorkflowDagToLatest(
		ctx,
		githubClient,
		dbWorkflowDag,
		eng.WorkflowReader,
		eng.WorkflowWriter,
		eng.WorkflowDagReader,
		eng.WorkflowDagWriter,
		eng.OperatorReader,
		eng.OperatorWriter,
		eng.WorkflowDagEdgeReader,
		eng.WorkflowDagEdgeWriter,
		eng.ArtifactReader,
		eng.ArtifactWriter,
		eng.Database,
	)
	if err != nil {
		return shared.FailedExecutionStatus, errors.Wrap(err, "Error updating workflowDag to latest.")
	}

	for name, newVal := range parameters {
		op := dbWorkflowDag.GetOperatorByName(name)
		if op == nil {
			continue
		}
		if !op.Spec.IsParam() {
			return shared.FailedExecutionStatus, errors.Wrap(err, "Cannot set parameters on a non-parameter operator.")
		}
		dbWorkflowDag.Operators[op.Id].Spec.Param().Val = newVal
	}

	dag, err := dag_utils.NewWorkflowDag(
		ctx,
		dbWorkflowDag,
		eng.WorkflowDagResultWriter,
		eng.OperatorResultWriter,
		eng.ArtifactResultWriter,
		eng.WorkflowReader,
		eng.NotificationWriter,
		eng.UserReader,
		engineJobManager,
		eng.Vault,
		eng.StorageConfig,
		false, // is not preview
		eng.Database,
	)
	if err != nil {
		return shared.FailedExecutionStatus, errors.Wrap(err, "Unable to create NewWorkflowDag.")
	}

	opToDependencyCount := make(map[uuid.UUID]int, len(dag.Operators()))
	for _, op := range dag.Operators() {
		inputs, err := dag.OperatorInputs(op)
		if err != nil {
			return shared.FailedExecutionStatus, errors.Wrap(err, "Unable to initialize operator inputs.")
		}
		opToDependencyCount[op.ID()] = len(inputs)
	}

	workflowRunMetadata := &workflowRunMetadata{
		OpToDependencyCount: opToDependencyCount,
		InProgressOps:       make(map[uuid.UUID]operator.Operator, len(dag.Operators())),
		CompletedOps:        make(map[uuid.UUID]operator.Operator, len(dag.Operators())),
		Status:              shared.PendingExecutionStatus,
	}

	// Make sure to persist the dag results on exit.
	defer func() {
		log.Info("workflowRunMetadata: ")
		log.Info(workflowRunMetadata)
		err = dag.PersistResult(ctx, workflowRunMetadata.Status)
		if err != nil {
			log.Errorf("Error when persisting dag results: %v", err)
		}
	}()

	err = dag.InitializeResults(ctx)
	if err != nil {
		return shared.FailedExecutionStatus, errors.Wrap(err, "Unable to initialize dag results.")
	}

	workflowRunMetadata.Status = shared.RunningExecutionStatus
	err = eng.execute(
		ctx,
		dag,
		workflowRunMetadata,
		timeConfig,
		true, // should persist results
	)
	if err != nil {
		workflowRunMetadata.Status = shared.FailedExecutionStatus
		return shared.FailedExecutionStatus, errors.Wrap(err, "Error when executing workflow.")
	} else {
		workflowRunMetadata.Status = shared.SucceededExecutionStatus
	}

	return shared.SucceededExecutionStatus, nil
}

func (eng *aqEngine) PreviewWorkflow(
	ctx context.Context,
	dbWorkflowDag *workflow_dag.DBWorkflowDag,
	timeConfig *AqueductTimeConfig,
) (*WorkflowPreviewResult, error) {
	// previewing workflows always happens using the ProcessJobManager
	jobManager, err := job.NewProcessJobManager(
		&job.ProcessConfig{
			BinaryDir:          path.Join(eng.AqPath, job.BinaryDir),
			OperatorStorageDir: path.Join(eng.AqPath, job.OperatorStorageDir),
		},
	)
	if err != nil {
		return nil, errors.Wrap(err, "Unable to create JobManager.")
	}

	dag, err := dag_utils.NewWorkflowDag(
		ctx,
		dbWorkflowDag,
		eng.WorkflowDagResultWriter,
		eng.OperatorResultWriter,
		eng.ArtifactResultWriter,
		eng.WorkflowReader,
		eng.NotificationWriter,
		eng.UserReader,
		jobManager,
		eng.Vault,
		eng.StorageConfig,
		true, // is a preview
		eng.Database,
	)
	if err != nil {
		return nil, errors.Wrap(err, "Unable to create NewWorkflowDag.")
	}

	defer eng.cleanupWorkflow(ctx, dag)

	opToDependencyCount := make(map[uuid.UUID]int, len(dag.Operators()))
	for _, op := range dag.Operators() {
		inputs, err := dag.OperatorInputs(op)
		if err != nil {
			return nil, errors.Wrap(err, "Unable to initialize operator inputs.")
		}
		opToDependencyCount[op.ID()] = len(inputs)
	}

	workflowRunMetadata := &workflowRunMetadata{
		OpToDependencyCount: opToDependencyCount,
		InProgressOps:       make(map[uuid.UUID]operator.Operator, len(dag.Operators())),
		CompletedOps:        make(map[uuid.UUID]operator.Operator, len(dag.Operators())),
		Status:              shared.PendingExecutionStatus,
	}

	workflowRunMetadata.Status = shared.RunningExecutionStatus
	err = eng.execute(
		ctx,
		dag,
		workflowRunMetadata,
		timeConfig,
		false, // should not persist results
	)
	if err != nil {
		workflowRunMetadata.Status = shared.FailedExecutionStatus
	} else {
		workflowRunMetadata.Status = shared.SucceededExecutionStatus
	}

	execStateByOp := make(map[uuid.UUID]shared.ExecutionState, len(dag.Operators()))
	for _, op := range dag.Operators() {
		execState, err := op.GetExecState(ctx)
		if err != nil {
			return nil, errors.Wrap(err, "Unable to get operator execution state.")
		}
		execStateByOp[op.ID()] = *execState
	}

	// Only include artifact results that were successfully computed.
	artifactResults := make(map[uuid.UUID]PreviewArtifactResults)
	for _, artf := range dag.Artifacts() {
		if artf.Computed(ctx) {
			artifactResp, err := convertToPreviewArtifactResponse(ctx, artf)
			if err != nil {
				return nil, errors.Wrap(err, "Unable to convert artifact result.")
			}
			artifactResults[artf.ID()] = *artifactResp
		}
	}

	return &WorkflowPreviewResult{
		Status:    workflowRunMetadata.Status,
		Operators: execStateByOp,
		Artifacts: artifactResults,
	}, nil
}

func (eng *aqEngine) DeleteWorkflow(
	ctx context.Context,
	workflowId uuid.UUID,
) error {
	txn, err := eng.Database.BeginTx(ctx)
	if err != nil {
		return errors.Wrap(err, "Unable to delete workflow.")
	}
	defer database.TxnRollbackIgnoreErr(ctx, txn)

	// We first retrieve all relevant records from the database.
	workflowObject, err := eng.WorkflowReader.GetWorkflow(ctx, workflowId, txn)
	if err != nil {
		return errors.Wrap(err, "Unexpected error occurred while retrieving workflow.")
	}

	workflowDagsToDelete, err := eng.WorkflowDagReader.GetWorkflowDagsByWorkflowId(ctx, workflowObject.Id, txn)
	if err != nil || len(workflowDagsToDelete) == 0 {
		return errors.Wrap(err, "Unexpected error occurred while retrieving workflow dags.")
	}

	workflowDagIds := make([]uuid.UUID, 0, len(workflowDagsToDelete))
	for _, workflowDag := range workflowDagsToDelete {
		workflowDagIds = append(workflowDagIds, workflowDag.Id)
	}

	workflowDagResultsToDelete, err := eng.WorkflowDagResultReader.GetWorkflowDagResultsByWorkflowId(ctx, workflowObject.Id, txn)
	if err != nil {
		return errors.Wrap(err, "Unexpected error occurred while retrieving workflow dag results.")
	}

	workflowDagResultIds := make([]uuid.UUID, 0, len(workflowDagResultsToDelete))
	for _, workflowDagResult := range workflowDagResultsToDelete {
		workflowDagResultIds = append(workflowDagResultIds, workflowDagResult.Id)
	}

	workflowDagEdgesToDelete, err := eng.WorkflowDagEdgeReader.GetEdgesByWorkflowDagIds(ctx, workflowDagIds, txn)
	if err != nil {
		return errors.Wrap(err, "Unexpected error occurred while retrieving workflow dag edges.")
	}

	operatorIds := make([]uuid.UUID, 0, len(workflowDagEdgesToDelete))
	artifactIds := make([]uuid.UUID, 0, len(workflowDagEdgesToDelete))

	operatorIdMap := make(map[uuid.UUID]bool)
	artifactIdMap := make(map[uuid.UUID]bool)

	for _, workflowDagEdge := range workflowDagEdgesToDelete {
		var operatorId uuid.UUID
		var artifactId uuid.UUID

		if workflowDagEdge.Type == workflow_dag_edge.OperatorToArtifactType {
			operatorId = workflowDagEdge.FromId
			artifactId = workflowDagEdge.ToId
		} else {
			operatorId = workflowDagEdge.ToId
			artifactId = workflowDagEdge.FromId
		}

		if _, ok := operatorIdMap[operatorId]; !ok {
			operatorIdMap[operatorId] = true
			operatorIds = append(operatorIds, operatorId)
		}

		if _, ok := artifactIdMap[artifactId]; !ok {
			artifactIdMap[artifactId] = true
			artifactIds = append(artifactIds, artifactId)
		}
	}

	operatorsToDelete, err := eng.OperatorReader.GetOperators(ctx, operatorIds, txn)
	if err != nil {
		return errors.Wrap(err, "Unexpected error occurred while retrieving operators.")
	}

	operatorResultsToDelete, err := eng.OperatorResultReader.GetOperatorResultsByWorkflowDagResultIds(
		ctx,
		workflowDagResultIds,
		txn,
	)
	if err != nil {
		return errors.Wrap(err, "Unexpected error occurred while retrieving operator results.")
	}

	operatorResultIds := make([]uuid.UUID, 0, len(operatorResultsToDelete))
	for _, operatorResult := range operatorResultsToDelete {
		operatorResultIds = append(operatorResultIds, operatorResult.Id)
	}

	artifactResultsToDelete, err := eng.ArtifactResultReader.GetArtifactResultsByWorkflowDagResultIds(
		ctx,
		workflowDagResultIds,
		txn,
	)
	if err != nil {
		return errors.Wrap(err, "Unexpected error occurred while retrieving artifact results.")
	}

	artifactResultIds := make([]uuid.UUID, 0, len(artifactResultsToDelete))
	for _, artifactResult := range artifactResultsToDelete {
		artifactResultIds = append(artifactResultIds, artifactResult.Id)
	}

	// Start deleting database records.
	err = eng.WorkflowWatcherWriter.DeleteWorkflowWatcherByWorkflowId(ctx, workflowObject.Id, txn)
	if err != nil {
		return errors.Wrap(err, "Unexpected error occurred while deleting workflow watchers.")
	}

	err = eng.OperatorResultWriter.DeleteOperatorResults(ctx, operatorResultIds, txn)
	if err != nil {
		return errors.Wrap(err, "Unexpected error occurred while deleting operator results.")
	}

	err = eng.ArtifactResultWriter.DeleteArtifactResults(ctx, artifactResultIds, txn)
	if err != nil {
		return errors.Wrap(err, "Unexpected error occurred while deleting artifact results.")
	}

	err = eng.WorkflowDagResultWriter.DeleteWorkflowDagResults(ctx, workflowDagResultIds, txn)
	if err != nil {
		return errors.Wrap(err, "Unexpected error occurred while deleting workflow dag results.")
	}

	err = eng.WorkflowDagEdgeWriter.DeleteEdgesByWorkflowDagIds(ctx, workflowDagIds, txn)
	if err != nil {
		return errors.Wrap(err, "Unexpected error occurred while deleting workflow dag edges.")
	}

	err = eng.OperatorWriter.DeleteOperators(ctx, operatorIds, txn)
	if err != nil {
		return errors.Wrap(err, "Unexpected error occurred while deleting operators.")
	}

	err = eng.ArtifactWriter.DeleteArtifacts(ctx, artifactIds, txn)
	if err != nil {
		return errors.Wrap(err, "Unexpected error occurred while deleting artifacts.")
	}

	err = eng.WorkflowDagWriter.DeleteWorkflowDags(ctx, workflowDagIds, txn)
	if err != nil {
		return errors.Wrap(err, "Unexpected error occurred while deleting workflow dags.")
	}

	err = eng.WorkflowWriter.DeleteWorkflow(ctx, workflowObject.Id, txn)
	if err != nil {
		return errors.Wrap(err, "Unexpected error occurred while deleting workflow.")
	}

	if err := txn.Commit(ctx); err != nil {
		return errors.Wrap(err, "Failed to delete workflow.")
	}

	// Delete storage files (artifact content and function files)
	storagePaths := make([]string, 0, len(operatorIds)+len(artifactResultIds))
	for _, op := range operatorsToDelete {
		if op.Spec.IsFunction() || op.Spec.IsMetric() || op.Spec.IsCheck() {
			storagePaths = append(storagePaths, op.Spec.Function().StoragePath)
		}
	}

	for _, art := range artifactResultsToDelete {
		storagePaths = append(storagePaths, art.ContentPath)
	}

	// Note: for now we assume all workflow dags have the same storage config.
	// This assumption will stay true until we allow users to configure custom storage config to store stuff.
	storageConfig := workflowDagsToDelete[0].StorageConfig
	for _, workflowDag := range workflowDagsToDelete {
		if !reflect.DeepEqual(workflowDag.StorageConfig, storageConfig) {
			return errors.New("Workflow Dags have mismatching storage config.")
		}
	}

	workflow_utils.CleanupStorageFiles(ctx, &storageConfig, storagePaths)

	// Delete the cron job if it had one.
	if workflowObject.Schedule.CronSchedule != "" {
		cronjobName := shared_utils.AppendPrefix(workflowObject.Id.String())
		err = eng.CronjobManager.DeleteCronJob(ctx, cronjobName)
		if err != nil {
			return errors.Wrap(err, "Failed to delete workflow's cronjob.")
		}
	}
	return nil
}

func (eng *aqEngine) EditWorkflow(
	ctx context.Context,
	txn database.Database,
	workflowId uuid.UUID,
	workflowName string,
	workflowDescription string,
	schedule *workflow.Schedule,
) error {
	changes := map[string]interface{}{}
	if workflowName != "" {
		changes["name"] = workflowName
	}

	if workflowDescription != "" {
		changes["description"] = workflowDescription
	}

	if schedule.Trigger != "" {
		cronjobName := shared_utils.AppendPrefix(workflowId.String())
		err := eng.updateWorkflowSchedule(ctx, workflowId, cronjobName, schedule)
		if err != nil {
			return errors.Wrap(err, "Unable to update workflow schedule.")
		}
		changes["schedule"] = schedule
	}

	_, err := eng.WorkflowWriter.UpdateWorkflow(ctx, workflowId, changes, txn)
	if err != nil {
		return errors.Wrap(err, "Unable to update workflow.")
	}

	return nil
}

// TODO ENG-1444: This function is only used to trigger a Workflow.
// Remove once executor is done.
func (eng *aqEngine) TriggerWorkflow(
	ctx context.Context,
	workflowId uuid.UUID,
	name string,
	timeConfig *AqueductTimeConfig,
	parameters map[string]string,
) (shared.ExecutionStatus, error) {
	jobManager, err := job.NewProcessJobManager(
		&job.ProcessConfig{
			BinaryDir:          path.Join(eng.AqPath, job.BinaryDir),
			OperatorStorageDir: path.Join(eng.AqPath, job.OperatorStorageDir),
		},
	)
	if err != nil {
		log.Errorf("Unable to create JobManager: %v", err)
	}

	jobSpec := job.NewWorkflowSpec(
		name,
		workflowId.String(),
		eng.Database.Config(),
		eng.Vault.Config(),
		&job.ProcessConfig{
			BinaryDir:          path.Join(eng.AqPath, job.BinaryDir),
			OperatorStorageDir: path.Join(eng.AqPath, job.OperatorStorageDir),
		},
		eng.GithubManager.Config(),
		eng.AqPath,
		eng.StorageConfig,
		parameters,
	)

	jobName := fmt.Sprintf("%s-%d", name, time.Now().Unix())
	err = jobManager.Launch(context.Background(), jobName, jobSpec)
	if err != nil {
		log.Errorf("Error running job %s: %v", jobName, err)
		return shared.FailedExecutionStatus, errors.Wrap(err, "Error running job.")
	} else {
		log.Infof("Launched job %s", jobName)
		return shared.PendingExecutionStatus, nil
	}
}

func (eng *aqEngine) cleanupWorkflow(ctx context.Context, workflowDag dag_utils.WorkflowDag) {
	for _, op := range workflowDag.Operators() {
		op.Finish(ctx)
	}
}

func (eng *aqEngine) execute(
	ctx context.Context,
	workflowDag dag_utils.WorkflowDag,
	workflowRunMetadata *workflowRunMetadata,
	timeConfig *AqueductTimeConfig,
	shouldPersistResults bool,
) error {
	// These are the operators of immediate interest. They either need to be scheduled or polled on.
	inProgressOps := workflowRunMetadata.InProgressOps
	completedOps := workflowRunMetadata.CompletedOps
	dag := workflowDag
	opToDependencyCount := workflowRunMetadata.OpToDependencyCount

	// Kick off execution by starting all operators that don't have any inputs.
	for _, op := range dag.Operators() {
		if opToDependencyCount[op.ID()] == 0 {
			inProgressOps[op.ID()] = op
		}
	}

	if len(inProgressOps) == 0 {
		return errors.Newf("No initial operators to schedule.")
	}

	// Wait a little bit for all active operators to finish before exiting on failure.
	defer waitForInProgressOperators(ctx, inProgressOps, timeConfig.OperatorPollInterval, timeConfig.CleanupTimeout)

	start := time.Now()

	for len(inProgressOps) > 0 {
		if time.Since(start) > timeConfig.ExecTimeout {
			return errors.New("Reached timeout waiting for workflow to complete.")
		}

		for _, op := range inProgressOps {
			execState, err := op.GetExecState(ctx)
			if err != nil {
				return err
			}

			if execState.Status == shared.PendingExecutionStatus {
				err = op.Launch(ctx)
				if err != nil {
					return errors.Wrapf(err, "Unable to schedule operator %s.", op.Name())
				}
				continue
			} else if execState.Status == shared.RunningExecutionStatus {
				continue
			}
			if execState.Status != shared.FailedExecutionStatus && execState.Status != shared.SucceededExecutionStatus {
				return errors.Newf("Internal error: the operator is expected to have terminated, but instead has status %s", execState.Status)
			}

			// From here on we can assume that the operator has terminated.
			if shouldPersistResults {
				err = op.PersistResult(ctx)
				if err != nil {
					return errors.Wrapf(err, "Error when finishing execution of operator %s", op.Name())
				}
			}

			// We can continue orchestration on non-fatal errors.
			if shouldStopExecution(execState) {
				return opFailureError(*execState.FailureType, op)
			}

			// Add the operator to the completed stack, and remove it from the in-progress one.
			if _, ok := completedOps[op.ID()]; ok {
				return errors.Newf("Internal error: operator %s was completed twice.", op.Name())
			}
			completedOps[op.ID()] = op
			delete(inProgressOps, op.ID())

			outputArtifacts, err := dag.OperatorOutputs(op)
			if err != nil {
				return err
			}
			for _, outputArtifact := range outputArtifacts {
				nextOps, err := dag.OperatorsOnArtifact(outputArtifact)
				if err != nil {
					return err
				}

				for _, nextOp := range nextOps {
					// Decrement the active dependency count for every downstream operator.
					// Once this count reaches zero, we can schedule the next operator.
					opToDependencyCount[nextOp.ID()] -= 1

					if opToDependencyCount[nextOp.ID()] < 0 {
						return errors.Newf("Internal error: operator %s has a negative dependnecy count.", op.Name())
					}

					if opToDependencyCount[nextOp.ID()] == 0 {
						// Defensive check: do not reschedule an already in-progress operator. This shouldn't actually
						// matter because we only keep and update a single copy an on operator.
						if _, ok := inProgressOps[nextOp.ID()]; !ok {
							inProgressOps[nextOp.ID()] = nextOp
						}
					}
				}
			}

			time.Sleep(timeConfig.OperatorPollInterval)
		}
	}

	if len(completedOps) != len(dag.Operators()) {
		return errors.Newf("Internal error: %d operators were provided but only %d completed.", len(dag.Operators()), len(completedOps))
	}

	for opID, depCount := range opToDependencyCount {
		if depCount != 0 {
			return errors.Newf("Internal error: operator %s has a non-zero dep count %d.", opID, depCount)
		}
	}
	return nil
}

func (eng *aqEngine) generateCronFunction(name string, jobSpec job.Spec) func() {
	// TODO ENG-1444: Creating this process job manager just to
	// launch the executor which calls ExecuteWorkflow().
	// Replace with call to ExecuteWorkflow() once executor is removed.
	jobManager, err := job.NewProcessJobManager(
		&job.ProcessConfig{
			BinaryDir:          path.Join(eng.AqPath, job.BinaryDir),
			OperatorStorageDir: path.Join(eng.AqPath, job.OperatorStorageDir),
		},
	)
	if err != nil {
		log.Errorf("Unable to create JobManager: %v", err)
	}

	return func() {
		jobName := fmt.Sprintf("%s-%d", name, time.Now().Unix())
		err := jobManager.Launch(context.Background(), jobName, jobSpec)
		if err != nil {
			log.Errorf("Error running cron job %s: %v", jobName, err)
		} else {
			log.Infof("Launched cron job %s", jobName)
		}
	}
}

func (eng *aqEngine) updateWorkflowSchedule(
	ctx context.Context,
	workflowId uuid.UUID,
	cronjobName string,
	newSchedule *workflow.Schedule,
) error {
	// How we update the workflow schedule depends on whether a cron job already exists.
	// A manually triggered workflow does not have a cron job. If we're editing it to have a periodic
	// schedule, we'll need to create a new cron job.
	if !eng.CronjobManager.CronJobExists(ctx, cronjobName) {
		if newSchedule.CronSchedule != "" {

			err := eng.ScheduleWorkflow(
				ctx,
				workflowId,
				cronjobName,
				string(newSchedule.CronSchedule),
			)
			if err != nil {
				return errors.Wrap(err, "Unable to deploy new cron job.")
			}
		}
		// We will no-op if the workflow continues to be manually triggered.
	} else {
		// Here, we can blindly set the cron job to be paused without any other
		// modification. The pausedness of the workflow will be written to the
		// database by the changes map above, and `prepare` guarantees us that
		// if `Paused` is true, then the workflow type is `Periodic`, which in
		// turn means a schedule must be set.
		newCronSchedule := string(newSchedule.CronSchedule)
		if newSchedule.Paused {
			// The `EditCronJob` helper automatically pauses a workflow when
			// you set the cron job schedule to an empty string.
			newCronSchedule = ""
		}
		// TODO ENG-1444: Remove jobSpec once executor is removed.
		jobSpec := job.NewWorkflowSpec(
			cronjobName,
			workflowId.String(),
			eng.Database.Config(),
			eng.Vault.Config(),
			&job.ProcessConfig{
				BinaryDir:          path.Join(eng.AqPath, job.BinaryDir),
				OperatorStorageDir: path.Join(eng.AqPath, job.OperatorStorageDir),
			},
			eng.GithubManager.Config(),
			eng.AqPath,
			eng.StorageConfig,
			nil,
		)

		err := eng.CronjobManager.EditCronJob(
			ctx,
			cronjobName,
			newCronSchedule,
			eng.generateCronFunction(cronjobName, jobSpec),
		)
		if err != nil {
			return errors.Wrap(err, "Unable to change workflow schedule.")
		}
	}
	return nil
}<|MERGE_RESOLUTION|>--- conflicted
+++ resolved
@@ -193,23 +193,6 @@
 		// 		OperatorStorageDir: path.Join(eng.AqPath, job.OperatorStorageDir),
 		// 	},
 		&job.K8sConfig{
-<<<<<<< HEAD
-			KubeConfigPath:                   "home/ubuntu/.kube/config",
-			AwsRegion:                        "us-east-2",
-			ClusterName:                      "aqueduct-hari",
-			OidcIssuerUri:                    "https://oidc.eks.us-east-2.amazonaws.com/id/847A07238B311B910759E3D50681CD2D",
-			OidcProviderArn:                  "arn:aws:iam::722407883994:oidc-provider/oidc.eks.us-east-2.amazonaws.com/id/847A07238B311B910759E3D50681CD2D",
-			FunctionDockerImage:              "spiralco/function-executor",
-			ParameterDockerImage:             "spiralco/param-executor",
-			PostgresConnectorDockerImage:     "spiralco/postgres-connector",
-			SnowflakeConnectorDockerImage:    "spiralco/snowflake-connector",
-			MySqlConnectorDockerImage:        "spiralco/mysql-connector",
-			SqlServerConnectorDockerImage:    "spiralco/sqlserver-connector",
-			BigQueryConnectorDockerImage:     "spiralco/bigquery-connector",
-			GoogleSheetsConnectorDockerImage: "spiralco/googlesheets-connector",
-			SalesforceConnectorDockerImage:   "spiralco/salesforce-connector",
-			S3ConnectorDockerImage:           "spiralco/s3-connector",
-=======
 			KubeConfigPath:                   "/home/ubuntu/.kube/config",
 			AwsRegion:                        "us-east-2",
 			ClusterName:                      "aqueduct-hari",
@@ -225,7 +208,6 @@
 			GoogleSheetsConnectorDockerImage: "aqueducthq/googlesheets-connector",
 			SalesforceConnectorDockerImage:   "aqueducthq/salesforce-connector",
 			S3ConnectorDockerImage:           "aqueducthq/s3-connector",
->>>>>>> 7688610a
 		},
 	)
 	if err != nil {
