package engine

import (
	"context"
	"fmt"

	"github.com/aqueducthq/aqueduct/lib/models/shared"
	"github.com/aqueducthq/aqueduct/lib/notification"
	"github.com/aqueducthq/aqueduct/lib/workflow/dag"
	log "github.com/sirupsen/logrus"
)

func (eng *aqEngine) getNotifications(ctx context.Context, wfDag dag.WorkflowDag) ([]notification.Notification, error) {
	return notification.GetNotificationsFromUser(
		ctx,
		wfDag.UserID(),
		eng.IntegrationRepo,
		eng.Vault,
		eng.Database,
	)
}

func notificationMsg(dagName string, level shared.NotificationLevel, contextMsg string) string {
	// Full message will look like "Workflow my_churn succeeded with warning: some context ."
	statusMsg := ""
	contextSuffix := "."
	if len(contextMsg) > 0 {
		contextSuffix = fmt.Sprintf(": %s .", contextMsg)
	}
	if level == shared.SuccessNotificationLevel {
		statusMsg = fmt.Sprintf("succeeded%s", contextSuffix)
	} else if level == shared.WarningNotificationLevel {
		statusMsg = fmt.Sprintf("succeeded with warning%s", contextSuffix)
	} else if level == shared.ErrorNotificationLevel {
		statusMsg = fmt.Sprintf("failed%s", contextSuffix)
	} else {
		// For now, no caller will send message other than success, warning, or error.
		// This line is in case of future use cases.
		statusMsg = fmt.Sprintf("has a message: %s .", contextMsg)
	}

	return fmt.Sprintf("Workflow %s %s", dagName, statusMsg)
}

func (eng *aqEngine) sendNotifications(
	ctx context.Context,
	wfDag dag.WorkflowDag,
	level shared.NotificationLevel,
	contextMsg string,
) error {
	notifications, err := eng.getNotifications(ctx, wfDag)
	if err != nil {
		return err
	}

<<<<<<< HEAD
	log.Info(len(notifications))
	msg := notificationMsg(wfDag, level, contextMsg)
=======
	msg := notificationMsg(wfDag.Name(), level, contextMsg)
>>>>>>> 28b61aa2
	workflowSettings := wfDag.NotificationSettings().Settings
	for _, notificationObj := range notifications {
		log.Infof("notflevel: %s", level)
		if len(workflowSettings) > 0 {
			// send based on settings
			thresholdLevel, ok := workflowSettings[notificationObj.ID()]
			if ok {
				if notification.ShouldSend(thresholdLevel, level) {
					err = notificationObj.Send(ctx, msg)
					if err != nil {
						return err
					}
				}
			}
		} else {
			// Otherwise we send based on global settings.
			// ENG-2341 will allow user to configure if a notification applies to all workflows.
			log.Infof("obj level: %s", notificationObj.Level())
			if notification.ShouldSend(notificationObj.Level(), level) {
				log.Infof("trying to send")
				err = notificationObj.Send(ctx, msg)
				if err != nil {
					return err
				}
			}
		}
	}

	return nil
}<|MERGE_RESOLUTION|>--- conflicted
+++ resolved
@@ -53,12 +53,8 @@
 		return err
 	}
 
-<<<<<<< HEAD
 	log.Info(len(notifications))
-	msg := notificationMsg(wfDag, level, contextMsg)
-=======
 	msg := notificationMsg(wfDag.Name(), level, contextMsg)
->>>>>>> 28b61aa2
 	workflowSettings := wfDag.NotificationSettings().Settings
 	for _, notificationObj := range notifications {
 		log.Infof("notflevel: %s", level)
