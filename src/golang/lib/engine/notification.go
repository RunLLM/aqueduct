--- conflicted
+++ resolved
@@ -73,13 +73,8 @@
 		return err
 	}
 
-<<<<<<< HEAD
-	msg := notificationMsg(wfDag.Name(), level, contextMsg)
+	msg := notificationMsg(wfDag.Name(), content.level, content.contextMsg)
 	workflowSettings := wfDag.NotificationSettings().Settings
-=======
-	msg := notificationMsg(wfDag.Name(), content.level, content.contextMsg)
-	workflowSettings := wfDag.NotificationSettings()
->>>>>>> 3c0bcc1f
 	for _, notificationObj := range notifications {
 		if len(workflowSettings) > 0 {
 			// send based on settings
