package engine

import (
	"context"
	"fmt"

	"github.com/aqueducthq/aqueduct/lib/models/shared"
	"github.com/aqueducthq/aqueduct/lib/notification"
	"github.com/aqueducthq/aqueduct/lib/workflow/dag"
)

func (eng *aqEngine) getNotifications(ctx context.Context, wfDag dag.WorkflowDag) ([]notification.Notification, error) {
	return notification.GetNotificationsFromUser(
		ctx,
		wfDag.UserID(),
		eng.IntegrationRepo,
		eng.Vault,
		eng.Database,
	)
}

func notificationMsg(dagName string, level shared.NotificationLevel, contextMsg string) string {
	// Full message will look like "Workflow my_churn succeeded with warning: some context ."
	statusMsg := ""
	contextSuffix := "."
	if len(contextMsg) > 0 {
		contextSuffix = fmt.Sprintf(": %s .", contextMsg)
	}
	if level == shared.SuccessNotificationLevel {
		statusMsg = fmt.Sprintf("succeeded%s", contextSuffix)
	} else if level == shared.WarningNotificationLevel {
		statusMsg = fmt.Sprintf("succeeded with warning%s", contextSuffix)
	} else if level == shared.ErrorNotificationLevel {
		statusMsg = fmt.Sprintf("failed%s", contextSuffix)
	} else {
		// For now, no caller will send message other than success, warning, or error.
		// This line is in case of future use cases.
		statusMsg = fmt.Sprintf("has a message: %s .", contextMsg)
	}

	return fmt.Sprintf("Workflow %s %s", dagName, statusMsg)
}

func (eng *aqEngine) sendNotifications(
	ctx context.Context,
	wfDag dag.WorkflowDag,
	level shared.NotificationLevel,
	contextMsg string,
) error {
	notifications, err := eng.getNotifications(ctx, wfDag)
	if err != nil {
		return err
	}

<<<<<<< HEAD
	msg := notificationMsg(wfDag, level, contextMsg)
	workflowSettings := wfDag.NotificationSettings().Settings
=======
	msg := notificationMsg(wfDag.Name(), level, contextMsg)
	workflowSettings := wfDag.NotificationSettings()
>>>>>>> b9d1afa0
	for _, notificationObj := range notifications {
		if len(workflowSettings) > 0 {
			// send based on settings
			thresholdLevel, ok := workflowSettings[notificationObj.ID()]
			if ok {
				if notification.ShouldSend(thresholdLevel, level) {
					err = notificationObj.Send(ctx, msg)
					if err != nil {
						return err
					}
				}
			}
		} else {
			// Otherwise we send based on global settings.
			// ENG-2341 will allow user to configure if a notification applies to all workflows.
			if notification.ShouldSend(notificationObj.Level(), level) {
				err = notificationObj.Send(ctx, msg)
				if err != nil {
					return err
				}
			}
		}
	}

	return nil
}<|MERGE_RESOLUTION|>--- conflicted
+++ resolved
@@ -52,13 +52,8 @@
 		return err
 	}
 
-<<<<<<< HEAD
-	msg := notificationMsg(wfDag, level, contextMsg)
+	msg := notificationMsg(wfDag.Name(), level, contextMsg)
 	workflowSettings := wfDag.NotificationSettings().Settings
-=======
-	msg := notificationMsg(wfDag.Name(), level, contextMsg)
-	workflowSettings := wfDag.NotificationSettings()
->>>>>>> b9d1afa0
 	for _, notificationObj := range notifications {
 		if len(workflowSettings) > 0 {
 			// send based on settings
