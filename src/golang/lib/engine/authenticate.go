package engine

import (
	"context"

	databricks_lib "github.com/aqueducthq/aqueduct/lib/databricks"
	"github.com/aqueducthq/aqueduct/lib/k8s"
	lambda_utils "github.com/aqueducthq/aqueduct/lib/lambda"
	"github.com/aqueducthq/aqueduct/lib/lib_utils"
	"github.com/aqueducthq/aqueduct/lib/livy"
	"github.com/aqueducthq/aqueduct/lib/workflow/operator/connector/auth"
	"github.com/dropbox/godropbox/errors"
)

// Authenticates kubernetes configuration by trying to connect a client.
func AuthenticateK8sConfig(ctx context.Context, authConf auth.Config) error {
	conf, err := lib_utils.ParseK8sConfig(authConf)
	if err != nil {
		return errors.Wrap(err, "Unable to parse configuration.")
	}

	if conf.Dynamic {
		if conf.CloudIntegrationId == "" {
			return errors.New("Dynamic K8s integration must have a cloud integration ID attached.")
		} else {
			return nil
		}
	}

	_, err = k8s.CreateK8sClient(conf.KubeconfigPath, bool(conf.UseSameCluster))
	if err != nil {
		return errors.Wrap(err, "Unable to create kubernetes client.")
	}
	return nil
}

func AuthenticateLambdaConfig(ctx context.Context, authConf auth.Config) error {
	lambdaConf, err := lib_utils.ParseLambdaConfig(authConf)
	if err != nil {
		return errors.Wrap(err, "Unable to parse configuration.")
	}
	functionsToShip := [10]lambda_utils.LambdaFunctionType{
		lambda_utils.FunctionExecutor37Type,
		lambda_utils.FunctionExecutor38Type,
		lambda_utils.FunctionExecutor39Type,
		lambda_utils.ParamExecutorType,
		lambda_utils.SystemMetricType,
		lambda_utils.AthenaConnectorType,
		lambda_utils.BigQueryConnectorType,
		lambda_utils.PostgresConnectorType,
		lambda_utils.S3ConnectorType,
		lambda_utils.SnowflakeConnectorType,
	}

	err = lambda_utils.AuthenticateDockerToECR()
	if err != nil {
		return errors.Wrap(err, "Unable to authenticate Lambda Function.")
	}

	err = lambda_utils.CreateLambdaFunction(ctx, functionsToShip[:], lambdaConf.RoleArn)
	if err != nil {
		return errors.Wrap(err, "Unable to create Lambda Function.")
	}

	return nil
}

func AuthenticateDatabricksConfig(ctx context.Context, authConf auth.Config) error {
	databricksConfig, err := lib_utils.ParseDatabricksConfig(authConf)
	if err != nil {
		return errors.Wrap(err, "Unable to parse configuration.")
	}

	databricksClient, err := databricks_lib.NewWorkspaceClient(
		databricksConfig.WorkspaceURL,
		databricksConfig.AccessToken,
	)
	if err != nil {
		return errors.Wrap(err, "Unable to create Databricks Workspace Client.")
	}
	_, err = databricks_lib.ListJobs(
		ctx,
		databricksClient,
	)
	if err != nil {
		return errors.Wrap(err, "Unable to list Databricks Jobs.")
	}

	err = databricks_lib.AddEntrypointFilesToStorage(ctx)
	if err != nil {
		return errors.Wrap(err, "Unable to upload entrypoint files to storage.")
	}

	return nil
}

<<<<<<< HEAD
func AuthenticateAWSConfig(authConf auth.Config) error {
	conf, err := lib_utils.ParseAWSConfig(authConf)
=======
func AuthenticateSparkConfig(ctx context.Context, authConf auth.Config) error {
	sparkConfig, err := lib_utils.ParseSparkConfig(authConf)
>>>>>>> d39ed29b
	if err != nil {
		return errors.Wrap(err, "Unable to parse configuration.")
	}

<<<<<<< HEAD
	if conf.AccessKeyId == "" || conf.SecretAccessKey == "" {
		return errors.New("AWS access key ID and secret access key must be provided.")
=======
	livyClient := livy.NewLivyClient(sparkConfig.LivyServerURL)
	_, err = livyClient.GetSessions()
	if err != nil {
		return errors.Wrap(err, "Unable to list active Sessions on Livy Server.")
>>>>>>> d39ed29b
	}

	return nil
}<|MERGE_RESOLUTION|>--- conflicted
+++ resolved
@@ -94,26 +94,29 @@
 	return nil
 }
 
-<<<<<<< HEAD
-func AuthenticateAWSConfig(authConf auth.Config) error {
-	conf, err := lib_utils.ParseAWSConfig(authConf)
-=======
 func AuthenticateSparkConfig(ctx context.Context, authConf auth.Config) error {
 	sparkConfig, err := lib_utils.ParseSparkConfig(authConf)
->>>>>>> d39ed29b
 	if err != nil {
 		return errors.Wrap(err, "Unable to parse configuration.")
 	}
 
-<<<<<<< HEAD
-	if conf.AccessKeyId == "" || conf.SecretAccessKey == "" {
-		return errors.New("AWS access key ID and secret access key must be provided.")
-=======
 	livyClient := livy.NewLivyClient(sparkConfig.LivyServerURL)
 	_, err = livyClient.GetSessions()
 	if err != nil {
 		return errors.Wrap(err, "Unable to list active Sessions on Livy Server.")
->>>>>>> d39ed29b
+	}
+
+	return nil
+}
+
+func AuthenticateAWSConfig(authConf auth.Config) error {
+	conf, err := lib_utils.ParseAWSConfig(authConf)
+	if err != nil {
+		return errors.Wrap(err, "Unable to parse configuration.")
+	}
+
+	if conf.AccessKeyId == "" || conf.SecretAccessKey == "" {
+		return errors.New("AWS access key ID and secret access key must be provided.")
 	}
 
 	return nil
