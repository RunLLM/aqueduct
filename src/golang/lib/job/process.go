package job

import (
	"bytes"
	"context"
	"fmt"
	"os"
	"os/exec"
	"path"
	"path/filepath"
	"sync"
	"time"

	"github.com/aqueducthq/aqueduct/lib/collections/shared"
	"github.com/dropbox/godropbox/errors"
	"github.com/go-co-op/gocron"
	"github.com/google/uuid"
	"github.com/shirou/gopsutil/process"
	log "github.com/sirupsen/logrus"
)

const (
	defaultPythonExecutorPackage = "aqueduct_executor"
	connectorPythonPath          = "operators.connectors.tabular.main"
	paramPythonPath              = "operators.param_executor.main"
	exectuorBinary               = "executor"
	functionExecutorBashScript   = "start-function-executor.sh"

	processRunningStatus = "R"

	BinaryDir          = "bin/"
	OperatorStorageDir = "storage/operators/"
	LogsDir            = "logs/"
)

var (
	defaultBinaryDir          = path.Join(os.Getenv("HOME"), ".aqueduct", BinaryDir)
	defaultOperatorStorageDir = path.Join(os.Getenv("HOME"), ".aqueduct", OperatorStorageDir)
	defaultLogsDir            = path.Join(os.Getenv("HOME"), ".aqueduct", "server", LogsDir)
)

type Command struct {
	cmd    *exec.Cmd
	stdout *bytes.Buffer
	stderr *bytes.Buffer
}

type cronMetadata struct {
	// If the cronJob is nil, it means the corresponding workflow has been paused.
	cronJob *gocron.Job
	// We need to store the job spec because when the workflow is resumed from the pause state, we
	// need the spec to redeploy the cron job.
	jobSpec Spec
}

// Please use thread-safe read / insert / remove APIs to maintain maps.
// These APIs are wrapped with proper locks to support concurrency.
// Never try to access map using go's native APIs.
type ProcessJobManager struct {
	conf          *ProcessConfig
	cmds          map[string]*Command
	cronScheduler *gocron.Scheduler
	// A mapping from cron job name to cron job object pointer.
	cronMapping map[string]*cronMetadata
	cmdMutex    *sync.RWMutex
	cronMutex   *sync.RWMutex
}

func (j *ProcessJobManager) getCmd(key string) (*Command, bool) {
	j.cmdMutex.RLock()
	cmd, ok := j.cmds[key]
	j.cmdMutex.RUnlock()
	return cmd, ok
}

func (j *ProcessJobManager) setCmd(key string, cmd *Command) {
	j.cmdMutex.Lock()
	j.cmds[key] = cmd
	j.cmdMutex.Unlock()
}

func (j *ProcessJobManager) deleteCmd(key string) {
	j.cmdMutex.Lock()
	delete(j.cmds, key)
	j.cmdMutex.Unlock()
}

func (j *ProcessJobManager) getCronMap(key string) (*cronMetadata, bool) {
	j.cronMutex.RLock()
	cron, ok := j.cronMapping[key]
	j.cronMutex.RUnlock()
	return cron, ok
}

func (j *ProcessJobManager) setCronMap(key string, cron *cronMetadata) {
	j.cronMutex.Lock()
	j.cronMapping[key] = cron
	j.cronMutex.Unlock()
}

func (j *ProcessJobManager) deleteCronMap(key string) {
	j.cronMutex.Lock()
	delete(j.cronMapping, key)
	j.cronMutex.Unlock()
}

func NewProcessJobManager(conf *ProcessConfig) (*ProcessJobManager, error) {
	if conf.PythonExecutorPackage == "" {
		conf.PythonExecutorPackage = defaultPythonExecutorPackage
	}

	if conf.BinaryDir == "" {
		conf.BinaryDir = defaultBinaryDir
	}

	if conf.OperatorStorageDir == "" {
		conf.OperatorStorageDir = defaultOperatorStorageDir
	}

	cronScheduler := gocron.NewScheduler(time.UTC)
	cronScheduler.StartAsync()

	return &ProcessJobManager{
		conf:          conf,
		cmds:          map[string]*Command{},
		cronScheduler: cronScheduler,
		cronMapping:   map[string]*cronMetadata{},
		cmdMutex:      &sync.RWMutex{},
		cronMutex:     &sync.RWMutex{},
	}, nil
}

func (j *ProcessJobManager) mapJobTypeToCmd(jobName string, spec Spec) (*exec.Cmd, error) {
	var cmd *exec.Cmd
	if spec.Type() == WorkflowJobType {
		workflowSpec, ok := spec.(*WorkflowSpec)
		if !ok {
			return nil, errors.New("Unable to cast job spec to WorkflowSpec.")
		}

		specStr, err := EncodeSpec(workflowSpec, GobSerializationType)
		if err != nil {
			return nil, err
		}

		logFilePath := path.Join(defaultLogsDir, jobName)
		log.Infof("Logs for job %s are stored in %s", jobName, logFilePath)

<<<<<<< HEAD
		return exec.Command(
			fmt.Sprintf("%s/%s", j.conf.BinaryDir, exectuorBinary),
			"--spec",
			specStr,
			"--logs-path",
			logFilePath,
		), nil
	} else if spec.Type() == WorkflowRetentionType {
		workflowRetentionSpec, ok := spec.(*WorkflowSpec)
		if !ok {
			return nil, errors.New("Unable to cast job spec to workflowRetentionSpec.")
		}

		specStr, err := EncodeSpec(workflowRetentionSpec, GobSerializationType)
		if err != nil {
			return nil, err
		}

		logFilePath := path.Join(defaultLogsDir, jobName)
		log.Infof("Logs for job %s are stored in %s", jobName, logFilePath)

		return exec.Command(
			fmt.Sprintf("%s/%s", j.conf.BinaryDir, exectuorBinary),
=======
		cmd = exec.Command(
			fmt.Sprintf("%s/%s", j.conf.BinaryDir, workflowExecutorBinary),
>>>>>>> b99ae41e
			"--spec",
			specStr,
			"--logs-path",
			logFilePath,
		)
	} else if spec.Type() == FunctionJobType {
		functionSpec, ok := spec.(*FunctionSpec)
		if !ok {
			return nil, ErrInvalidJobSpec
		}

		functionSpec.FunctionExtractPath = path.Join(j.conf.OperatorStorageDir, uuid.New().String())
		specStr, err := EncodeSpec(spec, JsonSerializationType)
		if err != nil {
			return nil, err
		}

		cmd = exec.Command(
			"bash",
			filepath.Join(j.conf.BinaryDir, functionExecutorBashScript),
			specStr,
		)
	} else if spec.Type() == ParamJobType {
		specStr, err := EncodeSpec(spec, JsonSerializationType)
		if err != nil {
			return nil, err
		}

		cmd = exec.Command(
			"python3",
			"-m",
			fmt.Sprintf("%s.%s", j.conf.PythonExecutorPackage, paramPythonPath),
			"--spec",
			specStr,
		)
	} else {
		specStr, err := EncodeSpec(spec, JsonSerializationType)
		if err != nil {
			return nil, err
		}

		cmd = exec.Command(
			"python3",
			"-m",
			fmt.Sprintf("%s.%s", j.conf.PythonExecutorPackage, connectorPythonPath),
			"--spec",
			specStr,
		)
	}
	log.Infof("Running job with command: %s", cmd.String())
	return cmd, nil
}

func (j *ProcessJobManager) generateCronFunction(name string, jobSpec Spec) func() {
	return func() {
		jobName := fmt.Sprintf("%s-%d", name, time.Now().Unix())
		err := j.Launch(context.Background(), jobName, jobSpec)
		if err != nil {
			log.Errorf("Error running cron job %s: %v", jobName, err)
		} else {
			log.Infof("Launched cron job %s", jobName)
		}
	}
}

func (j *ProcessJobManager) Config() Config {
	return j.conf
}

func (j *ProcessJobManager) Launch(
	ctx context.Context,
	name string,
	spec Spec,
) error {
	log.Infof("Running %s job %s.", spec.Type(), name)
	if _, ok := j.getCmd(name); ok {
		return ErrJobAlreadyExists
	}

	cmd, err := j.mapJobTypeToCmd(name, spec)
	cmd.Env = os.Environ()
	if err != nil {
		return err
	}

	stdout := &bytes.Buffer{}
	stderr := &bytes.Buffer{}
	j.setCmd(name, &Command{
		cmd:    cmd,
		stdout: stdout,
		stderr: stderr,
	})
	cmd.Stdout = stdout
	cmd.Stderr = stderr

	return cmd.Start()
}

func (j *ProcessJobManager) Poll(ctx context.Context, name string) (shared.ExecutionStatus, error) {
	command, ok := j.getCmd(name)
	if !ok {
		return shared.UnknownExecutionStatus, ErrJobNotExist
	}

	proc, err := process.NewProcess(int32(command.cmd.Process.Pid))
	if err != nil {
		return shared.UnknownExecutionStatus, err
	}

	status, err := proc.Status()
	if err != nil {
		return shared.UnknownExecutionStatus, err
	}

	if status == processRunningStatus {
		return shared.PendingExecutionStatus, nil
	}

	// TODO(ENG-1195): function operators that fail have their exceptions caught, and so return success
	//  execution status when it should be failure.
	// TODO(ENG-1196): workflows that do not completely succeed still return a success execution status here.
	err = command.cmd.Wait()
	// After wait, we are done with this job and already consumed all of its output, so we garbage
	// collect the entry in j.cmds.
	defer j.deleteCmd(name)
	if err != nil {
		log.Errorf("Unexpected error occured while executing job %s: %v. Stdout: \n %s \n Stderr: \n %s",
			name,
			err,
			command.stdout.String(),
			command.stderr.String(),
		)
		return shared.FailedExecutionStatus, nil
	}

	log.Infof("Job %s Stdout:\n %s \n Stderr: \n %s",
		name,
		command.stdout.String(),
		command.stderr.String(),
	)
	return shared.SucceededExecutionStatus, nil
}

func (j *ProcessJobManager) DeployCronJob(
	ctx context.Context,
	name string,
	period string,
	spec Spec,
) error {
	if _, ok := j.getCronMap(name); ok {
		return errors.Newf("Cron job with name %s already exists", name)
	}

	cron := &cronMetadata{
		cronJob: nil,
		jobSpec: spec,
	}

	j.setCronMap(name, cron)

	if period != "" {
		cronJob, err := j.cronScheduler.Cron(period).Do(j.generateCronFunction(name, spec))
		if err != nil {
			return err
		}

		cron.cronJob = cronJob
	}

	return nil
}

func (j *ProcessJobManager) CronJobExists(ctx context.Context, name string) bool {
	_, ok := j.getCronMap(name)
	return ok
}

func (j *ProcessJobManager) EditCronJob(ctx context.Context, name string, cronString string) error {
	cronMetadata, ok := j.getCronMap(name)
	if !ok {
		return errors.New("Cron job not found")
	} else {
		if cronMetadata.cronJob == nil {
			// This means the current cron job is paused.
			if cronString == "" {
				return errors.Newf("Attempting to pause an already paused cron job %s", name)
			}

			cronJob, err := j.cronScheduler.Cron(cronString).Do(j.generateCronFunction(name, cronMetadata.jobSpec))
			if err != nil {
				return err
			}

			cronMetadata.cronJob = cronJob
		} else {
			if cronString == "" {
				// This means we want to pause the cron job.
				j.cronScheduler.RemoveByReference(cronMetadata.cronJob)
				cronMetadata.cronJob = nil
			} else {
				_, err := j.cronScheduler.Job(cronMetadata.cronJob).Cron(cronString).Update()
				if err != nil {
					return err
				}
			}
		}
		return nil
	}
}

func (j *ProcessJobManager) DeleteCronJob(ctx context.Context, name string) error {
	cronMetadata, ok := j.getCronMap(name)
	if ok {
		j.cronScheduler.RemoveByReference(cronMetadata.cronJob)
		j.deleteCronMap(name)
	}

	return nil
}<|MERGE_RESOLUTION|>--- conflicted
+++ resolved
@@ -146,14 +146,13 @@
 		logFilePath := path.Join(defaultLogsDir, jobName)
 		log.Infof("Logs for job %s are stored in %s", jobName, logFilePath)
 
-<<<<<<< HEAD
-		return exec.Command(
+		cmd = exec.Command(
 			fmt.Sprintf("%s/%s", j.conf.BinaryDir, exectuorBinary),
 			"--spec",
 			specStr,
 			"--logs-path",
 			logFilePath,
-		), nil
+		)
 	} else if spec.Type() == WorkflowRetentionType {
 		workflowRetentionSpec, ok := spec.(*WorkflowSpec)
 		if !ok {
@@ -168,12 +167,8 @@
 		logFilePath := path.Join(defaultLogsDir, jobName)
 		log.Infof("Logs for job %s are stored in %s", jobName, logFilePath)
 
-		return exec.Command(
+		cmd = exec.Command(
 			fmt.Sprintf("%s/%s", j.conf.BinaryDir, exectuorBinary),
-=======
-		cmd = exec.Command(
-			fmt.Sprintf("%s/%s", j.conf.BinaryDir, workflowExecutorBinary),
->>>>>>> b99ae41e
 			"--spec",
 			specStr,
 			"--logs-path",
