--- conflicted
+++ resolved
@@ -23,11 +23,7 @@
 	defaultPythonExecutorPackage = "aqueduct_executor"
 	connectorPythonPath          = "operators.connectors.tabular.main"
 	paramPythonPath              = "operators.param_executor.main"
-<<<<<<< HEAD
-	exectuorBinary               = "executor"
-=======
 	executorBinary               = "executor"
->>>>>>> 45572fee
 	functionExecutorBashScript   = "start-function-executor.sh"
 
 	processRunningStatus = "R"
@@ -151,11 +147,7 @@
 		log.Infof("Logs for job %s are stored in %s", jobName, logFilePath)
 
 		cmd = exec.Command(
-<<<<<<< HEAD
-			fmt.Sprintf("%s/%s", j.conf.BinaryDir, exectuorBinary),
-=======
 			fmt.Sprintf("%s/%s", j.conf.BinaryDir, executorBinary),
->>>>>>> 45572fee
 			"--spec",
 			specStr,
 			"--logs-path",
@@ -176,11 +168,7 @@
 		log.Infof("Logs for job %s are stored in %s", jobName, logFilePath)
 
 		cmd = exec.Command(
-<<<<<<< HEAD
-			fmt.Sprintf("%s/%s", j.conf.BinaryDir, exectuorBinary),
-=======
 			fmt.Sprintf("%s/%s", j.conf.BinaryDir, executorBinary),
->>>>>>> 45572fee
 			"--spec",
 			specStr,
 			"--logs-path",
