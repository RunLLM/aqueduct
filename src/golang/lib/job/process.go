package job

import (
	"bytes"
	"context"
	"fmt"
	"os"
	"os/exec"
	"path"
	"path/filepath"
	"sync"
	"time"

	"github.com/aqueducthq/aqueduct/lib/models/shared"
	"github.com/dropbox/godropbox/errors"
	"github.com/go-co-op/gocron"
	"github.com/google/uuid"
	"github.com/shirou/gopsutil/process"
	log "github.com/sirupsen/logrus"
)

const (
	defaultPythonExecutorPackage = "aqueduct_executor"
	connectorPythonPath          = "operators.connectors.data.main"
	paramPythonPath              = "operators.param_executor.main"
	systemMetricPythonPath       = "operators.system_metric_executor.main"
	compileAirflowPythonPath     = "operators.airflow.main"
	executorBinary               = "executor"
	functionExecutorBashScript   = "start-function-executor.sh"

	processRunningStatus = "R"

	BinaryDir          = "bin/"
	OperatorStorageDir = "storage/operators/"
	LogsDir            = "logs/"
)

var (
	defaultBinaryDir          = path.Join(os.Getenv("HOME"), ".aqueduct", BinaryDir)
	defaultOperatorStorageDir = path.Join(os.Getenv("HOME"), ".aqueduct", OperatorStorageDir)
	defaultLogsDir            = path.Join(os.Getenv("HOME"), ".aqueduct", "server", LogsDir)
)

type Command struct {
	cmd    *exec.Cmd
	stdout *bytes.Buffer
	stderr *bytes.Buffer
}

type cronMetadata struct {
	// If the cronJob is nil, it means the corresponding workflow has been paused.
	cronJob *gocron.Job
	// We need to store the job spec because when the workflow is resumed from the pause state, we
	// need the spec to redeploy the cron job.
	jobSpec Spec
}

// Please use thread-safe read / insert / remove APIs to maintain maps.
// These APIs are wrapped with proper locks to support concurrency.
// Never try to access map using go's native APIs.
type ProcessJobManager struct {
	conf          *ProcessConfig
	cmds          map[string]*Command
	cronScheduler *gocron.Scheduler
	// A mapping from cron job name to cron job object pointer.
	cronMapping  map[string]*cronMetadata
	condaEnvName string
	cmdMutex     *sync.RWMutex
	cronMutex    *sync.RWMutex
}

func (j *ProcessJobManager) getCmd(key string) (*Command, bool) {
	j.cmdMutex.RLock()
	cmd, ok := j.cmds[key]
	j.cmdMutex.RUnlock()
	return cmd, ok
}

func (j *ProcessJobManager) setCmd(key string, cmd *Command) {
	j.cmdMutex.Lock()
	j.cmds[key] = cmd
	j.cmdMutex.Unlock()
}

func (j *ProcessJobManager) deleteCmd(key string) {
	j.cmdMutex.Lock()
	delete(j.cmds, key)
	j.cmdMutex.Unlock()
}

func (j *ProcessJobManager) getCronMap(key string) (*cronMetadata, bool) {
	j.cronMutex.RLock()
	cron, ok := j.cronMapping[key]
	j.cronMutex.RUnlock()
	return cron, ok
}

func (j *ProcessJobManager) setCronMap(key string, cron *cronMetadata) {
	j.cronMutex.Lock()
	j.cronMapping[key] = cron
	j.cronMutex.Unlock()
}

func (j *ProcessJobManager) deleteCronMap(key string) {
	j.cronMutex.Lock()
	delete(j.cronMapping, key)
	j.cronMutex.Unlock()
}

func NewProcessJobManager(conf *ProcessConfig) (*ProcessJobManager, error) {
	if conf.PythonExecutorPackage == "" {
		conf.PythonExecutorPackage = defaultPythonExecutorPackage
	}

	if conf.BinaryDir == "" {
		conf.BinaryDir = defaultBinaryDir
	}

	if conf.OperatorStorageDir == "" {
		conf.OperatorStorageDir = defaultOperatorStorageDir
	}

	cronScheduler := gocron.NewScheduler(time.UTC)
	cronScheduler.StartAsync()

	return &ProcessJobManager{
		conf:          conf,
		cmds:          map[string]*Command{},
		cronScheduler: cronScheduler,
		cronMapping:   map[string]*cronMetadata{},
		cmdMutex:      &sync.RWMutex{},
		cronMutex:     &sync.RWMutex{},
		condaEnvName:  conf.CondaEnvName,
	}, nil
}

func (j *ProcessJobManager) mapJobTypeToCmd(jobName string, spec Spec) (*exec.Cmd, error) {
	var cmd *exec.Cmd
	if spec.Type() == WorkflowJobType {
		workflowSpec, ok := spec.(*WorkflowSpec)
		if !ok {
			return nil, errors.New("Unable to cast job spec to WorkflowSpec.")
		}

		specStr, err := EncodeSpec(workflowSpec, GobSerializationType)
		if err != nil {
			return nil, err
		}

		logFilePath := path.Join(defaultLogsDir, jobName)
		log.Infof("Logs for job %s are stored in %s", jobName, logFilePath)

		cmd = exec.Command(
			fmt.Sprintf("%s/%s", j.conf.BinaryDir, executorBinary),
			"--spec",
			specStr,
			"--logs-path",
			logFilePath,
		)
	} else if spec.Type() == WorkflowRetentionType {
		workflowRetentionSpec, ok := spec.(*WorkflowRetentionSpec)
		if !ok {
			return nil, errors.New("Unable to cast job spec to workflowRetentionSpec.")
		}

		specStr, err := EncodeSpec(workflowRetentionSpec, GobSerializationType)
		if err != nil {
			return nil, err
		}

		logFilePath := path.Join(defaultLogsDir, jobName)
		log.Infof("Logs for job %s are stored in %s", jobName, logFilePath)

		cmd = exec.Command(
			fmt.Sprintf("%s/%s", j.conf.BinaryDir, executorBinary),
			"--spec",
			specStr,
			"--logs-path",
			logFilePath,
		)
	} else if spec.Type() == DynamicTeardownType {
		dynamicTeardownSpec, ok := spec.(*DynamicTeardownSpec)
		if !ok {
			return nil, errors.New("Unable to cast job spec to dynamicTeardownSpec.")
		}

		specStr, err := EncodeSpec(dynamicTeardownSpec, GobSerializationType)
		if err != nil {
			return nil, err
		}

		logFilePath := path.Join(defaultLogsDir, jobName)
		log.Infof("Logs for job %s are stored in %s", jobName, logFilePath)

		cmd = exec.Command(
			fmt.Sprintf("%s/%s", j.conf.BinaryDir, executorBinary),
			"--spec",
			specStr,
			"--logs-path",
			logFilePath,
		)
	} else if spec.Type() == FunctionJobType {
		functionSpec, ok := spec.(*FunctionSpec)
		if !ok {
			return nil, ErrInvalidJobSpec
		}

		functionSpec.FunctionExtractPath = path.Join(j.conf.OperatorStorageDir, uuid.New().String())
		specStr, err := EncodeSpec(spec, JsonSerializationType)
		if err != nil {
			return nil, err
		}

<<<<<<< HEAD
		if j.condaEnvName != "" {
=======
		if functionSpec.ExecEnv != nil {
>>>>>>> 0754e501
			cmd = exec.Command(
				"conda",
				"run",
				"-n",
				j.condaEnvName,
				"bash",
				filepath.Join(j.conf.BinaryDir, functionExecutorBashScript),
				specStr,
			)
		} else {
			cmd = exec.Command(
				"bash",
				filepath.Join(j.conf.BinaryDir, functionExecutorBashScript),
				specStr,
			)
		}
	} else if spec.Type() == ParamJobType {
		specStr, err := EncodeSpec(spec, JsonSerializationType)
		if err != nil {
			return nil, err
		}

		cmd = exec.Command(
			"python3",
			"-m",
			fmt.Sprintf("%s.%s", j.conf.PythonExecutorPackage, paramPythonPath),
			"--spec",
			specStr,
		)
	} else if spec.Type() == AuthenticateJobType ||
		spec.Type() == LoadJobType ||
		spec.Type() == ExtractJobType ||
		spec.Type() == LoadTableJobType ||
		spec.Type() == DeleteSavedObjectsJobType ||
		spec.Type() == DiscoverJobType {
		specStr, err := EncodeSpec(spec, JsonSerializationType)
		if err != nil {
			return nil, err
		}

		cmd = exec.Command(
			"python3",
			"-m",
			fmt.Sprintf("%s.%s", j.conf.PythonExecutorPackage, connectorPythonPath),
			"--spec",
			specStr,
		)

		// This is required for credential related temp file creation.
		// See S3 python executor for more details.
		cmd.Dir = j.conf.OperatorStorageDir
	} else if spec.Type() == SystemMetricJobType {
		specStr, err := EncodeSpec(spec, JsonSerializationType)
		if err != nil {
			return nil, err
		}

		return exec.Command(
			"python3",
			"-m",
			fmt.Sprintf("%s.%s", j.conf.PythonExecutorPackage, systemMetricPythonPath),
			"--spec",
			specStr,
		), nil
	} else if spec.Type() == CompileAirflowJobType {
		specStr, err := EncodeSpec(spec, JsonSerializationType)
		if err != nil {
			return nil, err
		}

		return exec.Command(
			"python3",
			"-m",
			fmt.Sprintf("%s.%s", j.conf.PythonExecutorPackage, compileAirflowPythonPath),
			"--spec",
			specStr,
		), nil
	} else {
		return nil, errors.New("Unsupported JobType was passed in.")
	}
	log.Infof("Running job with command: %s", cmd.String())
	return cmd, nil
}

func (j *ProcessJobManager) generateCronFunction(name string, jobSpec Spec) func() {
	return func() {
		jobName := fmt.Sprintf("%s-%d", name, time.Now().Unix())
		err := j.Launch(context.Background(), jobName, jobSpec)
		if err != nil {
			log.Errorf("Error running cron job %s: %v", jobName, err)
		} else {
			log.Infof("Launched cron job %s", jobName)
		}
	}
}

func (j *ProcessJobManager) Config() Config {
	return j.conf
}

func (j *ProcessJobManager) Launch(
	_ context.Context,
	name string,
	spec Spec,
) JobError {
	log.Infof("Running %s job %s.", spec.Type(), name)
	if _, ok := j.getCmd(name); ok {
		return systemError(errors.Newf("Reached timeout waiting for the job %s to finish.", name))
	}

	cmd, err := j.mapJobTypeToCmd(name, spec)
	if err != nil {
		return systemError(err)
	}
	cmd.Env = os.Environ()

	stdout := &bytes.Buffer{}
	stderr := &bytes.Buffer{}
	j.setCmd(name, &Command{
		cmd:    cmd,
		stdout: stdout,
		stderr: stderr,
	})
	cmd.Stdout = stdout
	cmd.Stderr = stderr

	err = cmd.Start()
	if err != nil {
		return systemError(err)
	}
	return nil
}

func (j *ProcessJobManager) Poll(ctx context.Context, name string) (shared.ExecutionStatus, JobError) {
	command, ok := j.getCmd(name)
	if !ok {
		return shared.UnknownExecutionStatus, jobMissingError(errors.Newf("Job %s does not exist.", name))
	}

	proc, err := process.NewProcess(int32(command.cmd.Process.Pid))
	if err != nil {
		return shared.UnknownExecutionStatus, systemError(err)
	}

	status, err := proc.Status()
	if err != nil {
		return shared.UnknownExecutionStatus, systemError(err)
	}

	if status == processRunningStatus {
		return shared.RunningExecutionStatus, nil
	}

	err = command.cmd.Wait()
	// After wait, we are done with this job and already consumed all of its output, so we garbage
	// collect the entry in j.cmds.
	defer j.deleteCmd(name)
	if err != nil {
		log.Errorf("Unexpected error occurred while executing job %s: %v. Stdout: \n %s \n Stderr: \n %s",
			name,
			err,
			command.stdout.String(),
			command.stderr.String(),
		)
		return shared.FailedExecutionStatus, nil // nolint:nilerr // Poll() should not error on command execution issues.
	}

	log.Infof("Job %s Stdout:\n %s \n Stderr: \n %s",
		name,
		command.stdout.String(),
		command.stderr.String(),
	)
	return shared.SucceededExecutionStatus, nil
}

func (j *ProcessJobManager) DeployCronJob(
	ctx context.Context,
	name string,
	period string,
	spec Spec,
) JobError {
	if _, ok := j.getCronMap(name); ok {
		return systemError(errors.Newf("Cron job with name %s already exists", name))
	}

	cron := &cronMetadata{
		cronJob: nil,
		jobSpec: spec,
	}

	j.setCronMap(name, cron)

	if period != "" {
		cronJob, err := j.cronScheduler.Cron(period).Do(j.generateCronFunction(name, spec))
		if err != nil {
			return systemError(err)
		}

		cron.cronJob = cronJob
	}

	return nil
}

func (j *ProcessJobManager) CronJobExists(ctx context.Context, name string) bool {
	_, ok := j.getCronMap(name)
	return ok
}

func (j *ProcessJobManager) EditCronJob(ctx context.Context, name string, cronString string) JobError {
	cronMetadata, ok := j.getCronMap(name)
	if !ok {
		return systemError(errors.New("Cron job not found"))
	} else {
		if cronMetadata.cronJob == nil {
			// This means the current cron job is paused.
			if cronString == "" {
				return systemError(errors.Newf("Attempting to pause an already paused cron job %s", name))
			}

			cronJob, err := j.cronScheduler.Cron(cronString).Do(j.generateCronFunction(name, cronMetadata.jobSpec))
			if err != nil {
				return systemError(err)
			}

			cronMetadata.cronJob = cronJob
		} else {
			if cronString == "" {
				// This means we want to pause the cron job.
				j.cronScheduler.RemoveByReference(cronMetadata.cronJob)
				cronMetadata.cronJob = nil
			} else {
				_, err := j.cronScheduler.Job(cronMetadata.cronJob).Cron(cronString).Update()
				if err != nil {
					return systemError(err)
				}
			}
		}
		return nil
	}
}

func (j *ProcessJobManager) DeleteCronJob(ctx context.Context, name string) JobError {
	cronMetadata, ok := j.getCronMap(name)
	if ok {
		j.cronScheduler.RemoveByReference(cronMetadata.cronJob)
		j.deleteCronMap(name)
	}

	return nil
}<|MERGE_RESOLUTION|>--- conflicted
+++ resolved
@@ -211,11 +211,7 @@
 			return nil, err
 		}
 
-<<<<<<< HEAD
 		if j.condaEnvName != "" {
-=======
-		if functionSpec.ExecEnv != nil {
->>>>>>> 0754e501
 			cmd = exec.Command(
 				"conda",
 				"run",
