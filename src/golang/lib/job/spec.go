package job

import (
	"bytes"
	"encoding/base64"
	"encoding/gob"
	"encoding/json"

	"github.com/aqueducthq/aqueduct/lib/collections/artifact"
	"github.com/aqueducthq/aqueduct/lib/collections/integration"
	"github.com/aqueducthq/aqueduct/lib/collections/operator/connector"
	"github.com/aqueducthq/aqueduct/lib/collections/shared"
	"github.com/aqueducthq/aqueduct/lib/database"
	"github.com/aqueducthq/aqueduct/lib/vault"
	"github.com/aqueducthq/aqueduct/lib/workflow/operator/connector/auth"
	"github.com/aqueducthq/aqueduct/lib/workflow/operator/connector/github"
	"github.com/dropbox/godropbox/errors"
)

var (
	ErrInvalidJobSpec           = errors.New("Invalid job spec.")
	ErrInvalidSerializationType = errors.New("Invalid serialization type.")
)

type JobType string

const (
	WorkflowRetentionName = "workflowretentionjob"
)

type SerializationType string

const (
	JsonSerializationType SerializationType = "json"
	GobSerializationType  SerializationType = "gob"
)

const (
	WorkflowJobType       JobType = "workflow"
	FunctionJobType       JobType = "function"
	ParamJobType          JobType = "param"
	SystemMetricJobType   JobType = "system_metric"
	AuthenticateJobType   JobType = "authenticate"
	ExtractJobType        JobType = "extract"
	LoadJobType           JobType = "load"
	LoadTableJobType      JobType = "load-table"
	DeleteTableJobType    JobType = "delete-table"
	DiscoverJobType       JobType = "discover"
	WorkflowRetentionType JobType = "workflow_retention"
)

// `ExecutorConfiguration` represents the configuration variables that are
// used by the Executor cron job responsible for executing transformations
// on datasets.
type ExecutorConfiguration struct {
	Database   *database.DatabaseConfig `yaml:"metadata" json:"metadata"`
	Vault      vault.Config             `yaml:"vault" json:"vault"`
	JobManager Config                   `yaml:"jobManager" json:"job_manager"`
}

type Spec interface {
	Type() JobType
	JobName() string
}

// baseSpec defines fields shared by all job specs.
type baseSpec struct {
	Type JobType `json:"type"  yaml:"type"`
	Name string  `json:"name"  yaml:"name"`
}

func (bs *baseSpec) JobName() string {
	return bs.Name
}

type WorkflowRetentionSpec struct {
	baseSpec
	ExecutorConfig *ExecutorConfiguration
}

type WorkflowSpec struct {
	baseSpec
	WorkflowId     string               `json:"workflow_id" yaml:"workflowId"`
	GithubManager  github.ManagerConfig `json:"github_manager" yaml:"github_manager"`
	Parameters     map[string]string    `json:"parameters" yaml:"parameters"`
	ExecutorConfig *ExecutorConfiguration
}

// BasePythonSpec defines fields shared by all Python job specs.
// These Python jobs can be one-off jobs (e.g. Authenticate, Discover)
// or Workflow operators (e.g. Function, Extract, Load).
type BasePythonSpec struct {
	baseSpec
	StorageConfig shared.StorageConfig `json:"storage_config"  yaml:"storage_config"`
	MetadataPath  string               `json:"metadata_path"  yaml:"metadata_path"`
}

type FunctionSpec struct {
	BasePythonSpec
	FunctionPath        string          `json:"function_path"  yaml:"function_path"`
	FunctionExtractPath string          `json:"function_extract_path" yaml:"function_extract_path"`
	EntryPointFile      string          `json:"entry_point_file"  yaml:"entry_point_file"`
	EntryPointClass     string          `json:"entry_point_class"  yaml:"entry_point_class"`
	EntryPointMethod    string          `json:"entry_point_method"  yaml:"entry_point_method"`
	CustomArgs          string          `json:"custom_args"  yaml:"custom_args"`
	InputContentPaths   []string        `json:"input_content_paths"  yaml:"input_content_paths"`
	InputMetadataPaths  []string        `json:"input_metadata_paths"  yaml:"input_metadata_paths"`
	OutputContentPaths  []string        `json:"output_content_paths"  yaml:"output_content_paths"`
	OutputMetadataPaths []string        `json:"output_metadata_paths"  yaml:"output_metadata_paths"`
	InputArtifactTypes  []artifact.Type `json:"input_artifact_types"  yaml:"input_artifact_types"`
	OutputArtifactTypes []artifact.Type `json:"output_artifact_types"  yaml:"output_artifact_types"`
}

type ParamSpec struct {
	BasePythonSpec
	Val                string `json:"val"  yaml:"val"`
	OutputContentPath  string `json:"output_content_path"  yaml:"output_content_path"`
	OutputMetadataPath string `json:"output_metadata_path"  yaml:"output_metadata_path"`
}

type SystemMetricSpec struct {
	BasePythonSpec
	MetricName         string   `json:"metric_name"  yaml:"metric_name"`
	InputMetadataPaths []string `json:"input_metadata_paths"  yaml:"input_metadata_paths"`
	OutputContentPath  string   `json:"output_content_path"  yaml:"output_content_path"`
	OutputMetadataPath string   `json:"output_metadata_path"  yaml:"output_metadata_path"`
}

type ExtractSpec struct {
	BasePythonSpec
	ConnectorName   integration.Service     `json:"connector_name"  yaml:"connector_name"`
	ConnectorConfig auth.Config             `json:"connector_config"  yaml:"connector_config"`
	Parameters      connector.ExtractParams `json:"parameters"  yaml:"parameters"`

	// These input fields are only used to record user-defined parameters for relational queries.
	InputParamNames    []string `json:"input_param_names" yaml:"input_param_names"`
	InputContentPaths  []string `json:"input_content_paths" yaml:"input_content_paths"`
	InputMetadataPaths []string `json:"input_metadata_paths" yaml:"input_metadata_paths"`
	OutputContentPath  string   `json:"output_content_path"  yaml:"output_content_path"`
	OutputMetadataPath string   `json:"output_metadata_path"  yaml:"output_metadata_path"`
}

type DeleteTableSpec struct {
	basePythonSpec
	ConnectorName     integration.Service  `json:"connector_name"  yaml:"connector_name"`
	ConnectorConfig   auth.Config          `json:"connector_config"  yaml:"connector_config"`
	Parameters        connector.LoadParams `json:"parameters"  yaml:"parameters"`
	OutputContentPath  string   `json:"output_content_path"  yaml:"output_content_path"`
}

type LoadSpec struct {
	BasePythonSpec
	ConnectorName     integration.Service  `json:"connector_name"  yaml:"connector_name"`
	ConnectorConfig   auth.Config          `json:"connector_config"  yaml:"connector_config"`
	Parameters        connector.LoadParams `json:"parameters"  yaml:"parameters"`
	InputContentPath  string               `json:"input_content_path"  yaml:"input_content_path"`
	InputMetadataPath string               `json:"input_metadata_path"  yaml:"input_metadata_path"`
}

type LoadTableSpec struct {
	BasePythonSpec
	ConnectorName   integration.Service `json:"connector_name"  yaml:"connector_name"`
	ConnectorConfig auth.Config         `json:"connector_config"  yaml:"connector_config"`
	CSV             string              `json:"csv"  yaml:"csv"`
	LoadParameters  LoadSpec            `json:"load_parameters"  yaml:"load_parameters"`
}

type AuthenticateSpec struct {
	BasePythonSpec
	ConnectorName   integration.Service `json:"connector_name"  yaml:"connector_name"`
	ConnectorConfig auth.Config         `json:"connector_config"  yaml:"connector_config"`
}

type DiscoverSpec struct {
	BasePythonSpec
	ConnectorName     integration.Service `json:"connector_name"  yaml:"connector_name"`
	ConnectorConfig   auth.Config         `json:"connector_config"  yaml:"connector_config"`
	OutputContentPath string              `json:"output_content_path"  yaml:"output_content_path"`
}

func (*WorkflowRetentionSpec) Type() JobType {
	return WorkflowRetentionType
}

func (*WorkflowSpec) Type() JobType {
	return WorkflowJobType
}

func (*FunctionSpec) Type() JobType {
	return FunctionJobType
}

func (*ParamSpec) Type() JobType {
	return ParamJobType
}

func (*AuthenticateSpec) Type() JobType {
	return AuthenticateJobType
}

func (*SystemMetricSpec) Type() JobType {
	return SystemMetricJobType
}

func (*ExtractSpec) Type() JobType {
	return ExtractJobType
}

func (*LoadSpec) Type() JobType {
	return LoadJobType
}

func (*LoadTableSpec) Type() JobType {
	return LoadTableJobType
}

func (*DeleteTableSpec) Type() JobType {
	return DeleteTableJobType
}

func (*DiscoverSpec) Type() JobType {
	return DiscoverJobType
}

// NewWorkflowRetentionSpec constructs a Spec for a WorkflowRetentionJob.
func NewWorkflowRetentionJobSpec(
	database *database.DatabaseConfig,
	vault vault.Config,
	jobManager Config,
) Spec {
	return &WorkflowRetentionSpec{
		baseSpec: baseSpec{
			Type: WorkflowRetentionType,
			Name: WorkflowRetentionName,
		},

		ExecutorConfig: &ExecutorConfiguration{
			Database:   database,
			Vault:      vault,
			JobManager: jobManager,
		},
	}
}

// NewWorkflowSpec constructs a Spec for a WorkflowJob.
func NewWorkflowSpec(
	name string,
	workflowId string,
	database *database.DatabaseConfig,
	vault vault.Config,
	jobManager Config,
	githubManager github.ManagerConfig,
	parameters map[string]string,
) Spec {
	return &WorkflowSpec{
		baseSpec: baseSpec{
			Type: WorkflowJobType,
			Name: name,
		},
		WorkflowId:    workflowId,
		GithubManager: githubManager,
		Parameters:    parameters,
		ExecutorConfig: &ExecutorConfiguration{
			Database:   database,
			Vault:      vault,
			JobManager: jobManager,
		},
	}
}

func NewBasePythonSpec(
	jobType JobType,
	name string,
	storageConfig shared.StorageConfig,
	metadataPath string,
) BasePythonSpec {
	return BasePythonSpec{
		baseSpec: baseSpec{
			Type: jobType,
			Name: name,
		},
		StorageConfig: storageConfig,
		MetadataPath:  metadataPath,
	}
}

func NewAuthenticateSpec(
	name string,
	storageConfig *shared.StorageConfig,
	metadataPath string,
	connectorName integration.Service,
	connectorConfig auth.Config,
) Spec {
	return &AuthenticateSpec{
		BasePythonSpec: BasePythonSpec{
			baseSpec: baseSpec{
				Type: AuthenticateJobType,
				Name: name,
			},
			StorageConfig: *storageConfig,
			MetadataPath:  metadataPath,
		},
		ConnectorName:   connectorName,
		ConnectorConfig: connectorConfig,
	}
}

// NewExtractSpec constructs a Spec for an ExtractJob.
func NewExtractSpec(
	name string,
	storageConfig *shared.StorageConfig,
	metadataPath string,
	connectorName integration.Service,
	connectorConfig auth.Config,
	parameters connector.ExtractParams,
	inputParamNames []string,
	inputContentPaths []string,
	inputMetadataPaths []string,
	outputContentPath string,
	outputMetadataPath string,
) Spec {
	return &ExtractSpec{
		BasePythonSpec: BasePythonSpec{
			baseSpec: baseSpec{
				Type: ExtractJobType,
				Name: name,
			},
			StorageConfig: *storageConfig,
			MetadataPath:  metadataPath,
		},
		InputParamNames:    inputParamNames,
		InputContentPaths:  inputContentPaths,
		InputMetadataPaths: inputMetadataPaths,
		ConnectorName:      connectorName,
		ConnectorConfig:    connectorConfig,
		Parameters:         parameters,
		OutputContentPath:  outputContentPath,
		OutputMetadataPath: outputMetadataPath,
	}
}

<<<<<<< HEAD
// NewDeleteTablesSpec constructs a Spec for a DeleteTablesJob.
func NewDeleteTablesSpec(
	name string,
	storageConfig *shared.StorageConfig,
	metadataPath string,
	connectorName integration.Service,
	connectorConfig auth.Config,
	parameters connector.LoadParams,
	outputContentPath string,
) Spec {
	return &DeleteTableSpec{
		basePythonSpec: basePythonSpec{
			baseSpec: baseSpec{
				Type: DeleteTableJobType,
				Name: name,
			},
			StorageConfig: *storageConfig,
			MetadataPath:  metadataPath,
		},
		ConnectorName:     connectorName,
		ConnectorConfig:   connectorConfig,
		Parameters:        parameters,
		OutputContentPath: outputContentPath,
	}
}

// NewLoadSpec constructs a Spec for a LoadJob.
func NewLoadSpec(
	name string,
	storageConfig *shared.StorageConfig,
	metadataPath string,
	connectorName integration.Service,
	connectorConfig auth.Config,
	parameters connector.LoadParams,
	inputContentPath string,
	inputMetadataPath string,
) Spec {
	return &LoadSpec{
		basePythonSpec: basePythonSpec{
			baseSpec: baseSpec{
				Type: LoadJobType,
				Name: name,
			},
			StorageConfig: *storageConfig,
			MetadataPath:  metadataPath,
		},
		ConnectorName:     connectorName,
		ConnectorConfig:   connectorConfig,
		Parameters:        parameters,
		InputContentPath:  inputContentPath,
		InputMetadataPath: inputMetadataPath,
	}
}

=======
>>>>>>> aed4adcc
// NewLoadTableSpec constructs a Spec for a LoadTableJob.
func NewLoadTableSpec(
	name string,
	csv string,
	storageConfig *shared.StorageConfig,
	metadataPath string,
	connectorName integration.Service,
	connectorConfig auth.Config,
	parameters connector.LoadParams,
	inputContentPath string,
	inputMetadataPath string,
) Spec {
	return &LoadTableSpec{
		BasePythonSpec: BasePythonSpec{
			baseSpec: baseSpec{
				Type: LoadTableJobType,
				Name: name,
			},
			StorageConfig: *storageConfig,
			MetadataPath:  metadataPath,
		},
		ConnectorName:   connectorName,
		ConnectorConfig: connectorConfig,
		CSV:             csv,
		LoadParameters: LoadSpec{
			BasePythonSpec: BasePythonSpec{
				baseSpec: baseSpec{
					Type: LoadJobType,
					Name: name,
				},
				StorageConfig: *storageConfig,
				MetadataPath:  metadataPath,
			},
			ConnectorName:     connectorName,
			ConnectorConfig:   connectorConfig,
			Parameters:        parameters,
			InputContentPath:  inputContentPath,
			InputMetadataPath: inputMetadataPath,
		},
	}
}

// NewDiscoverSpec constructs a Spec for a DiscoverJob.
func NewDiscoverSpec(
	name string,
	storageConfig *shared.StorageConfig,
	metadataPath string,
	connectorName integration.Service,
	connectorConfig auth.Config,
	outputContentPath string,
) Spec {
	return &DiscoverSpec{
		BasePythonSpec: BasePythonSpec{
			baseSpec: baseSpec{
				Type: DiscoverJobType,
				Name: name,
			},
			StorageConfig: *storageConfig,
			MetadataPath:  metadataPath,
		},
		ConnectorName:     connectorName,
		ConnectorConfig:   connectorConfig,
		OutputContentPath: outputContentPath,
	}
}

// `EncodeSpec` first serialize `spec` according to `SerializationType` and returns the base64 encoded string.
// The encoded string can be safely passed around without any escaping issue (e.g. as envVar)
func EncodeSpec(spec Spec, serializationType SerializationType) (string, error) {
	var specData []byte
	var err error
	if serializationType == JsonSerializationType {
		specData, err = json.Marshal(spec)
		if err != nil {
			return "", err
		}
		return base64.StdEncoding.EncodeToString(specData), nil
	} else if serializationType == GobSerializationType {
		var buf bytes.Buffer
		encoder := gob.NewEncoder(&buf)
		if err := encoder.Encode(&spec); err != nil {
			return "", err
		}

		return base64.StdEncoding.EncodeToString(buf.Bytes()), nil
	}

	return "", ErrInvalidSerializationType
}

func DecodeSpec(specData string, serializationType SerializationType) (Spec, error) {
	specBytes, err := base64.StdEncoding.DecodeString(specData)
	if err != nil {
		return nil, err
	}

	var spec Spec
	if serializationType == JsonSerializationType {
		var base baseSpec
		if err := json.Unmarshal(specBytes, &base); err != nil {
			return nil, err
		}

		switch base.Type {
		case WorkflowJobType:
			spec = &WorkflowSpec{}
		case WorkflowRetentionType:
			spec = &WorkflowRetentionSpec{}
		case FunctionJobType:
			spec = &FunctionSpec{}
		case AuthenticateJobType:
			spec = &AuthenticateSpec{}
		case ExtractJobType:
			spec = &ExtractSpec{}
		case LoadJobType:
			spec = &LoadSpec{}
		case LoadTableJobType:
			spec = &LoadTableSpec{}
		case DiscoverJobType:
			spec = &DiscoverSpec{}
		default:
			return nil, errors.Newf("Unknown job type: %v", base.Type)
		}

		if err := json.Unmarshal(specBytes, spec); err != nil {
			return nil, err
		}

		return spec, nil
	} else if serializationType == GobSerializationType {
		buf := bytes.NewBuffer(specBytes)
		decoder := gob.NewDecoder(buf)
		if err := decoder.Decode(&spec); err != nil {
			return nil, err
		}

		return spec, nil
	}

	return nil, ErrInvalidSerializationType
}<|MERGE_RESOLUTION|>--- conflicted
+++ resolved
@@ -339,7 +339,6 @@
 	}
 }
 
-<<<<<<< HEAD
 // NewDeleteTablesSpec constructs a Spec for a DeleteTablesJob.
 func NewDeleteTablesSpec(
 	name string,
@@ -394,8 +393,6 @@
 	}
 }
 
-=======
->>>>>>> aed4adcc
 // NewLoadTableSpec constructs a Spec for a LoadTableJob.
 func NewLoadTableSpec(
 	name string,
