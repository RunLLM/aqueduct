package job

import (
	"bytes"
	"encoding/base64"
	"encoding/gob"
	"encoding/json"

	"github.com/aqueducthq/aqueduct/lib/collections/artifact"
	"github.com/aqueducthq/aqueduct/lib/collections/integration"
	"github.com/aqueducthq/aqueduct/lib/collections/operator/connector"
	"github.com/aqueducthq/aqueduct/lib/collections/shared"
	"github.com/aqueducthq/aqueduct/lib/database"
	"github.com/aqueducthq/aqueduct/lib/vault"
	"github.com/aqueducthq/aqueduct/lib/workflow/operator/connector/auth"
	"github.com/aqueducthq/aqueduct/lib/workflow/operator/connector/github"
	"github.com/dropbox/godropbox/errors"
)

var (
	ErrInvalidJobSpec           = errors.New("Invalid job spec.")
	ErrInvalidSerializationType = errors.New("Invalid serialization type.")
)

type JobType string

const (
	WorkflowRetentionName = "workflowretentionjob"
)

type SerializationType string

const (
	JsonSerializationType SerializationType = "json"
	GobSerializationType  SerializationType = "gob"
)

const (
	WorkflowJobType       JobType = "workflow"
	FunctionJobType       JobType = "function"
	ParamJobType          JobType = "param"
	SystemMetricJobType   JobType = "system_metric"
	AuthenticateJobType   JobType = "authenticate"
	ExtractJobType        JobType = "extract"
	LoadJobType           JobType = "load"
	LoadTableJobType      JobType = "load-table"
	DeleteTableJobType    JobType = "delete-table"
	DiscoverJobType       JobType = "discover"
	WorkflowRetentionType JobType = "workflow_retention"
)

// `ExecutorConfiguration` represents the configuration variables that are
// used by the Executor cron job responsible for executing transformations
// on datasets.
type ExecutorConfiguration struct {
	Database   *database.DatabaseConfig `yaml:"metadata" json:"metadata"`
	Vault      vault.Config             `yaml:"vault" json:"vault"`
	JobManager Config                   `yaml:"jobManager" json:"job_manager"`
}

type Spec interface {
	Type() JobType
	JobName() string
}

// baseSpec defines fields shared by all job specs.
type baseSpec struct {
	Type JobType `json:"type"  yaml:"type"`
	Name string  `json:"name"  yaml:"name"`
}

func (bs *baseSpec) JobName() string {
	return bs.Name
}

type WorkflowRetentionSpec struct {
	baseSpec
	ExecutorConfig *ExecutorConfiguration
}

type WorkflowSpec struct {
	baseSpec
	WorkflowId     string               `json:"workflow_id" yaml:"workflowId"`
	GithubManager  github.ManagerConfig `json:"github_manager" yaml:"github_manager"`
	Parameters     map[string]string    `json:"parameters" yaml:"parameters"`
	ExecutorConfig *ExecutorConfiguration
}

// BasePythonSpec defines fields shared by all Python job specs.
// These Python jobs can be one-off jobs (e.g. Authenticate, Discover)
// or Workflow operators (e.g. Function, Extract, Load).
type BasePythonSpec struct {
	baseSpec
	StorageConfig shared.StorageConfig `json:"storage_config"  yaml:"storage_config"`
	MetadataPath  string               `json:"metadata_path"  yaml:"metadata_path"`
}

type FunctionSpec struct {
	BasePythonSpec
	FunctionPath        string          `json:"function_path"  yaml:"function_path"`
	FunctionExtractPath string          `json:"function_extract_path" yaml:"function_extract_path"`
	EntryPointFile      string          `json:"entry_point_file"  yaml:"entry_point_file"`
	EntryPointClass     string          `json:"entry_point_class"  yaml:"entry_point_class"`
	EntryPointMethod    string          `json:"entry_point_method"  yaml:"entry_point_method"`
	CustomArgs          string          `json:"custom_args"  yaml:"custom_args"`
	InputContentPaths   []string        `json:"input_content_paths"  yaml:"input_content_paths"`
	InputMetadataPaths  []string        `json:"input_metadata_paths"  yaml:"input_metadata_paths"`
	OutputContentPaths  []string        `json:"output_content_paths"  yaml:"output_content_paths"`
	OutputMetadataPaths []string        `json:"output_metadata_paths"  yaml:"output_metadata_paths"`
	InputArtifactTypes  []artifact.Type `json:"input_artifact_types"  yaml:"input_artifact_types"`
	OutputArtifactTypes []artifact.Type `json:"output_artifact_types"  yaml:"output_artifact_types"`
}

type ParamSpec struct {
	BasePythonSpec
	Val                string `json:"val"  yaml:"val"`
	OutputContentPath  string `json:"output_content_path"  yaml:"output_content_path"`
	OutputMetadataPath string `json:"output_metadata_path"  yaml:"output_metadata_path"`
}

type SystemMetricSpec struct {
	BasePythonSpec
	MetricName         string   `json:"metric_name"  yaml:"metric_name"`
	InputMetadataPaths []string `json:"input_metadata_paths"  yaml:"input_metadata_paths"`
	OutputContentPath  string   `json:"output_content_path"  yaml:"output_content_path"`
	OutputMetadataPath string   `json:"output_metadata_path"  yaml:"output_metadata_path"`
}

type ExtractSpec struct {
	BasePythonSpec
	ConnectorName   integration.Service     `json:"connector_name"  yaml:"connector_name"`
	ConnectorConfig auth.Config             `json:"connector_config"  yaml:"connector_config"`
	Parameters      connector.ExtractParams `json:"parameters"  yaml:"parameters"`

	// These input fields are only used to record user-defined parameters for relational queries.
	InputParamNames    []string `json:"input_param_names" yaml:"input_param_names"`
	InputContentPaths  []string `json:"input_content_paths" yaml:"input_content_paths"`
	InputMetadataPaths []string `json:"input_metadata_paths" yaml:"input_metadata_paths"`
	OutputContentPath  string   `json:"output_content_path"  yaml:"output_content_path"`
	OutputMetadataPath string   `json:"output_metadata_path"  yaml:"output_metadata_path"`
}

type LoadSpec struct {
	BasePythonSpec
	ConnectorName     integration.Service  `json:"connector_name"  yaml:"connector_name"`
	ConnectorConfig   auth.Config          `json:"connector_config"  yaml:"connector_config"`
	Parameters        connector.LoadParams `json:"parameters"  yaml:"parameters"`
	InputContentPath  string               `json:"input_content_path"  yaml:"input_content_path"`
	InputMetadataPath string               `json:"input_metadata_path"  yaml:"input_metadata_path"`
}

type LoadTableSpec struct {
	BasePythonSpec
	ConnectorName   integration.Service `json:"connector_name"  yaml:"connector_name"`
	ConnectorConfig auth.Config         `json:"connector_config"  yaml:"connector_config"`
	CSV             string              `json:"csv"  yaml:"csv"`
	LoadParameters  LoadSpec            `json:"load_parameters"  yaml:"load_parameters"`
}

type AuthenticateSpec struct {
	BasePythonSpec
	ConnectorName   integration.Service `json:"connector_name"  yaml:"connector_name"`
	ConnectorConfig auth.Config         `json:"connector_config"  yaml:"connector_config"`
}

type DiscoverSpec struct {
	BasePythonSpec
	ConnectorName     integration.Service `json:"connector_name"  yaml:"connector_name"`
	ConnectorConfig   auth.Config         `json:"connector_config"  yaml:"connector_config"`
	OutputContentPath string              `json:"output_content_path"  yaml:"output_content_path"`
}

func (*WorkflowRetentionSpec) Type() JobType {
	return WorkflowRetentionType
}

func (*WorkflowSpec) Type() JobType {
	return WorkflowJobType
}

func (*FunctionSpec) Type() JobType {
	return FunctionJobType
}

func (*ParamSpec) Type() JobType {
	return ParamJobType
}

func (*AuthenticateSpec) Type() JobType {
	return AuthenticateJobType
}

func (*SystemMetricSpec) Type() JobType {
	return SystemMetricJobType
}

func (*ExtractSpec) Type() JobType {
	return ExtractJobType
}

func (*LoadSpec) Type() JobType {
	return LoadJobType
}

func (*LoadTableSpec) Type() JobType {
	return LoadTableJobType
}

func (*DiscoverSpec) Type() JobType {
	return DiscoverJobType
}

// NewWorkflowRetentionSpec constructs a Spec for a WorkflowRetentionJob.
func NewWorkflowRetentionJobSpec(
	database *database.DatabaseConfig,
	vault vault.Config,
	jobManager Config,
) Spec {
	return &WorkflowRetentionSpec{
		baseSpec: baseSpec{
			Type: WorkflowRetentionType,
			Name: WorkflowRetentionName,
		},

		ExecutorConfig: &ExecutorConfiguration{
			Database:   database,
			Vault:      vault,
			JobManager: jobManager,
		},
	}
}

// NewWorkflowSpec constructs a Spec for a WorkflowJob.
func NewWorkflowSpec(
	name string,
	workflowId string,
	database *database.DatabaseConfig,
	vault vault.Config,
	jobManager Config,
	githubManager github.ManagerConfig,
	parameters map[string]string,
) Spec {
	return &WorkflowSpec{
		baseSpec: baseSpec{
			Type: WorkflowJobType,
			Name: name,
		},
		WorkflowId:    workflowId,
		GithubManager: githubManager,
		Parameters:    parameters,
		ExecutorConfig: &ExecutorConfiguration{
			Database:   database,
			Vault:      vault,
			JobManager: jobManager,
		},
	}
}

func NewBasePythonSpec(
	jobType JobType,
	name string,
	storageConfig shared.StorageConfig,
	metadataPath string,
) BasePythonSpec {
	return BasePythonSpec{
		baseSpec: baseSpec{
			Type: jobType,
			Name: name,
		},
		StorageConfig: storageConfig,
		MetadataPath:  metadataPath,
	}
}

func NewAuthenticateSpec(
	name string,
	storageConfig *shared.StorageConfig,
	metadataPath string,
	connectorName integration.Service,
	connectorConfig auth.Config,
) Spec {
	return &AuthenticateSpec{
		BasePythonSpec: BasePythonSpec{
			baseSpec: baseSpec{
				Type: AuthenticateJobType,
				Name: name,
			},
			StorageConfig: *storageConfig,
			MetadataPath:  metadataPath,
		},
		ConnectorName:   connectorName,
		ConnectorConfig: connectorConfig,
	}
}

// NewExtractSpec constructs a Spec for an ExtractJob.
func NewExtractSpec(
	name string,
	storageConfig *shared.StorageConfig,
	metadataPath string,
	connectorName integration.Service,
	connectorConfig auth.Config,
	parameters connector.ExtractParams,
	inputParamNames []string,
	inputContentPaths []string,
	inputMetadataPaths []string,
	outputContentPath string,
	outputMetadataPath string,
) Spec {
	return &ExtractSpec{
		BasePythonSpec: BasePythonSpec{
			baseSpec: baseSpec{
				Type: ExtractJobType,
				Name: name,
			},
			StorageConfig: *storageConfig,
			MetadataPath:  metadataPath,
		},
		InputParamNames:    inputParamNames,
		InputContentPaths:  inputContentPaths,
		InputMetadataPaths: inputMetadataPaths,
		ConnectorName:      connectorName,
		ConnectorConfig:    connectorConfig,
		Parameters:         parameters,
		OutputContentPath:  outputContentPath,
		OutputMetadataPath: outputMetadataPath,
	}
}

<<<<<<< HEAD
// NewDeleteTablesSpec constructs a Spec for a DeleteTablesJob.
func NewDeleteTablesSpec(
	name string,
	storageConfig *shared.StorageConfig,
	metadataPath string,
	connectorName integration.Service,
	connectorConfig auth.Config,
	parameters connector.LoadParams,
	outputContentPath string,
) Spec {
	return &DeleteTableSpec{
		basePythonSpec: basePythonSpec{
			baseSpec: baseSpec{
				Type: DeleteJobType,
				Name: name,
			},
			StorageConfig: *storageConfig,
			MetadataPath:  metadataPath,
		},
		ConnectorName:     connectorName,
		ConnectorConfig:   connectorConfig,
		Parameters:        parameters,
		OutputContentPath: outputContentPath,
	}
}

// NewLoadSpec constructs a Spec for a LoadJob.
func NewLoadSpec(
	name string,
	storageConfig *shared.StorageConfig,
	metadataPath string,
	connectorName integration.Service,
	connectorConfig auth.Config,
	parameters connector.LoadParams,
	inputContentPath string,
	inputMetadataPath string,
) Spec {
	return &LoadSpec{
		basePythonSpec: basePythonSpec{
			baseSpec: baseSpec{
				Type: LoadJobType,
				Name: name,
			},
			StorageConfig: *storageConfig,
			MetadataPath:  metadataPath,
		},
		ConnectorName:     connectorName,
		ConnectorConfig:   connectorConfig,
		Parameters:        parameters,
		InputContentPath:  inputContentPath,
		InputMetadataPath: inputMetadataPath,
	}
}

=======
>>>>>>> 7fff21df
// NewLoadTableSpec constructs a Spec for a LoadTableJob.
func NewLoadTableSpec(
	name string,
	csv string,
	storageConfig *shared.StorageConfig,
	metadataPath string,
	connectorName integration.Service,
	connectorConfig auth.Config,
	parameters connector.LoadParams,
	inputContentPath string,
	inputMetadataPath string,
) Spec {
	return &LoadTableSpec{
		BasePythonSpec: BasePythonSpec{
			baseSpec: baseSpec{
				Type: LoadTableJobType,
				Name: name,
			},
			StorageConfig: *storageConfig,
			MetadataPath:  metadataPath,
		},
		ConnectorName:   connectorName,
		ConnectorConfig: connectorConfig,
		CSV:             csv,
		LoadParameters: LoadSpec{
			BasePythonSpec: BasePythonSpec{
				baseSpec: baseSpec{
					Type: LoadJobType,
					Name: name,
				},
				StorageConfig: *storageConfig,
				MetadataPath:  metadataPath,
			},
			ConnectorName:     connectorName,
			ConnectorConfig:   connectorConfig,
			Parameters:        parameters,
			InputContentPath:  inputContentPath,
			InputMetadataPath: inputMetadataPath,
		},
	}
}

// NewDiscoverSpec constructs a Spec for a DiscoverJob.
func NewDiscoverSpec(
	name string,
	storageConfig *shared.StorageConfig,
	metadataPath string,
	connectorName integration.Service,
	connectorConfig auth.Config,
	outputContentPath string,
) Spec {
	return &DiscoverSpec{
		BasePythonSpec: BasePythonSpec{
			baseSpec: baseSpec{
				Type: DiscoverJobType,
				Name: name,
			},
			StorageConfig: *storageConfig,
			MetadataPath:  metadataPath,
		},
		ConnectorName:     connectorName,
		ConnectorConfig:   connectorConfig,
		OutputContentPath: outputContentPath,
	}
}

// `EncodeSpec` first serialize `spec` according to `SerializationType` and returns the base64 encoded string.
// The encoded string can be safely passed around without any escaping issue (e.g. as envVar)
func EncodeSpec(spec Spec, serializationType SerializationType) (string, error) {
	var specData []byte
	var err error
	if serializationType == JsonSerializationType {
		specData, err = json.Marshal(spec)
		if err != nil {
			return "", err
		}
		return base64.StdEncoding.EncodeToString(specData), nil
	} else if serializationType == GobSerializationType {
		var buf bytes.Buffer
		encoder := gob.NewEncoder(&buf)
		if err := encoder.Encode(&spec); err != nil {
			return "", err
		}

		return base64.StdEncoding.EncodeToString(buf.Bytes()), nil
	}

	return "", ErrInvalidSerializationType
}

func DecodeSpec(specData string, serializationType SerializationType) (Spec, error) {
	specBytes, err := base64.StdEncoding.DecodeString(specData)
	if err != nil {
		return nil, err
	}

	var spec Spec
	if serializationType == JsonSerializationType {
		var base baseSpec
		if err := json.Unmarshal(specBytes, &base); err != nil {
			return nil, err
		}

		switch base.Type {
		case WorkflowJobType:
			spec = &WorkflowSpec{}
		case WorkflowRetentionType:
			spec = &WorkflowRetentionSpec{}
		case FunctionJobType:
			spec = &FunctionSpec{}
		case AuthenticateJobType:
			spec = &AuthenticateSpec{}
		case ExtractJobType:
			spec = &ExtractSpec{}
		case LoadJobType:
			spec = &LoadSpec{}
		case LoadTableJobType:
			spec = &LoadTableSpec{}
		case DiscoverJobType:
			spec = &DiscoverSpec{}
		default:
			return nil, errors.Newf("Unknown job type: %v", base.Type)
		}

		if err := json.Unmarshal(specBytes, spec); err != nil {
			return nil, err
		}

		return spec, nil
	} else if serializationType == GobSerializationType {
		buf := bytes.NewBuffer(specBytes)
		decoder := gob.NewDecoder(buf)
		if err := decoder.Decode(&spec); err != nil {
			return nil, err
		}

		return spec, nil
	}

	return nil, ErrInvalidSerializationType
}<|MERGE_RESOLUTION|>--- conflicted
+++ resolved
@@ -327,7 +327,6 @@
 	}
 }
 
-<<<<<<< HEAD
 // NewDeleteTablesSpec constructs a Spec for a DeleteTablesJob.
 func NewDeleteTablesSpec(
 	name string,
@@ -382,8 +381,6 @@
 	}
 }
 
-=======
->>>>>>> 7fff21df
 // NewLoadTableSpec constructs a Spec for a LoadTableJob.
 func NewLoadTableSpec(
 	name string,
