--- conflicted
+++ resolved
@@ -130,25 +130,6 @@
 
 type FunctionSpec struct {
 	BasePythonSpec
-<<<<<<< HEAD
-	FunctionPath                string        `json:"function_path"  yaml:"function_path"`
-	FunctionExtractPath         string        `json:"function_extract_path" yaml:"function_extract_path"`
-	EntryPointFile              string        `json:"entry_point_file"  yaml:"entry_point_file"`
-	EntryPointClass             string        `json:"entry_point_class"  yaml:"entry_point_class"`
-	EntryPointMethod            string        `json:"entry_point_method"  yaml:"entry_point_method"`
-	CustomArgs                  string        `json:"custom_args"  yaml:"custom_args"`
-	InputContentPaths           []string      `json:"input_content_paths"  yaml:"input_content_paths"`
-	InputMetadataPaths          []string      `json:"input_metadata_paths"  yaml:"input_metadata_paths"`
-	OutputContentPaths          []string      `json:"output_content_paths"  yaml:"output_content_paths"`
-	OutputMetadataPaths         []string      `json:"output_metadata_paths"  yaml:"output_metadata_paths"`
-	ExpectedOutputArtifactTypes []string      `json:"expected_output_artifact_types" yaml:"expected_output_artifact_types"`
-	OperatorType                operator.Type `json:"operator_type" yaml:"operator_type"`
-	// We use this field as an indication of whether we should switch to certain environment before
-	// running a function.
-	// This field is not used by the Python side, so we use - to omit it during JSON serialization.
-	// Otherwise, Pydantic will complain about this extra field. It's good for performance reason as well.
-	ExecEnv *exec_env.ExecutionEnvironment `json:"-" yaml:"-"`
-=======
 	FunctionPath                string                   `json:"function_path"  yaml:"function_path"`
 	FunctionExtractPath         string                   `json:"function_extract_path" yaml:"function_extract_path"`
 	EntryPointFile              string                   `json:"entry_point_file"  yaml:"entry_point_file"`
@@ -162,7 +143,12 @@
 	ExpectedOutputArtifactTypes []string                 `json:"expected_output_artifact_types" yaml:"expected_output_artifact_types"`
 	OperatorType                operator.Type            `json:"operator_type" yaml:"operator_type"`
 	Resources                   *operator.ResourceConfig `json:"resources" yaml:"resources"`
->>>>>>> 56bbba50
+
+	// We use this field as an indication of whether we should switch to certain environment before
+	// running a function.
+	// This field is not used by the Python side, so we use - to omit it during JSON serialization.
+	// Otherwise, Pydantic will complain about this extra field. It's good for performance reason as well.
+	ExecEnv *exec_env.ExecutionEnvironment `json:"-" yaml:"-"`
 
 	// Specific to the check operator. This is left unset by any other function type.
 	CheckSeverity *check.Level `json:"check_severity" yaml:"check_severity"`
