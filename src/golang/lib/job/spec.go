--- conflicted
+++ resolved
@@ -97,32 +97,17 @@
 
 type FunctionSpec struct {
 	BasePythonSpec
-<<<<<<< HEAD
-	FunctionPath        string   `json:"function_path"  yaml:"function_path"`
-	FunctionExtractPath string   `json:"function_extract_path" yaml:"function_extract_path"`
-	EntryPointFile      string   `json:"entry_point_file"  yaml:"entry_point_file"`
-	EntryPointClass     string   `json:"entry_point_class"  yaml:"entry_point_class"`
-	EntryPointMethod    string   `json:"entry_point_method"  yaml:"entry_point_method"`
-	CustomArgs          string   `json:"custom_args"  yaml:"custom_args"`
-	InputContentPaths   []string `json:"input_content_paths"  yaml:"input_content_paths"`
-	InputMetadataPaths  []string `json:"input_metadata_paths"  yaml:"input_metadata_paths"`
-	OutputContentPaths  []string `json:"output_content_paths"  yaml:"output_content_paths"`
-	OutputMetadataPaths []string `json:"output_metadata_paths"  yaml:"output_metadata_paths"`
-=======
-	FunctionPath        string          `json:"function_path"  yaml:"function_path"`
-	FunctionExtractPath string          `json:"function_extract_path" yaml:"function_extract_path"`
-	EntryPointFile      string          `json:"entry_point_file"  yaml:"entry_point_file"`
-	EntryPointClass     string          `json:"entry_point_class"  yaml:"entry_point_class"`
-	EntryPointMethod    string          `json:"entry_point_method"  yaml:"entry_point_method"`
-	CustomArgs          string          `json:"custom_args"  yaml:"custom_args"`
-	InputContentPaths   []string        `json:"input_content_paths"  yaml:"input_content_paths"`
-	InputMetadataPaths  []string        `json:"input_metadata_paths"  yaml:"input_metadata_paths"`
-	OutputContentPaths  []string        `json:"output_content_paths"  yaml:"output_content_paths"`
-	OutputMetadataPaths []string        `json:"output_metadata_paths"  yaml:"output_metadata_paths"`
-	InputArtifactTypes  []artifact.Type `json:"input_artifact_types"  yaml:"input_artifact_types"`
-	OutputArtifactTypes []artifact.Type `json:"output_artifact_types"  yaml:"output_artifact_types"`
-	OperatorType        operator.Type   `json:"operator_type" yaml:"operator_type"`
->>>>>>> 7439425b
+	FunctionPath        string        `json:"function_path"  yaml:"function_path"`
+	FunctionExtractPath string        `json:"function_extract_path" yaml:"function_extract_path"`
+	EntryPointFile      string        `json:"entry_point_file"  yaml:"entry_point_file"`
+	EntryPointClass     string        `json:"entry_point_class"  yaml:"entry_point_class"`
+	EntryPointMethod    string        `json:"entry_point_method"  yaml:"entry_point_method"`
+	CustomArgs          string        `json:"custom_args"  yaml:"custom_args"`
+	InputContentPaths   []string      `json:"input_content_paths"  yaml:"input_content_paths"`
+	InputMetadataPaths  []string      `json:"input_metadata_paths"  yaml:"input_metadata_paths"`
+	OutputContentPaths  []string      `json:"output_content_paths"  yaml:"output_content_paths"`
+	OutputMetadataPaths []string      `json:"output_metadata_paths"  yaml:"output_metadata_paths"`
+	OperatorType        operator.Type `json:"operator_type" yaml:"operator_type"`
 
 	// Specific to the check operator. This is left unset by any other function type.
 	CheckSeverity *check.Level `json:"check_severity" yaml:"check_severity"`
