--- conflicted
+++ resolved
@@ -126,12 +126,9 @@
 			}
 		}
 
-<<<<<<< HEAD
-=======
 		image = functionSpec.Image
 	}
 
->>>>>>> 575f9229
 	secretEnvVars := []string{}
 	if spec.HasStorageConfig() {
 		// This job spec has a storage config that k8s needs access to
@@ -165,15 +162,6 @@
 
 		functionSpec.Image = nil
 	}
-
-	// Encode job spec to prevent data loss
-	serializationType := JsonSerializationType
-	encodedSpec, err := EncodeSpec(spec, serializationType)
-	if err != nil {
-		return systemError(err)
-	}
-
-	environmentVariables[jobSpecEnvVarKey] = encodedSpec
 
 	// Encode job spec to prevent data loss
 	serializationType := JsonSerializationType
@@ -332,13 +320,10 @@
 			return "", errors.New("Unable to determine Python Version.")
 		}
 
-<<<<<<< HEAD
-		if functionSpec.Resources.UseLlm != nil && *functionSpec.Resources.UseLlm {
-			return mapLlmToDockerImage(pythonVersion, cudaVersion)
-=======
 		if functionSpec.Image != nil {
 			return *functionSpec.Image.Url, nil
->>>>>>> 575f9229
+		} else if functionSpec.Resources.UseLlm != nil && *functionSpec.Resources.UseLlm {
+			return mapLLMToDockerImage(pythonVersion, cudaVersion)
 		} else if launchGpu {
 			return mapGpuFunctionToDockerImage(pythonVersion, cudaVersion)
 		} else {
@@ -429,7 +414,7 @@
 	}
 }
 
-func mapLlmToDockerImage(pythonVersion function.PythonVersion, cudaVersion operator.CudaVersionNumber) (string, error) {
+func mapLLMToDockerImage(pythonVersion function.PythonVersion, cudaVersion operator.CudaVersionNumber) (string, error) {
 	switch cudaVersion {
 	case operator.Cuda11_8_0:
 		switch pythonVersion {
