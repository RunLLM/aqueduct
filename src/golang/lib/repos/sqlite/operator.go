--- conflicted
+++ resolved
@@ -97,8 +97,6 @@
 	WITH
 		operator_node AS (%s), 
 		artifact_node AS (%s)
-<<<<<<< HEAD
-=======
 	SELECT 
 		operator_node.id AS id,
 		operator_node.name AS name,
@@ -110,20 +108,14 @@
 		artifact_node.id AS artifact_id,
 		artifact_node.type AS type,
 		artifact_node.outputs AS outputs
->>>>>>> d9fe9aa8
 	FROM 
 		operator_node LEFT JOIN 
 		artifact_node 
 	ON
 		artifact_node.input = operator_node.id
 `,
-<<<<<<< HEAD
-operatorNodeViewSubQuery,
-artifactNodeViewSubQuery,
-=======
 	operatorNodeViewSubQuery,
 	artifactNodeViewSubQuery,
->>>>>>> d9fe9aa8
 )
 
 type operatorRepo struct {
