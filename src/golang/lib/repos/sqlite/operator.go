package sqlite

import (
	"context"
	"fmt"
	"strings"

	"github.com/aqueducthq/aqueduct/lib/database"
	"github.com/aqueducthq/aqueduct/lib/database/stmt_preparers"
	"github.com/aqueducthq/aqueduct/lib/models"
	"github.com/aqueducthq/aqueduct/lib/models/shared"
	"github.com/aqueducthq/aqueduct/lib/models/shared/operator"
	"github.com/aqueducthq/aqueduct/lib/models/views"
	"github.com/aqueducthq/aqueduct/lib/repos"
	"github.com/dropbox/godropbox/errors"
	"github.com/google/uuid"
)

type operatorRepo struct {
	operatorReader
	operatorWriter
}

type operatorReader struct{}

type operatorWriter struct{}

func NewOperatorRepo() repos.Operator {
	return &operatorRepo{
		operatorReader: operatorReader{},
		operatorWriter: operatorWriter{},
	}
}

func (*operatorReader) Exists(ctx context.Context, ID uuid.UUID, DB database.Database) (bool, error) {
	return IDExistsInTable(ctx, ID, models.OperatorTable, DB)
}

func (*operatorReader) Get(ctx context.Context, ID uuid.UUID, DB database.Database) (*models.Operator, error) {
	query := fmt.Sprintf(
		`SELECT %s FROM operator WHERE id = $1;`,
		models.OperatorCols(),
	)
	args := []interface{}{ID}

	return getOperator(ctx, DB, query, args...)
}

func (*operatorReader) GetBatch(ctx context.Context, IDs []uuid.UUID, DB database.Database) ([]models.Operator, error) {
	if len(IDs) == 0 {
		return nil, errors.New("Provided empty IDs list.")
	}

	query := fmt.Sprintf(
		`SELECT %s FROM operator WHERE id IN (%s);`,
		models.OperatorCols(),
		stmt_preparers.GenerateArgsList(len(IDs), 1),
	)
	args := stmt_preparers.CastIdsListToInterfaceList(IDs)

	return getOperators(ctx, DB, query, args...)
}

func (*operatorReader) GetByDAG(ctx context.Context, dagID uuid.UUID, DB database.Database) ([]models.Operator, error) {
	// Gets all operators that are a node with an incoming (id in `to_id`) or outgoing edge
	// (id in `from_id`) in the `workflow_dag_edge` for the specified DAG.
	query := fmt.Sprintf(
		`SELECT %s FROM operator WHERE id IN
		(
			SELECT from_id 
			FROM workflow_dag_edge 
			WHERE workflow_dag_id = $1 AND type = '%s' 
			UNION 
			SELECT to_id 
			FROM workflow_dag_edge 
			WHERE workflow_dag_id = $1 AND type = '%s'
		)`,
		models.OperatorCols(),
		shared.OperatorToArtifactDAGEdge,
		shared.ArtifactToOperatorDAGEdge,
	)
	args := []interface{}{dagID}

	return getOperators(ctx, DB, query, args...)
}

func (*operatorReader) GetDistinctLoadOPsByWorkflow(
	ctx context.Context,
	workflowID uuid.UUID,
	DB database.Database,
) ([]views.LoadOperator, error) {
	// Get all unique load operator (defined as a unique combination of operator name, integration,
	// and operator spec) that has an edge (in `from_id` or `to_id`) in a DAG
	// belonging to the specified workflow in order of when the operator was last modified.
	query := `
	SELECT
		operator.name AS operator_name, 
		workflow_dag.created_at AS modified_at,
		integration.name AS integration_name,
		CAST(json_extract(operator.spec, '$.load') AS BLOB) AS spec 	
	FROM 
		operator, integration, workflow_dag_edge, workflow_dag
	WHERE (
		json_extract(operator.spec, '$.type')='load' AND 
		integration.id = json_extract(operator.spec, '$.load.integration_id') AND
		( 
			workflow_dag_edge.from_id = operator.id OR 
			workflow_dag_edge.to_id = operator.id 
		) AND 
		workflow_dag_edge.workflow_dag_id = workflow_dag.id AND 
		workflow_dag.workflow_id = $1
	)
	GROUP BY
		operator.name,
		integration.name,
		json_extract(operator.spec, '$.load')	
	ORDER BY modified_at DESC;
	`
	args := []interface{}{workflowID}

	var operators []views.LoadOperator
	err := DB.Query(ctx, &operators, query, args...)
	return operators, err
}

func (*operatorReader) GetExtractAndLoadOPsByIntegration(
	ctx context.Context,
	integrationID uuid.UUID,
	DB database.Database,
) ([]models.Operator, error) {
	query := fmt.Sprintf(
		`SELECT %s 
		FROM operator
		WHERE 
			json_extract(spec, '$.load.integration_id') = $1
			OR json_extract(spec, '$.extract.integration_id') = $2`,
		models.OperatorCols(),
	)
	args := []interface{}{integrationID, integrationID}

	return getOperators(ctx, DB, query, args...)
}

// This currently only works with relational and S3 loads!
func (*operatorReader) GetLoadOPsByWorkflowAndIntegration(
	ctx context.Context,
	workflowID uuid.UUID,
	integrationID uuid.UUID,
	objectName string,
	DB database.Database,
) ([]models.Operator, error) {
	// Get all load operators where table=objectName & integration_id=integrationId
	// and has an edge (in `from_id` or `to_id`) in a DAG belonging to the specified
	// workflow.
	query := fmt.Sprintf(`
	SELECT %s
	FROM operator
	WHERE
		json_extract(spec, '$.type') = '%s' AND 
		(
			json_extract(spec, '$.load.parameters.table') = $1 OR
			json_extract(spec, '$.load.parameters.filepath') = $1
		) AND
		json_extract(spec, '$.load.integration_id') = $2 AND
		EXISTS 
		(
			SELECT 1 
			FROM 
				workflow_dag_edge, workflow_dag 
			WHERE 
			( 
				workflow_dag_edge.from_id = operator.id OR 
				workflow_dag_edge.to_id = operator.id 
			) AND 
			workflow_dag_edge.workflow_dag_id = workflow_dag.id AND 
			workflow_dag.workflow_id = $3
		);`,
		models.OperatorCols(),
		operator.LoadType,
	)
	args := []interface{}{objectName, integrationID, workflowID}

	return getOperators(ctx, DB, query, args...)
}

func (*operatorReader) GetLoadOPsByIntegration(
	ctx context.Context,
	integrationID uuid.UUID,
	objectName string,
	DB database.Database,
) ([]models.Operator, error) {
	query := fmt.Sprintf(
		`SELECT %s FROM operator
		WHERE 
			json_extract(spec, '$.load.integration_id') = $1
			OR json_extract(spec, '$.extract.integration_id') = $2`,
		models.OperatorCols(),
	)
	args := []interface{}{integrationID, integrationID}

	return getOperators(ctx, DB, query, args...)
}

func (*operatorReader) GetLoadOPSpecsByOrg(ctx context.Context, orgID string, DB database.Database) ([]views.LoadOperatorSpec, error) {
	// Get the artifact id, artifact name, operator id, workflow name, workflow id,
	// and operator spec of all load operators (`to_id`s) and the artifact(s) going to
	// that operator (`from_id`s; these artifacts are the objects that will be saved
	// by the operator to the integration) in the workflows owned by the specified
	// organization.
	query := fmt.Sprintf(
		`SELECT DISTINCT 
			workflow_dag_edge.from_id AS artifact_id, 
			artifact.name AS artifact_name, 
		 	operator.id AS load_operator_id, 
			workflow.name AS workflow_name, 
			workflow.id AS workflow_id, operator.spec 
		 FROM 
		 	app_user, workflow, workflow_dag, 
			workflow_dag_edge, operator, artifact
		 WHERE 
		 	app_user.id = workflow.user_id 
			AND workflow.id = workflow_dag.workflow_id 
			AND workflow_dag.id = workflow_dag_edge.workflow_dag_id 
			AND workflow_dag_edge.to_id = operator.id 
			AND artifact.id = workflow_dag_edge.from_id 
			AND json_extract(operator.spec, '$.type') = '%s' 
			AND app_user.organization_id = $1;`,
		operator.LoadType,
	)
	args := []interface{}{orgID}

	var specs []views.LoadOperatorSpec
	err := DB.Query(ctx, &specs, query, args...)
	return specs, err
}

func (*operatorReader) GetRelationBatch(
	ctx context.Context,
	IDs []uuid.UUID,
	DB database.Database,
) ([]views.OperatorRelation, error) {
	// Given a list of `operatorIds`, find all workflow DAGs that has the id in the
	// `from_id` or `to_id` field.
	query := fmt.Sprintf(
		`
		SELECT
			workflow.id as workflow_id,
			workflow_dag.id as workflow_dag_id,
			workflow_dag_edge.from_id as operator_id
		FROM
			workflow,
			workflow_dag,
			workflow_dag_edge 
		WHERE 
			workflow_dag_edge.workflow_dag_id = workflow_dag.id
			AND workflow.id = workflow_dag.workflow_id
			AND workflow_dag_edge.type = '%s'
			AND workflow_dag_edge.from_id IN (%s)
		UNION
		SELECT
			workflow.id as workflow_id,
			workflow_dag.id as workflow_dag_id,
			workflow_dag_edge.to_id as operator_id
		FROM
			workflow,
			workflow_dag,
			workflow_dag_edge 
		WHERE 
			workflow_dag_edge.workflow_dag_id = workflow_dag.id
			AND workflow.id = workflow_dag.workflow_id
			AND workflow_dag_edge.type = '%s'
			AND workflow_dag_edge.to_id IN (%s)
		`,
		shared.OperatorToArtifactDAGEdge,
		stmt_preparers.GenerateArgsList(len(IDs), 1),
		shared.ArtifactToOperatorDAGEdge,
		stmt_preparers.GenerateArgsList(len(IDs), 1),
	)
	args := stmt_preparers.CastIdsListToInterfaceList(IDs)

	var relations []views.OperatorRelation
	err := DB.Query(ctx, &relations, query, args...)
	return relations, err
}

<<<<<<< HEAD
func (*operatorReader) GetByEngineIntegrationID(
	ctx context.Context,
	integrationID uuid.UUID,
	DB database.Database,
) ([]models.Operator, error) {
	workflow_condition_fragments := make([]string, 0, len(shared.ServiceToEngineConfigIntegrationIDField))
	operator_condition_fragments := make([]string, 0, len(shared.ServiceToEngineConfigIntegrationIDField))
	for _, field := range shared.ServiceToEngineConfigIntegrationIDField {
		workflow_condition_fragments = append(
			workflow_condition_fragments,
			fmt.Sprintf(
				`json_extract(
					workflow_dag.engine_config,
					'$.%s.integration_id'
				) = $1`,
				field),
		)

		operator_condition_fragments = append(
			operator_condition_fragments,
			fmt.Sprintf(
				`json_extract(
					operator.spec,
					'$.engine_config.%s.integration_id'
				) = $1`,
				field),
		)
	}

	workflow_condition := strings.Join(workflow_condition_fragments, " OR ")
	operator_condition := strings.Join(operator_condition_fragments, " OR ")

	query := fmt.Sprintf(`
		SELECT DISTINCT %s FROM
		operator, workflow_dag, workflow_dag_edge
		WHERE
		workflow_dag_edge.workflow_dag_id = workflow_dag.id
		AND (
			workflow_dag_edge.from_id = operator.id
			OR workflow_dag_edge.to_id = operator.id
		)
		AND (
			(
				json_extract(operator.spec, '$.engine_config') IS NULL
				AND (%s)
			)
			OR (%s)
		);`,
		models.OperatorColsWithPrefix(),
		workflow_condition,
		operator_condition,
	)
	args := []interface{}{integrationID}

	var results []models.Operator
	err := DB.Query(ctx, &results, query, args...)
	return results, err
}

func (*operatorReader) GetWithExecEnv(ctx context.Context, DB database.Database) ([]models.Operator, error) {
=======
func (*operatorReader) GetUnusedCondaEnvNames(ctx context.Context, DB database.Database) ([]string, error) {
	// Note that we use `OperatorToArtifactType` as the filtering condition because an operator
	// is guaranteed to generate at least one artifact, so this filter is guaranteed to capture
	// all operators involved in a workflow DAG.
	query := fmt.Sprintf(`
	WITH latest_workflow_dag AS
	(
		SELECT 
			workflow_dag.id 
		FROM
			workflow_dag 
		WHERE 
			created_at IN (
				SELECT 
					MAX(workflow_dag.created_at) 
				FROM 
					workflow, workflow_dag 
				WHERE 
					workflow.id = workflow_dag.workflow_id 
				GROUP BY 
					workflow.id
			)
	),
	all_env_names AS
	(
		SELECT DISTINCT
			json_extract(operator.spec, '$.engine_config.aqueduct_conda_config.env') AS name,
			operator.id as op_id
		FROM 
			workflow_dag_edge, operator
		WHERE
			workflow_dag_edge.type = '%s' 
			AND 
			workflow_dag_edge.from_id = operator.id
			AND
			json_extract(operator.spec, '$.engine_config.aqueduct_conda_config.env') IS NOT NULL
	),
	active_env_names AS
	(
		SELECT DISTINCT
			all_env_names.name AS name
		FROM 
			all_env_names, latest_workflow_dag, workflow_dag_edge
		WHERE
			latest_workflow_dag.id = workflow_dag_edge.workflow_dag_id 
			AND 
			workflow_dag_edge.type = '%s' 
			AND 
			workflow_dag_edge.from_id = all_env_names.op_id
	)
	SELECT 
		all_env_names.name AS name
	FROM 
		all_env_names LEFT JOIN active_env_names 
		ON all_env_names.name = active_env_names.name
	WHERE 
		active_env_names.name IS NULL;`,
		shared.OperatorToArtifactDAGEdge,
		shared.OperatorToArtifactDAGEdge,
	)

	type resultStruct struct {
		Name string `db:"name"`
	}

	var resultRows []resultStruct
	err := DB.Query(ctx, &resultRows, query)
	if err != nil {
		return nil, err
	}

	results := make([]string, 0, len(resultRows))
	for _, row := range resultRows {
		results = append(results, row.Name)
	}

	return results, nil
}

func (*operatorReader) GetByEngineType(ctx context.Context, engineType shared.EngineType, DB database.Database) ([]models.Operator, error) {
>>>>>>> 16aedebb
	query := fmt.Sprintf(
		"SELECT %s FROM operator WHERE json_extract(operator.spec, '$.engine_config.type') = $1;",
		models.OperatorCols(),
	)

	return getOperators(ctx, DB, query, engineType)
}

func (*operatorReader) ValidateOrg(ctx context.Context, ID uuid.UUID, orgID string, DB database.Database) (bool, error) {
	return validateNodeOwnership(ctx, orgID, ID, DB)
}

func (*operatorWriter) Create(
	ctx context.Context,
	name string,
	description string,
	spec *operator.Spec,
	executionEnvironmentID *uuid.UUID,
	DB database.Database,
) (*models.Operator, error) {
	cols := []string{
		models.OperatorID,
		models.OperatorName,
		models.OperatorDescription,
		models.OperatorSpec,
		models.OperatorExecutionEnvironmentID,
	}
	query := DB.PrepareInsertWithReturnAllStmt(models.OperatorTable, cols, models.OperatorCols())

	ID, err := GenerateUniqueUUID(ctx, models.OperatorTable, DB)
	if err != nil {
		return nil, err
	}

	args := []interface{}{
		ID,
		name,
		description,
		spec,
		executionEnvironmentID,
	}

	return getOperator(ctx, DB, query, args...)
}

func (*operatorWriter) Delete(ctx context.Context, ID uuid.UUID, DB database.Database) error {
	return deleteOperators(ctx, DB, []uuid.UUID{ID})
}

func (*operatorWriter) DeleteBatch(ctx context.Context, IDs []uuid.UUID, DB database.Database) error {
	return deleteOperators(ctx, DB, IDs)
}

func (*operatorWriter) Update(
	ctx context.Context,
	ID uuid.UUID,
	changes map[string]interface{},
	DB database.Database,
) (*models.Operator, error) {
	var operator models.Operator
	err := repos.UpdateRecordToDest(
		ctx,
		&operator,
		changes,
		models.OperatorTable,
		models.OperatorID,
		ID,
		models.OperatorCols(),
		DB,
	)
	return &operator, err
}

func getOperators(ctx context.Context, DB database.Database, query string, args ...interface{}) ([]models.Operator, error) {
	var operators []models.Operator
	err := DB.Query(ctx, &operators, query, args...)
	return operators, err
}

func getOperator(ctx context.Context, DB database.Database, query string, args ...interface{}) (*models.Operator, error) {
	operators, err := getOperators(ctx, DB, query, args...)
	if err != nil {
		return nil, err
	}

	if len(operators) == 0 {
		return nil, database.ErrNoRows
	}

	if len(operators) != 1 {
		return nil, errors.Newf("Expected 1 Operator but got %v", len(operators))
	}

	return &operators[0], nil
}

func deleteOperators(ctx context.Context, DB database.Database, IDs []uuid.UUID) error {
	if len(IDs) == 0 {
		return nil
	}

	query := fmt.Sprintf(
		`DELETE FROM operator WHERE id IN (%s)`,
		stmt_preparers.GenerateArgsList(len(IDs), 1),
	)
	args := stmt_preparers.CastIdsListToInterfaceList(IDs)

	return DB.Execute(ctx, query, args...)
}<|MERGE_RESOLUTION|>--- conflicted
+++ resolved
@@ -283,7 +283,6 @@
 	return relations, err
 }
 
-<<<<<<< HEAD
 func (*operatorReader) GetByEngineIntegrationID(
 	ctx context.Context,
 	integrationID uuid.UUID,
@@ -343,8 +342,6 @@
 	return results, err
 }
 
-func (*operatorReader) GetWithExecEnv(ctx context.Context, DB database.Database) ([]models.Operator, error) {
-=======
 func (*operatorReader) GetUnusedCondaEnvNames(ctx context.Context, DB database.Database) ([]string, error) {
 	// Note that we use `OperatorToArtifactType` as the filtering condition because an operator
 	// is guaranteed to generate at least one artifact, so this filter is guaranteed to capture
@@ -425,7 +422,6 @@
 }
 
 func (*operatorReader) GetByEngineType(ctx context.Context, engineType shared.EngineType, DB database.Database) ([]models.Operator, error) {
->>>>>>> 16aedebb
 	query := fmt.Sprintf(
 		"SELECT %s FROM operator WHERE json_extract(operator.spec, '$.engine_config.type') = $1;",
 		models.OperatorCols(),
