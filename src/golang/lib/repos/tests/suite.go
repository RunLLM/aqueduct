package tests

import (
	"context"
	"os"

	"github.com/aqueducthq/aqueduct/cmd/migrator/migrator"
	"github.com/aqueducthq/aqueduct/lib/database"
	"github.com/aqueducthq/aqueduct/lib/models"
	"github.com/aqueducthq/aqueduct/lib/repos"
	"github.com/aqueducthq/aqueduct/lib/repos/sqlite"
	log "github.com/sirupsen/logrus"
	"github.com/stretchr/testify/suite"
)

// TestSuite contains all fields that are needed by the database integration
// tests. Each test case should be implemented as a method of TestSuite.
type TestSuite struct {
	suite.Suite
	ctx context.Context

	// List of all repos
<<<<<<< HEAD
	artifact  repos.Artifact
	dag       repos.DAG
	dagEdge   repos.DAGEdge
	dagResult repos.DAGResult
	integration     repos.Integration
	user      repos.User
	watcher   repos.Watcher
	workflow  repos.Workflow
=======
	artifact      repos.Artifact
	dag       repos.DAG
	dagEdge   repos.DAGEdge
	dagResult repos.DAGResult
	notification repos.Notification
	user     repos.User
	watcher   repos.Watcher
	workflow repos.Workflow
>>>>>>> e87d8958

	DB database.Database
}

// SetupSuite is run only once before all tests. It initializes the database
// connection and creates the repos. It initializes the database schema
// to the latest version.
func (ts *TestSuite) SetupSuite() {
	DB, err := database.NewSqliteInMemoryDatabase(&database.SqliteConfig{})
	if err != nil {
		ts.T().Errorf("Unable to create SQLite client: %v", err)
	}

	ts.ctx = context.Background()
	ts.DB = DB

	// Initialize repos
	ts.artifact = sqlite.NewArtifactRepo()
	ts.dag = sqlite.NewDAGRepo()
	ts.dagEdge = sqlite.NewDAGEdgeRepo()
	ts.dagResult = sqlite.NewDAGResultRepo()
<<<<<<< HEAD
	ts.integration = sqlite.NewIntegrationRepo()
	ts.user = sqlite.NewUserRepo()
	ts.watcher = sqlite.NewWatcherRepo()
	ts.workflow = sqlite.NewWorklowRepo()
	ts.user = sqlite.NewUserRepo()
=======
	ts.notification = sqlite.NewNotificationRepo()
	ts.user = sqlite.NewUserRepo()
	ts.watcher = sqlite.NewWatcherRepo()
	ts.workflow = sqlite.NewWorklowRepo()
>>>>>>> e87d8958

	// Init database schema
	if err := initDBSchema(DB); err != nil {
		DB.Close()
		ts.T().Errorf("Unable to initialize database schema: %v", err)
	}
}

func initDBSchema(DB database.Database) error {
	cwd, err := os.Getwd()
	if err != nil {
		return err
	}

	// The schema change logic must be invoked from the `golang/` directory
	if err := os.Chdir("../../.."); err != nil {
		return err
	}

	defer func() {
		chdirErr := os.Chdir(cwd)
		if chdirErr != nil {
			log.Errorf("Error when changing cwd: %v", chdirErr)
		}
	}()

	if err := migrator.GoTo(context.Background(), models.SchemaVersion, DB); err != nil {
		return err
	}

	return nil
}

// TearDownTest is run after each test finishes.
func (ts *TestSuite) TearDownTest() {
	// Clear all of the tables
	query := `
	DELETE FROM app_user;
	DELETE FROM integration;
	DELETE FROM workflow;
	DELETE FROM workflow_dag;
	DELETE FROM workflow_dag_result;
	DELETE FROM workflow_dag_edge;
	DELETE FROM operator;
	DELETE FROM operator_result;
	DELETE FROM artifact;
	DELETE FROM artifact_result;
	DELETE FROM notification;
	;
	`
	if err := ts.DB.Execute(ts.ctx, query); err != nil {
		ts.T().Errorf("Unable to clear database: %v", err)
	}
}

// TearDownSuite is run after all tests complete.
func (ts *TestSuite) TearDownSuite() {
	ts.DB.Close()
}<|MERGE_RESOLUTION|>--- conflicted
+++ resolved
@@ -20,25 +20,15 @@
 	ctx context.Context
 
 	// List of all repos
-<<<<<<< HEAD
 	artifact  repos.Artifact
 	dag       repos.DAG
 	dagEdge   repos.DAGEdge
 	dagResult repos.DAGResult
 	integration     repos.Integration
+	notification repos.Notification
 	user      repos.User
 	watcher   repos.Watcher
 	workflow  repos.Workflow
-=======
-	artifact      repos.Artifact
-	dag       repos.DAG
-	dagEdge   repos.DAGEdge
-	dagResult repos.DAGResult
-	notification repos.Notification
-	user     repos.User
-	watcher   repos.Watcher
-	workflow repos.Workflow
->>>>>>> e87d8958
 
 	DB database.Database
 }
@@ -60,18 +50,11 @@
 	ts.dag = sqlite.NewDAGRepo()
 	ts.dagEdge = sqlite.NewDAGEdgeRepo()
 	ts.dagResult = sqlite.NewDAGResultRepo()
-<<<<<<< HEAD
 	ts.integration = sqlite.NewIntegrationRepo()
-	ts.user = sqlite.NewUserRepo()
-	ts.watcher = sqlite.NewWatcherRepo()
-	ts.workflow = sqlite.NewWorklowRepo()
-	ts.user = sqlite.NewUserRepo()
-=======
 	ts.notification = sqlite.NewNotificationRepo()
 	ts.user = sqlite.NewUserRepo()
 	ts.watcher = sqlite.NewWatcherRepo()
 	ts.workflow = sqlite.NewWorklowRepo()
->>>>>>> e87d8958
 
 	// Init database schema
 	if err := initDBSchema(DB); err != nil {
