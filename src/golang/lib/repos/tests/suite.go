package tests

import (
	"context"
	"os"

	"github.com/aqueducthq/aqueduct/cmd/migrator/migrator"
	"github.com/aqueducthq/aqueduct/lib/database"
	"github.com/aqueducthq/aqueduct/lib/models"
	"github.com/aqueducthq/aqueduct/lib/repos"
	"github.com/aqueducthq/aqueduct/lib/repos/sqlite"
	log "github.com/sirupsen/logrus"
	"github.com/stretchr/testify/suite"
)

// TestSuite contains all fields that are needed by the database integration
// tests. Each test case should be implemented as a method of TestSuite.
type TestSuite struct {
	suite.Suite
	ctx context.Context

	// List of all repos
	dag       repos.DAG
	dagEdge   repos.DAGEdge
	dagResult repos.DAGResult
<<<<<<< HEAD
	workflow  repos.Workflow
	user      repos.User
	artifact     repos.Artifact
=======
	watcher   repos.Watcher
	workflow  repos.Workflow
	user      repos.User
>>>>>>> 13f1c65a

	DB database.Database
}

// SetupSuite is run only once before all tests. It initializes the database
// connection and creates the repos. It initializes the database schema
// to the latest version.
func (ts *TestSuite) SetupSuite() {
	DB, err := database.NewSqliteInMemoryDatabase(&database.SqliteConfig{})
	if err != nil {
		ts.T().Errorf("Unable to create SQLite client: %v", err)
	}

	ts.ctx = context.Background()
	ts.DB = DB

	// Initialize repos
	ts.dag = sqlite.NewDAGRepo()
	ts.dagEdge = sqlite.NewDAGEdgeRepo()
	ts.dagResult = sqlite.NewDAGResultRepo()
<<<<<<< HEAD
=======
	ts.watcher = sqlite.NewWatcherRepo()
>>>>>>> 13f1c65a
	ts.workflow = sqlite.NewWorklowRepo()
	ts.user = sqlite.NewUserRepo()
	ts.artifact = sqlite.NewArtifactRepo()

	// Init database schema
	if err := initDBSchema(DB); err != nil {
		DB.Close()
		ts.T().Errorf("Unable to initialize database schema: %v", err)
	}
}

func initDBSchema(DB database.Database) error {
	cwd, err := os.Getwd()
	if err != nil {
		return err
	}

	// The schema change logic must be invoked from the `golang/` directory
	if err := os.Chdir("../../.."); err != nil {
		return err
	}

	defer func() {
		chdirErr := os.Chdir(cwd)
		if chdirErr != nil {
			log.Errorf("Error when changing cwd: %v", chdirErr)
		}
	}()

	if err := migrator.GoTo(context.Background(), models.SchemaVersion, DB); err != nil {
		return err
	}

	return nil
}

// TearDownTest is run after each test finishes.
func (ts *TestSuite) TearDownTest() {
	// Clear all of the tables
	query := `
	DELETE FROM app_user;
	DELETE FROM integration;
	DELETE FROM workflow;
	DELETE FROM workflow_dag;
	DELETE FROM workflow_dag_result;
	DELETE FROM workflow_dag_edge;
	DELETE FROM operator;
	DELETE FROM operator_result;
	DELETE FROM artifact;
	DELETE FROM artifact_result;
	DELETE FROM notification;
	;
	`
	if err := ts.DB.Execute(ts.ctx, query); err != nil {
		ts.T().Errorf("Unable to clear database: %v", err)
	}
}

// TearDownSuite is run after all tests complete.
func (ts *TestSuite) TearDownSuite() {
	ts.DB.Close()
}<|MERGE_RESOLUTION|>--- conflicted
+++ resolved
@@ -23,15 +23,9 @@
 	dag       repos.DAG
 	dagEdge   repos.DAGEdge
 	dagResult repos.DAGResult
-<<<<<<< HEAD
-	workflow  repos.Workflow
-	user      repos.User
-	artifact     repos.Artifact
-=======
 	watcher   repos.Watcher
 	workflow  repos.Workflow
 	user      repos.User
->>>>>>> 13f1c65a
 
 	DB database.Database
 }
@@ -52,10 +46,7 @@
 	ts.dag = sqlite.NewDAGRepo()
 	ts.dagEdge = sqlite.NewDAGEdgeRepo()
 	ts.dagResult = sqlite.NewDAGResultRepo()
-<<<<<<< HEAD
-=======
 	ts.watcher = sqlite.NewWatcherRepo()
->>>>>>> 13f1c65a
 	ts.workflow = sqlite.NewWorklowRepo()
 	ts.user = sqlite.NewUserRepo()
 	ts.artifact = sqlite.NewArtifactRepo()
