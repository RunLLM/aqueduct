--- conflicted
+++ resolved
@@ -20,25 +20,15 @@
 	ctx context.Context
 
 	// List of all repos
-<<<<<<< HEAD
-	artifact     repos.Artifact
+	artifact      	   repos.Artifact
 	artifactResult     repos.ArtifactResult
-	dag       repos.DAG
-	dagEdge   repos.DAGEdge
-	dagResult repos.DAGResult
-	user      repos.User
-	watcher   repos.Watcher
-	workflow  repos.Workflow
-=======
-	artifact      repos.Artifact
-	dag       repos.DAG
-	dagEdge   repos.DAGEdge
-	dagResult repos.DAGResult
-	notification repos.Notification
-	user     repos.User
-	watcher   repos.Watcher
-	workflow repos.Workflow
->>>>>>> e87d8958
+	dag       		   repos.DAG
+	dagEdge   		   repos.DAGEdge
+	dagResult 		   repos.DAGResult
+	notification	   repos.Notification
+	user     		   repos.User
+	watcher   		   repos.Watcher
+	workflow 		   repos.Workflow
 
 	DB database.Database
 }
@@ -57,17 +47,11 @@
 
 	// Initialize repos
 	ts.artifact = sqlite.NewArtifactRepo()
-<<<<<<< HEAD
 	ts.artifactResult = sqlite.NewArtifactResultRepo()
 	ts.dag = sqlite.NewDAGRepo()
 	ts.dagEdge = sqlite.NewDAGEdgeRepo()
 	ts.dagResult = sqlite.NewDAGResultRepo()
-=======
-	ts.dag = sqlite.NewDAGRepo()
-	ts.dagEdge = sqlite.NewDAGEdgeRepo()
-	ts.dagResult = sqlite.NewDAGResultRepo()
 	ts.notification = sqlite.NewNotificationRepo()
->>>>>>> e87d8958
 	ts.user = sqlite.NewUserRepo()
 	ts.watcher = sqlite.NewWatcherRepo()
 	ts.workflow = sqlite.NewWorklowRepo()
