package tests

import (
	"context"
	"os"

	"github.com/aqueducthq/aqueduct/cmd/migrator/migrator"
	"github.com/aqueducthq/aqueduct/lib/database"
	"github.com/aqueducthq/aqueduct/lib/models"
	"github.com/aqueducthq/aqueduct/lib/repos"
	"github.com/aqueducthq/aqueduct/lib/repos/sqlite"
	log "github.com/sirupsen/logrus"
	"github.com/stretchr/testify/suite"
)

// TestSuite contains all fields that are needed by the database integration
// tests. Each test case should be implemented as a method of TestSuite.
type TestSuite struct {
	suite.Suite
	ctx context.Context

	// List of all repos
<<<<<<< HEAD
	notification repos.Notification
	user     repos.User
	workflow repos.Workflow
=======
	dag       repos.DAG
	dagEdge   repos.DAGEdge
	dagResult repos.DAGResult
	watcher   repos.Watcher
	workflow  repos.Workflow
	artifact      repos.Artifact
	user      repos.User
>>>>>>> fdf3f2e7

	DB database.Database
}

// SetupSuite is run only once before all tests. It initializes the database
// connection and creates the repos. It initializes the database schema
// to the latest version.
func (ts *TestSuite) SetupSuite() {
	DB, err := database.NewSqliteInMemoryDatabase(&database.SqliteConfig{})
	if err != nil {
		ts.T().Errorf("Unable to create SQLite client: %v", err)
	}

	ts.ctx = context.Background()
	ts.DB = DB

	// Initialize repos
<<<<<<< HEAD
	ts.notification = sqlite.NewNotificationRepo()
	ts.user = sqlite.NewUserRepo()
	ts.workflow = sqlite.NewWorklowRepo()

=======
	ts.dag = sqlite.NewDAGRepo()
	ts.dagEdge = sqlite.NewDAGEdgeRepo()
	ts.dagResult = sqlite.NewDAGResultRepo()
	ts.watcher = sqlite.NewWatcherRepo()
	ts.workflow = sqlite.NewWorklowRepo()
	ts.user = sqlite.NewUserRepo()
	ts.artifact = sqlite.NewArtifactRepo()
>>>>>>> fdf3f2e7

	// Init database schema
	if err := initDBSchema(DB); err != nil {
		DB.Close()
		ts.T().Errorf("Unable to initialize database schema: %v", err)
	}
}

func initDBSchema(DB database.Database) error {
	cwd, err := os.Getwd()
	if err != nil {
		return err
	}

	// The schema change logic must be invoked from the `golang/` directory
	if err := os.Chdir("../../.."); err != nil {
		return err
	}

	defer func() {
		chdirErr := os.Chdir(cwd)
		if chdirErr != nil {
			log.Errorf("Error when changing cwd: %v", chdirErr)
		}
	}()

	if err := migrator.GoTo(context.Background(), models.SchemaVersion, DB); err != nil {
		return err
	}

	return nil
}

// TearDownTest is run after each test finishes.
func (ts *TestSuite) TearDownTest() {
	// Clear all of the tables
	query := `
	DELETE FROM app_user;
	DELETE FROM integration;
	DELETE FROM workflow;
	DELETE FROM workflow_dag;
	DELETE FROM workflow_dag_result;
	DELETE FROM workflow_dag_edge;
	DELETE FROM operator;
	DELETE FROM operator_result;
	DELETE FROM artifact;
	DELETE FROM artifact_result;
	DELETE FROM notification;
	;
	`
	if err := ts.DB.Execute(ts.ctx, query); err != nil {
		ts.T().Errorf("Unable to clear database: %v", err)
	}
}

// TearDownSuite is run after all tests complete.
func (ts *TestSuite) TearDownSuite() {
	ts.DB.Close()
}<|MERGE_RESOLUTION|>--- conflicted
+++ resolved
@@ -20,19 +20,14 @@
 	ctx context.Context
 
 	// List of all repos
-<<<<<<< HEAD
-	notification repos.Notification
-	user     repos.User
-	workflow repos.Workflow
-=======
+	artifact      repos.Artifact
 	dag       repos.DAG
 	dagEdge   repos.DAGEdge
 	dagResult repos.DAGResult
+	notification repos.Notification
+	user     repos.User
 	watcher   repos.Watcher
-	workflow  repos.Workflow
-	artifact      repos.Artifact
-	user      repos.User
->>>>>>> fdf3f2e7
+	workflow repos.Workflow
 
 	DB database.Database
 }
@@ -50,20 +45,14 @@
 	ts.DB = DB
 
 	// Initialize repos
-<<<<<<< HEAD
-	ts.notification = sqlite.NewNotificationRepo()
-	ts.user = sqlite.NewUserRepo()
-	ts.workflow = sqlite.NewWorklowRepo()
-
-=======
+	ts.artifact = sqlite.NewArtifactRepo()
 	ts.dag = sqlite.NewDAGRepo()
 	ts.dagEdge = sqlite.NewDAGEdgeRepo()
 	ts.dagResult = sqlite.NewDAGResultRepo()
+	ts.notification = sqlite.NewNotificationRepo()
+	ts.user = sqlite.NewUserRepo()
 	ts.watcher = sqlite.NewWatcherRepo()
 	ts.workflow = sqlite.NewWorklowRepo()
-	ts.user = sqlite.NewUserRepo()
-	ts.artifact = sqlite.NewArtifactRepo()
->>>>>>> fdf3f2e7
 
 	// Init database schema
 	if err := initDBSchema(DB); err != nil {
