--- conflicted
+++ resolved
@@ -20,7 +20,6 @@
 	ctx context.Context
 
 	// List of all repos
-<<<<<<< HEAD
 	artifact       			   repos.Artifact
 	artifactResult 			   repos.ArtifactResult
 	dag           			   repos.DAG
@@ -30,23 +29,10 @@
 	integration    			   repos.Integration
 	notification   			   repos.Notification
 	operator       			   repos.Operator
+	operatorResult 			   repos.OperatorResult
 	user           			   repos.User
 	watcher        			   repos.Watcher
 	workflow       			   repos.Workflow
-=======
-	artifact       repos.Artifact
-	artifactResult repos.ArtifactResult
-	dag            repos.DAG
-	dagEdge        repos.DAGEdge
-	dagResult      repos.DAGResult
-	integration    repos.Integration
-	notification   repos.Notification
-	operator       repos.Operator
-	operatorResult repos.OperatorResult
-	user           repos.User
-	watcher        repos.Watcher
-	workflow       repos.Workflow
->>>>>>> 545ad512
 
 	DB database.Database
 }
