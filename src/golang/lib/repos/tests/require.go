--- conflicted
+++ resolved
@@ -192,7 +192,6 @@
 	}
 }
 
-<<<<<<< HEAD
 // requireDeepEqualExecutionEnvironment asserts that the expected and actual lists of
 // ExecutionEnvironment contain the same elements.
 func requireDeepEqualExecutionEnvironment(t *testing.T, expected, actual []models.ExecutionEnvironment) {
@@ -211,7 +210,6 @@
 		}
 		require.True(t, found, "Unable to find ExecutionEnvironment: %v", expectedExecutionEnvironment)
 		requireDeepEqual(t, expectedExecutionEnvironment, foundExecutionEnvironment)
-=======
 // requireDeepEqualLoadOperators asserts that the expected and actual lists of
 // LoadOperators contain the same elements.
 func requireDeepEqualLoadOperators(t *testing.T, expected, actual []views.LoadOperator) {
@@ -275,6 +273,5 @@
 		}
 		require.True(t, found, "Unable to find OperatorResultStatus: %v\nExpected: %v\n Actual: %v", expectedOperatorResultStatus, expected, actual)
 		requireDeepEqual(t, expectedOperatorResultStatus, foundOperatorResultStatus)
->>>>>>> 545ad512
 	}
 }