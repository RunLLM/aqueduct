package tests

import (
	"fmt"
	"reflect"
	"testing"

	"github.com/aqueducthq/aqueduct/lib/models"
	"github.com/aqueducthq/aqueduct/lib/models/views"
	"github.com/stretchr/testify/require"
)

func requireDeepEqual(t *testing.T, expected, actual interface{}) {
	require.True(
		t,
		reflect.DeepEqual(
			expected,
			actual,
		),
		fmt.Sprintf("Expected: %v\n Actual: %v", expected, actual),
	)
}

// requireDeepEqualWorkflows asserts that the expected and actual lists of Workflows
// contain the same elements.
func requireDeepEqualWorkflows(t *testing.T, expected, actual []models.Workflow) {
	require.Equal(t, len(expected), len(actual))

	for _, expectedWorkflow := range expected {
		found := false
		var foundWorkflow models.Workflow

		for _, actualWorkflow := range actual {
			if expectedWorkflow.ID == actualWorkflow.ID {
				found = true
				foundWorkflow = actualWorkflow
				break
			}
		}

		require.True(t, found, "Unable to find workflow: %v", expectedWorkflow)
		requireDeepEqual(t, expectedWorkflow, foundWorkflow)
	}
}

// requireDeepEqualIntegration asserts that the expected and actual lists of Integrations
// contain the same elements.
func requireDeepEqualIntegrations(t *testing.T, expected, actual []models.Integration) {
	require.Equal(t, len(expected), len(actual))

	for _, expectedIntegration := range expected {
		found := false
		var foundIntegration models.Integration

		for _, actualIntegration := range actual {
			if expectedIntegration.ID == actualIntegration.ID {
				found = true
				foundIntegration = actualIntegration
<<<<<<< HEAD
=======
				break
>>>>>>> a09d5966
			}
		}
		require.True(t, found, "Unable to find integration: %v", expectedIntegration)
		requireDeepEqual(t, expectedIntegration, foundIntegration)
	}
}

<<<<<<< HEAD
=======
// requireDeepEqualArtifactResults asserts that the expected and actual lists of ArtifactResults
// containt the same elements.
func requireDeepEqualArtifactResults(t *testing.T, expected, actual []models.ArtifactResult) {
	require.Equal(t, len(expected), len(actual))

	for _, expectedArtifactResult := range expected {
		found := false
		var foundArtifactResult models.ArtifactResult

		for _, actualArtifactResult := range actual {
			if expectedArtifactResult.ID == actualArtifactResult.ID {
				found = true
				foundArtifactResult = actualArtifactResult
				break
			}
		}
		require.True(t, found, "Unable to find ArtifactResult: %v", expectedArtifactResult)
		requireDeepEqual(t, expectedArtifactResult, foundArtifactResult)
	}
}

>>>>>>> a09d5966
// requireDeepEqualDAGs asserts that the expected and actual lists of DAGs
// contain the same elements.
func requireDeepEqualDAGs(t *testing.T, expected, actual []models.DAG) {
	require.Equal(t, len(expected), len(actual))

	for _, expectedDAG := range expected {
		found := false
		var foundDAG models.DAG

		for _, actualDAG := range actual {
			if expectedDAG.ID == actualDAG.ID {
				found = true
				foundDAG = actualDAG
				break
			}
		}
		require.True(t, found, "Unable to find DAG: %v", expectedDAG)
		requireDeepEqual(t, expectedDAG, foundDAG)
	}
}

// requireDeepEqualArtifact asserts that the expected and actual lists of Artifacts
// contain the same elements.
func requireDeepEqualArtifacts(t *testing.T, expected, actual []models.Artifact) {
	require.Equal(t, len(expected), len(actual))

	for _, expectedArtifact := range expected {
		found := false
		var foundArtifact models.Artifact

		for _, actualArtifact := range actual {
			if expectedArtifact.ID == actualArtifact.ID {
				found = true
				foundArtifact = actualArtifact
				break
			}
		}
		require.True(t, found, "Unable to find Artifact: %v", expectedArtifact)
		requireDeepEqual(t, expectedArtifact, foundArtifact)
	}
}

// requireDeepEqualDAGResults asserts that the expected and actual lists
// of DAGResults contain the same elements.
func requireDeepEqualDAGResults(t *testing.T, expected, actual []models.DAGResult) {
	require.Equal(t, len(expected), len(actual))

	for _, expectedDAGResult := range expected {
		found := false
		var foundDAGResult models.DAGResult

		for _, actualDAGResult := range actual {
			if expectedDAGResult.ID == actualDAGResult.ID {
				found = true
				foundDAGResult = actualDAGResult
				break
			}
		}

		require.True(t, found, "Unable to find DAGResult: %v", expectedDAGResult)
		requireDeepEqual(t, expectedDAGResult, foundDAGResult)
	}
}

// requireDeepEqualDAGEdges asserts that the expected and actual lists
// of DAGEdges contain the same elements.
func requireDeepEqualDAGEdges(t *testing.T, expected, actual []models.DAGEdge) {
	require.Equal(t, len(expected), len(actual))

	for _, expectedDAGEdge := range expected {
		found := false
		var foundDAGEdge models.DAGEdge

		for _, actualDAGEdge := range actual {
			if expectedDAGEdge.DagID == actualDAGEdge.DagID &&
				expectedDAGEdge.FromID == actualDAGEdge.FromID &&
				expectedDAGEdge.ToID == actualDAGEdge.ToID &&
				expectedDAGEdge.Idx == actualDAGEdge.Idx {
				found = true
				foundDAGEdge = actualDAGEdge
				break
			}
		}

		require.True(t, found, "Unable to find DAGEdge: %v", expectedDAGEdge)
		requireDeepEqual(t, expectedDAGEdge, foundDAGEdge)
	}
}

// requireDeepEqualOperators asserts that the expected and actual lists of
// Operators contain the same elements.
func requireDeepEqualOperators(t *testing.T, expected, actual []models.Operator) {
	require.Equal(t, len(expected), len(actual))

	for _, expectedOperator := range expected {
		found := false
		var foundOperator models.Operator

		for _, actualOperator := range actual {
			if expectedOperator.ID == actualOperator.ID {
				found = true
				foundOperator = actualOperator
				break
			}
		}
		require.True(t, found, "Unable to find Operator: %v", expectedOperator)
		requireDeepEqual(t, expectedOperator, foundOperator)
	}
<<<<<<< HEAD
}

// requireDeepEqualLoadOperators asserts that the expected and actual lists of
// LoadOperators contain the same elements.
func requireDeepEqualLoadOperators(t *testing.T, expected, actual []views.LoadOperator) {
	require.Equal(t, len(expected), len(actual))

	for _, expectedOperator := range expected {
		found := false
		var foundOperator views.LoadOperator

		for _, actualOperator := range actual {
			if (expectedOperator.OperatorName == actualOperator.OperatorName &&
				expectedOperator.ModifiedAt.Unix() == actualOperator.ModifiedAt.Unix() &&
				expectedOperator.IntegrationName == actualOperator.IntegrationName &&
				expectedOperator.IntegrationID == actualOperator.IntegrationID &&
				expectedOperator.Service == actualOperator.Service &&
				expectedOperator.TableName == actualOperator.TableName &&
				expectedOperator.UpdateMode == actualOperator.UpdateMode) {
				found = true
				foundOperator = actualOperator
				break
			}
		}
		require.True(t, found, "Unable to find LoadOperator: %v", expectedOperator)
		requireDeepEqual(t, expectedOperator, foundOperator)
	}
=======
>>>>>>> a09d5966
}<|MERGE_RESOLUTION|>--- conflicted
+++ resolved
@@ -56,10 +56,7 @@
 			if expectedIntegration.ID == actualIntegration.ID {
 				found = true
 				foundIntegration = actualIntegration
-<<<<<<< HEAD
-=======
-				break
->>>>>>> a09d5966
+				break
 			}
 		}
 		require.True(t, found, "Unable to find integration: %v", expectedIntegration)
@@ -67,8 +64,6 @@
 	}
 }
 
-<<<<<<< HEAD
-=======
 // requireDeepEqualArtifactResults asserts that the expected and actual lists of ArtifactResults
 // containt the same elements.
 func requireDeepEqualArtifactResults(t *testing.T, expected, actual []models.ArtifactResult) {
@@ -90,7 +85,6 @@
 	}
 }
 
->>>>>>> a09d5966
 // requireDeepEqualDAGs asserts that the expected and actual lists of DAGs
 // contain the same elements.
 func requireDeepEqualDAGs(t *testing.T, expected, actual []models.DAG) {
@@ -199,7 +193,6 @@
 		require.True(t, found, "Unable to find Operator: %v", expectedOperator)
 		requireDeepEqual(t, expectedOperator, foundOperator)
 	}
-<<<<<<< HEAD
 }
 
 // requireDeepEqualLoadOperators asserts that the expected and actual lists of
@@ -227,6 +220,4 @@
 		require.True(t, found, "Unable to find LoadOperator: %v", expectedOperator)
 		requireDeepEqual(t, expectedOperator, foundOperator)
 	}
-=======
->>>>>>> a09d5966
 }