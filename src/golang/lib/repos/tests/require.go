package tests

import (
	"fmt"
	"reflect"
	"testing"

	"github.com/aqueducthq/aqueduct/lib/models"
	"github.com/stretchr/testify/require"
)

func requireDeepEqual(t *testing.T, expected, actual interface{}) {
	require.True(
		t,
		reflect.DeepEqual(
			expected,
			actual,
		),
		fmt.Sprintf("Expected: %v\n Actual: %v", expected, actual),
	)
}

// requireDeepEqualWorkflows asserts that the expected and actual lists of Workflows
// contain the same elements.
func requireDeepEqualWorkflows(t *testing.T, expected, actual []models.Workflow) {
	require.Equal(t, len(expected), len(actual))

	for _, expectedWorkflow := range expected {
		found := false
		var foundWorkflow models.Workflow

		for _, actualWorkflow := range actual {
			if expectedWorkflow.ID == actualWorkflow.ID {
				found = true
				foundWorkflow = actualWorkflow
				break
			}
		}

		require.True(t, found, "Unable to find workflow: %v", expectedWorkflow)
		requireDeepEqual(t, expectedWorkflow, foundWorkflow)
	}
}

<<<<<<< HEAD
// requireDeepEqualIntegration asserts that the expected and actual lists of Integrations
// contain the same elements.
func requireDeepEqualIntegrations(t *testing.T, expected, actual []models.Integration) {
	require.Equal(t, len(expected), len(actual))

	for _, expectedIntegration := range expected {
		found := false
		var foundIntegration models.Integration

		for _, actualIntegration := range actual {
			if expectedIntegration.ID == actualIntegration.ID {
				found = true
				foundIntegration = actualIntegration
				break
			}
		}
		require.True(t, found, "Unable to find integration: %v", expectedIntegration)
		requireDeepEqual(t, expectedIntegration, foundIntegration)
=======
// requireDeepEqualArtifactResults asserts that the expected and actual lists of ArtifactResults
// containt the same elements.
func requireDeepEqualArtifactResults(t *testing.T, expected, actual []models.ArtifactResult) {
	require.Equal(t, len(expected), len(actual))

	for _, expectedArtifactResult := range expected {
		found := false
		var foundArtifactResult models.ArtifactResult

		for _, actualArtifactResult := range actual {
			if expectedArtifactResult.ID == actualArtifactResult.ID {
				found = true
				foundArtifactResult = actualArtifactResult
				break
			}
		}
		require.True(t, found, "Unable to find ArtifactResult: %v", expectedArtifactResult)
		requireDeepEqual(t, expectedArtifactResult, foundArtifactResult)
>>>>>>> 2e5923c3
	}
}

// requireDeepEqualDAGs asserts that the expected and actual lists of DAGs
// containt the same elements.
func requireDeepEqualDAGs(t *testing.T, expected, actual []models.DAG) {
	require.Equal(t, len(expected), len(actual))

	for _, expectedDAG := range expected {
		found := false
		var foundDAG models.DAG

		for _, actualDAG := range actual {
			if expectedDAG.ID == actualDAG.ID {
				found = true
				foundDAG = actualDAG
				break
			}
		}
		require.True(t, found, "Unable to find DAG: %v", expectedDAG)
		requireDeepEqual(t, expectedDAG, foundDAG)
	}
}

// requireDeepEqualArtifact asserts that the expected and actual lists of Artifacts
// containt the same elements.
func requireDeepEqualArtifacts(t *testing.T, expected, actual []models.Artifact) {
	require.Equal(t, len(expected), len(actual))

	for _, expectedArtifact := range expected {
		found := false
		var foundArtifact models.Artifact

		for _, actualArtifact := range actual {
			if expectedArtifact.ID == actualArtifact.ID {
				found = true
				foundArtifact = actualArtifact
				break
			}
		}
		require.True(t, found, "Unable to find Artifact: %v", expectedArtifact)
		requireDeepEqual(t, expectedArtifact, foundArtifact)
	}
}

// requireDeepEqualDAGResults asserts that the expected and actual lists
// of DAGResults containt the same elements.
func requireDeepEqualDAGResults(t *testing.T, expected, actual []models.DAGResult) {
	require.Equal(t, len(expected), len(actual))

	for _, expectedDAGResult := range expected {
		found := false
		var foundDAGResult models.DAGResult

		for _, actualDAGResult := range actual {
			if expectedDAGResult.ID == actualDAGResult.ID {
				found = true
				foundDAGResult = actualDAGResult
				break
			}
		}

		require.True(t, found, "Unable to find DAGResult: %v", expectedDAGResult)
		requireDeepEqual(t, expectedDAGResult, foundDAGResult)
	}
}

// requireDeepEqualDAGEdges asserts that the expected and actual lists
// of DAGEdges containt the same elements.
func requireDeepEqualDAGEdges(t *testing.T, expected, actual []models.DAGEdge) {
	require.Equal(t, len(expected), len(actual))

	for _, expectedDAGEdge := range expected {
		found := false
		var foundDAGEdge models.DAGEdge

		for _, actualDAGEdge := range actual {
			if expectedDAGEdge.DagID == actualDAGEdge.DagID &&
				expectedDAGEdge.FromID == actualDAGEdge.FromID &&
				expectedDAGEdge.ToID == actualDAGEdge.ToID &&
				expectedDAGEdge.Idx == actualDAGEdge.Idx {
				found = true
				foundDAGEdge = actualDAGEdge
				break
			}
		}

		require.True(t, found, "Unable to find DAGEdge: %v", expectedDAGEdge)
		requireDeepEqual(t, expectedDAGEdge, foundDAGEdge)
	}
}<|MERGE_RESOLUTION|>--- conflicted
+++ resolved
@@ -42,7 +42,6 @@
 	}
 }
 
-<<<<<<< HEAD
 // requireDeepEqualIntegration asserts that the expected and actual lists of Integrations
 // contain the same elements.
 func requireDeepEqualIntegrations(t *testing.T, expected, actual []models.Integration) {
@@ -61,7 +60,8 @@
 		}
 		require.True(t, found, "Unable to find integration: %v", expectedIntegration)
 		requireDeepEqual(t, expectedIntegration, foundIntegration)
-=======
+}
+
 // requireDeepEqualArtifactResults asserts that the expected and actual lists of ArtifactResults
 // containt the same elements.
 func requireDeepEqualArtifactResults(t *testing.T, expected, actual []models.ArtifactResult) {
@@ -80,7 +80,6 @@
 		}
 		require.True(t, found, "Unable to find ArtifactResult: %v", expectedArtifactResult)
 		requireDeepEqual(t, expectedArtifactResult, foundArtifactResult)
->>>>>>> 2e5923c3
 	}
 }
 
