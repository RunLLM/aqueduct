package tests

import (
	"fmt"
	"reflect"
	"testing"

	"github.com/aqueducthq/aqueduct/lib/models"
	"github.com/aqueducthq/aqueduct/lib/models/views"
	"github.com/stretchr/testify/require"
)

func requireDeepEqual(t *testing.T, expected, actual interface{}) {
	require.True(
		t,
		reflect.DeepEqual(
			expected,
			actual,
		),
		fmt.Sprintf("Expected: %v\n Actual: %v", expected, actual),
	)
}

// requireDeepEqualWorkflows asserts that the expected and actual lists of Workflows
// contain the same elements.
func requireDeepEqualWorkflows(t *testing.T, expected, actual []models.Workflow) {
	require.Equal(t, len(expected), len(actual))

	for _, expectedWorkflow := range expected {
		found := false
		var foundWorkflow models.Workflow

		for _, actualWorkflow := range actual {
			if expectedWorkflow.ID == actualWorkflow.ID {
				found = true
				foundWorkflow = actualWorkflow
				break
			}
		}

		require.True(t, found, "Unable to find workflow: %v", expectedWorkflow)
		requireDeepEqual(t, expectedWorkflow, foundWorkflow)
	}
}

// requireDeepEqualIntegration asserts that the expected and actual lists of Integrations
// contain the same elements.
func requireDeepEqualIntegrations(t *testing.T, expected, actual []models.Integration) {
	require.Equal(t, len(expected), len(actual))

	for _, expectedIntegration := range expected {
		found := false
		var foundIntegration models.Integration

		for _, actualIntegration := range actual {
			if expectedIntegration.ID == actualIntegration.ID {
				found = true
				foundIntegration = actualIntegration
				break
			}
		}
		require.True(t, found, "Unable to find integration: %v", expectedIntegration)
		requireDeepEqual(t, expectedIntegration, foundIntegration)
	}
}

// requireDeepEqualArtifactResults asserts that the expected and actual lists of ArtifactResults
// containt the same elements.
func requireDeepEqualArtifactResults(t *testing.T, expected, actual []models.ArtifactResult) {
	require.Equal(t, len(expected), len(actual))

	for _, expectedArtifactResult := range expected {
		found := false
		var foundArtifactResult models.ArtifactResult

		for _, actualArtifactResult := range actual {
			if expectedArtifactResult.ID == actualArtifactResult.ID {
				found = true
				foundArtifactResult = actualArtifactResult
				break
			}
		}
		require.True(t, found, "Unable to find ArtifactResult: %v", expectedArtifactResult)
		requireDeepEqual(t, expectedArtifactResult, foundArtifactResult)
	}
}

// requireDeepEqualDAGs asserts that the expected and actual lists of DAGs
// contain the same elements.
func requireDeepEqualDAGs(t *testing.T, expected, actual []models.DAG) {
	require.Equal(t, len(expected), len(actual))

	for _, expectedDAG := range expected {
		found := false
		var foundDAG models.DAG

		for _, actualDAG := range actual {
			if expectedDAG.ID == actualDAG.ID {
				found = true
				foundDAG = actualDAG
				break
			}
		}
		require.True(t, found, "Unable to find DAG: %v", expectedDAG)
		requireDeepEqual(t, expectedDAG, foundDAG)
	}
}

// requireDeepEqualArtifact asserts that the expected and actual lists of Artifacts
// contain the same elements.
func requireDeepEqualArtifacts(t *testing.T, expected, actual []models.Artifact) {
	require.Equal(t, len(expected), len(actual))

	for _, expectedArtifact := range expected {
		found := false
		var foundArtifact models.Artifact

		for _, actualArtifact := range actual {
			if expectedArtifact.ID == actualArtifact.ID {
				found = true
				foundArtifact = actualArtifact
				break
			}
		}
		require.True(t, found, "Unable to find Artifact: %v", expectedArtifact)
		requireDeepEqual(t, expectedArtifact, foundArtifact)
	}
}

// requireDeepEqualDAGResults asserts that the expected and actual lists
// of DAGResults contain the same elements.
func requireDeepEqualDAGResults(t *testing.T, expected, actual []models.DAGResult) {
	require.Equal(t, len(expected), len(actual))

	for _, expectedDAGResult := range expected {
		found := false
		var foundDAGResult models.DAGResult

		for _, actualDAGResult := range actual {
			if expectedDAGResult.ID == actualDAGResult.ID {
				found = true
				foundDAGResult = actualDAGResult
				break
			}
		}

		require.True(t, found, "Unable to find DAGResult: %v", expectedDAGResult)
		requireDeepEqual(t, expectedDAGResult, foundDAGResult)
	}
}

// requireDeepEqualDAGEdges asserts that the expected and actual lists
// of DAGEdges contain the same elements.
func requireDeepEqualDAGEdges(t *testing.T, expected, actual []models.DAGEdge) {
	require.Equal(t, len(expected), len(actual))

	for _, expectedDAGEdge := range expected {
		found := false
		var foundDAGEdge models.DAGEdge

		for _, actualDAGEdge := range actual {
			if reflect.DeepEqual(expectedDAGEdge, actualDAGEdge) {
				found = true
				foundDAGEdge = actualDAGEdge
				break
			}
		}

		require.True(t, found, "Unable to find DAGEdge: %v", expectedDAGEdge)
		requireDeepEqual(t, expectedDAGEdge, foundDAGEdge)
	}
}

// requireDeepEqualOperators asserts that the expected and actual lists of
// Operators contain the same elements.
func requireDeepEqualOperators(t *testing.T, expected, actual []models.Operator) {
	require.Equal(t, len(expected), len(actual))

	for _, expectedOperator := range expected {
		found := false
		var foundOperator models.Operator

		for _, actualOperator := range actual {
			if expectedOperator.ID == actualOperator.ID {
				found = true
				foundOperator = actualOperator
				break
			}
		}
		require.True(t, found, "Unable to find Operator: %v", expectedOperator)
		requireDeepEqual(t, expectedOperator, foundOperator)
	}
}

<<<<<<< HEAD
// requireDeepEqualLoadOperators asserts that the expected and actual lists of
// LoadOperators contain the same elements.
func requireDeepEqualLoadOperators(t *testing.T, expected, actual []views.LoadOperator) {
	require.Equal(t, len(expected), len(actual))

	for _, expectedOperator := range expected {
		found := false

		for _, actualOperator := range actual {
			if reflect.DeepEqual(expectedOperator, actualOperator) {
				found = true
				break
			}
		}
		require.True(t, found, "Unable to find LoadOperator: %v", expectedOperator)
=======
// requireDeepEqualOperatorResults asserts that the expected and actual lists of
// OperatorResults contain the same elements.
func requireDeepEqualOperatorResults(t *testing.T, expected, actual []models.OperatorResult) {
	require.Equal(t, len(expected), len(actual))

	for _, expectedOperatorResult := range expected {
		found := false
		var foundOperatorResult models.OperatorResult

		for _, actualOperatorResult := range actual {
			if expectedOperatorResult.ID == actualOperatorResult.ID {
				found = true
				foundOperatorResult = actualOperatorResult
				break
			}
		}
		require.True(t, found, "Unable to find OperatorResult: %v", expectedOperatorResult)
		requireDeepEqual(t, expectedOperatorResult, foundOperatorResult)
	}
}

// requireDeepEqualOperatorResultStatuses asserts that the expected and actual lists of
// OperatorResultStatuses contain the same elements.
func requireDeepEqualOperatorResultStatuses(t *testing.T, expected, actual []views.OperatorResultStatus) {
	require.Equal(t, len(expected), len(actual))

	for _, expectedOperatorResultStatus := range expected {
		found := false
		var foundOperatorResultStatus views.OperatorResultStatus

		for _, actualOperatorResultStatus := range actual {
			if expectedOperatorResultStatus.ArtifactID == actualOperatorResultStatus.ArtifactID &&
				expectedOperatorResultStatus.DAGResultID == actualOperatorResultStatus.DAGResultID &&
				expectedOperatorResultStatus.OperatorName == actualOperatorResultStatus.OperatorName {

				found = true
				foundOperatorResultStatus = actualOperatorResultStatus
				// Metadata's timestamps is set equal since the timestamps will not match due to the fact
				// that they are pointers.
				expectedOperatorResultStatus.Metadata.Timestamps.PendingAt = actualOperatorResultStatus.Metadata.Timestamps.PendingAt
				break
			}
		}
		require.True(t, found, "Unable to find OperatorResultStatus: %v\nExpected: %v\n Actual: %v", expectedOperatorResultStatus, expected, actual)
		requireDeepEqual(t, expectedOperatorResultStatus, foundOperatorResultStatus)
>>>>>>> e5734556
	}
}<|MERGE_RESOLUTION|>--- conflicted
+++ resolved
@@ -192,7 +192,6 @@
 	}
 }
 
-<<<<<<< HEAD
 // requireDeepEqualLoadOperators asserts that the expected and actual lists of
 // LoadOperators contain the same elements.
 func requireDeepEqualLoadOperators(t *testing.T, expected, actual []views.LoadOperator) {
@@ -208,7 +207,9 @@
 			}
 		}
 		require.True(t, found, "Unable to find LoadOperator: %v", expectedOperator)
-=======
+	}
+}
+
 // requireDeepEqualOperatorResults asserts that the expected and actual lists of
 // OperatorResults contain the same elements.
 func requireDeepEqualOperatorResults(t *testing.T, expected, actual []models.OperatorResult) {
@@ -254,6 +255,5 @@
 		}
 		require.True(t, found, "Unable to find OperatorResultStatus: %v\nExpected: %v\n Actual: %v", expectedOperatorResultStatus, expected, actual)
 		requireDeepEqual(t, expectedOperatorResultStatus, foundOperatorResultStatus)
->>>>>>> e5734556
 	}
 }