package tests

import (
	"fmt"
	"reflect"
	"testing"

	"github.com/aqueducthq/aqueduct/lib/models"
	"github.com/stretchr/testify/require"
)

func requireDeepEqual(t *testing.T, expected, actual interface{}) {
	require.True(
		t,
		reflect.DeepEqual(
			expected,
			actual,
		),
		fmt.Sprintf("Expected: %v\n Actual: %v", expected, actual),
	)
}

// requireDeepEqualWorkflows asserts that the expected and actual lists of Workflows
// contain the same elements.
func requireDeepEqualWorkflows(t *testing.T, expected, actual []models.Workflow) {
	require.Equal(t, len(expected), len(actual))

	for _, expectedWorkflow := range expected {
		found := false
		var foundWorkflow models.Workflow

		for _, actualWorkflow := range actual {
			if expectedWorkflow.ID == actualWorkflow.ID {
				found = true
				foundWorkflow = actualWorkflow
				break
			}
		}

		require.True(t, found, "Unable to find workflow: %v", expectedWorkflow)
		requireDeepEqual(t, expectedWorkflow, foundWorkflow)
	}
}

<<<<<<< HEAD
// requireDeepEqualArtifacts asserts that the expected and actual lists
// of Artifact containt the same elements.
func requireDeepEqualArtifacts(t *testing.T, expected, actual []models.Artifact) {
	require.Equal(t, len(expected), len(actual))

	for _, expectedArtifact := range expected {
		found := false
		var foundArtifact models.Artifact

		for _, actualArtifact := range actual {
			if expectedArtifact.ID == actualArtifact.ID {
				found = true
				foundArtifact = actualArtifact
=======
// requireDeepEqualDAGs asserts that the expected and actual lists of DAGs
// containt the same elements.
func requireDeepEqualDAGs(t *testing.T, expected, actual []models.DAG) {
	require.Equal(t, len(expected), len(actual))

	for _, expectedDAG := range expected {
		found := false
		var foundDAG models.DAG

		for _, actualDAG := range actual {
			if expectedDAG.ID == actualDAG.ID {
				found = true
				foundDAG = actualDAG
>>>>>>> 82454662
				break
			}
		}

<<<<<<< HEAD
		require.True(t, found, "Unable to find Artifact: %v", expectedArtifact)
		requireDeepEqual(t, expectedArtifact, foundArtifact)
=======
		require.True(t, found, "Unable to find DAG: %v", expectedDAG)
		requireDeepEqual(t, expectedDAG, foundDAG)
	}
}

// requireDeepEqualDAGResults asserts that the expected and actual lists
// of DAGResults containt the same elements.
func requireDeepEqualDAGResults(t *testing.T, expected, actual []models.DAGResult) {
	require.Equal(t, len(expected), len(actual))

	for _, expectedDAGResult := range expected {
		found := false
		var foundDAGResult models.DAGResult

		for _, actualDAGResult := range actual {
			if expectedDAGResult.ID == actualDAGResult.ID {
				found = true
				foundDAGResult = actualDAGResult
				break
			}
		}

		require.True(t, found, "Unable to find DAGResult: %v", expectedDAGResult)
		requireDeepEqual(t, expectedDAGResult, foundDAGResult)
	}
}

// requireDeepEqualDAGEdges asserts that the expected and actual lists
// of DAGEdges containt the same elements.
func requireDeepEqualDAGEdges(t *testing.T, expected, actual []models.DAGEdge) {
	require.Equal(t, len(expected), len(actual))

	for _, expectedDAGEdge := range expected {
		found := false
		var foundDAGEdge models.DAGEdge

		for _, actualDAGEdge := range actual {
			if expectedDAGEdge.DagID == actualDAGEdge.DagID &&
				expectedDAGEdge.FromID == actualDAGEdge.FromID &&
				expectedDAGEdge.ToID == actualDAGEdge.ToID &&
				expectedDAGEdge.Idx == actualDAGEdge.Idx {
				found = true
				foundDAGEdge = actualDAGEdge
				break
			}
		}

		require.True(t, found, "Unable to find DAGEdge: %v", expectedDAGEdge)
		requireDeepEqual(t, expectedDAGEdge, foundDAGEdge)
>>>>>>> 82454662
	}
}<|MERGE_RESOLUTION|>--- conflicted
+++ resolved
@@ -42,7 +42,6 @@
 	}
 }
 
-<<<<<<< HEAD
 // requireDeepEqualArtifacts asserts that the expected and actual lists
 // of Artifact containt the same elements.
 func requireDeepEqualArtifacts(t *testing.T, expected, actual []models.Artifact) {
@@ -56,7 +55,14 @@
 			if expectedArtifact.ID == actualArtifact.ID {
 				found = true
 				foundArtifact = actualArtifact
-=======
+				break
+			}
+		}
+		require.True(t, found, "Unable to find Artifact: %v", expectedArtifact)
+		requireDeepEqual(t, expectedArtifact, foundArtifact)
+	}
+}
+
 // requireDeepEqualDAGs asserts that the expected and actual lists of DAGs
 // containt the same elements.
 func requireDeepEqualDAGs(t *testing.T, expected, actual []models.DAG) {
@@ -70,15 +76,9 @@
 			if expectedDAG.ID == actualDAG.ID {
 				found = true
 				foundDAG = actualDAG
->>>>>>> 82454662
 				break
 			}
 		}
-
-<<<<<<< HEAD
-		require.True(t, found, "Unable to find Artifact: %v", expectedArtifact)
-		requireDeepEqual(t, expectedArtifact, foundArtifact)
-=======
 		require.True(t, found, "Unable to find DAG: %v", expectedDAG)
 		requireDeepEqual(t, expectedDAG, foundDAG)
 	}
@@ -128,6 +128,5 @@
 
 		require.True(t, found, "Unable to find DAGEdge: %v", expectedDAGEdge)
 		requireDeepEqual(t, expectedDAGEdge, foundDAGEdge)
->>>>>>> 82454662
 	}
 }