--- conflicted
+++ resolved
@@ -394,47 +394,14 @@
 // seedOperatorWithDAG creates count Operator records of Type opType.
 // The supported options are Function, Extract, and Load.
 // It creates a DAGEdge for each Operator to associate it with the specified DAG.
-<<<<<<< HEAD
-// The DAGEdge type is randomly chosen and does not connect to an actual Artifact.
-func (ts *TestSuite) seedOperatorWithDAG(count int, dagID uuid.UUID, userID uuid.UUID, opType operator.Type) []models.Operator {
-=======
 // The DAGEdge type is randomly chosen (unless it is a check type) and does not connect to an actual Artifact.
 func (ts *TestSuite) seedOperatorWithDAG(count int, dagID uuid.UUID, opType operator.Type) []models.Operator {
->>>>>>> e5734556
 	operators := make([]models.Operator, 0, count)
 
 	// A fake Artifact is used for all of the DAGEdges
 	artifactID := uuid.New()
 
 	for i := 0; i < count; i++ {
-<<<<<<< HEAD
-		var spec *operator.Spec
-		switch opType {
-		case operator.FunctionType:
-			spec = operator.NewSpecFromFunction(
-				function.Function{},
-			)
-		case operator.ExtractType:
-			spec = operator.NewSpecFromExtract(
-				connector.Extract{
-					Service:       integration.Postgres,
-					IntegrationId: uuid.New(),
-					Parameters:    &connector.PostgresExtractParams{},
-				},
-			)
-		case operator.LoadType:
-			loadIntegrations := ts.seedIntegrationWithUser(1, userID)
-			loadIntegration := loadIntegrations[0]
-			spec = operator.NewSpecFromLoad(
-				connector.Load{
-					Service:       loadIntegration.Service,
-					IntegrationId: loadIntegration.ID,
-					Parameters: &connector.PostgresLoadParams{
-						RelationalDBLoadParams: connector.RelationalDBLoadParams{
-							Table:      randString(10),
-							UpdateMode: "replace",
-						},
-=======
 		operator := ts.seedOperatorAndDAG(artifactID, dagID, opType)
 		operators = append(operators, *operator)
 	}
@@ -470,7 +437,6 @@
 					RelationalDBLoadParams: connector.RelationalDBLoadParams{
 						Table:      randString(10),
 						UpdateMode: "replace",
->>>>>>> e5734556
 					},
 				},
 			},
