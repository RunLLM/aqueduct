--- conflicted
+++ resolved
@@ -5,17 +5,12 @@
 	"time"
 
 	"github.com/aqueducthq/aqueduct/lib/collections/integration"
-<<<<<<< HEAD
-	"github.com/aqueducthq/aqueduct/lib/collections/operator/connector"
-	"github.com/aqueducthq/aqueduct/lib/collections/operator/function"
-=======
 	"github.com/aqueducthq/aqueduct/lib/collections/operator"
 	"github.com/aqueducthq/aqueduct/lib/collections/operator/connector"
 	"github.com/aqueducthq/aqueduct/lib/collections/operator/function"
 	col_shared "github.com/aqueducthq/aqueduct/lib/collections/shared"
 	"github.com/aqueducthq/aqueduct/lib/collections/utils"
 	"github.com/aqueducthq/aqueduct/lib/collections/workflow"
->>>>>>> a09d5966
 	"github.com/aqueducthq/aqueduct/lib/models"
 	"github.com/aqueducthq/aqueduct/lib/models/shared"
 	"github.com/google/uuid"
@@ -24,30 +19,13 @@
 
 const (
 	// Defaults used for seeding database records
-<<<<<<< HEAD
-	testOrgID = "aqueduct-test"
+	testOrgID              = "aqueduct-test"
 	testIntegrationService = integration.AqueductDemo
 )
 
 // seedIntegration creates count integration records for the given user.
 func (ts *TestSuite) seedIntegrationWithUser(count int, userID uuid.UUID) []models.Integration {
 	integrations := make([]models.Integration, 0, count)
-
-	for i := 0; i < count; i++ {
-		name := randString(10)
-		config := make(shared.IntegrationConfig)
-		config[randString(10)] = randString(10)
-		validated := true
-		integration, err := ts.integration.CreateForUser(ts.ctx, testOrgID, userID, testIntegrationService, name, &config, validated, ts.DB)
-=======
-	testOrgID              = "aqueduct-test"
-	testIntegrationService = integration.AqueductDemo
-)
-
-// seedIntegration creates count integration records.
-func (ts *TestSuite) seedIntegration(count int) []models.Integration {
-	integrations := make([]models.Integration, 0, count)
-	users := ts.seedUser(1)
 
 	for i := 0; i < count; i++ {
 		name := randString(10)
@@ -57,14 +35,13 @@
 		integration, err := ts.integration.CreateForUser(
 			ts.ctx,
 			testOrgID,
-			users[0].ID,
+			userID,
 			testIntegrationService,
 			name,
 			&config,
 			validated,
 			ts.DB,
 		)
->>>>>>> a09d5966
 		require.Nil(ts.T(), err)
 
 		integrations = append(integrations, *integration)
@@ -73,12 +50,12 @@
 	return integrations
 }
 
-<<<<<<< HEAD
 // seedIntegration creates count integration records and a new user that owns all of them.
 func (ts *TestSuite) seedIntegration(count int) []models.Integration {
 	users := ts.seedUser(1)
 	return ts.seedIntegrationWithUser(count, users[0].ID)
-=======
+}
+
 // seedNotification creates count notification records for a generated user.
 func (ts *TestSuite) seedNotification(count int) []models.Notification {
 	notifications := make([]models.Notification, 0, count)
@@ -99,7 +76,6 @@
 	}
 
 	return notifications
->>>>>>> a09d5966
 }
 
 // seedArtifact creates count artifact records.
@@ -352,11 +328,7 @@
 	operators := make([]models.Operator, 0, count)
 
 	for i := 0; i < count; i++ {
-<<<<<<< HEAD
-		spec := shared.NewSpecFromFunction(
-=======
 		spec := operator.NewSpecFromFunction(
->>>>>>> a09d5966
 			function.Function{},
 		)
 
@@ -365,10 +337,7 @@
 			randString(10),
 			randString(15),
 			spec,
-<<<<<<< HEAD
-=======
 			nil,
->>>>>>> a09d5966
 			ts.DB,
 		)
 		require.Nil(ts.T(), err)
@@ -383,28 +352,13 @@
 // The supported options are Function, Extract, and Load.
 // It creates a DAGEdge for each Operator to associate it with the specified DAG.
 // The DAGEdge type is randomly chosen and does not connect to an actual Artifact.
-<<<<<<< HEAD
-// If a Load function is created, a new integration to load from is created for each operator.
-func (ts *TestSuite) seedOperatorWithDAG(count int, dagID uuid.UUID, userID uuid.UUID, opType shared.OperatorType) []models.Operator {
-=======
-func (ts *TestSuite) seedOperatorWithDAG(count int, dagID uuid.UUID, opType operator.Type) []models.Operator {
->>>>>>> a09d5966
+func (ts *TestSuite) seedOperatorWithDAG(count int, dagID uuid.UUID, userID uuid.UUID, opType operator.Type) []models.Operator {
 	operators := make([]models.Operator, 0, count)
 
 	// A fake Artifact is used for all of the DAGEdges
 	artifactID := uuid.New()
 
 	for i := 0; i < count; i++ {
-<<<<<<< HEAD
-		var spec *shared.Spec
-		switch opType {
-		case shared.FunctionType:
-			spec = shared.NewSpecFromFunction(
-				function.Function{},
-			)
-		case shared.ExtractType:
-			spec = shared.NewSpecFromExtract(
-=======
 		var spec *operator.Spec
 		switch opType {
 		case operator.FunctionType:
@@ -413,28 +367,19 @@
 			)
 		case operator.ExtractType:
 			spec = operator.NewSpecFromExtract(
->>>>>>> a09d5966
 				connector.Extract{
 					Service:       integration.Postgres,
 					IntegrationId: uuid.New(),
 					Parameters:    &connector.PostgresExtractParams{},
 				},
 			)
-<<<<<<< HEAD
-		case shared.LoadType:
+		case operator.LoadType:
 			loadIntegrations := ts.seedIntegrationWithUser(1, userID)
 			loadIntegration := loadIntegrations[0]
-			spec = shared.NewSpecFromLoad(
+			spec = operator.NewSpecFromLoad(
 				connector.Load{
 					Service:       loadIntegration.Service,
 					IntegrationId: loadIntegration.ID,
-=======
-		case operator.LoadType:
-			spec = operator.NewSpecFromLoad(
-				connector.Load{
-					Service:       integration.Postgres,
-					IntegrationId: uuid.New(),
->>>>>>> a09d5966
 					Parameters: &connector.PostgresLoadParams{
 						RelationalDBLoadParams: connector.RelationalDBLoadParams{
 							Table:      randString(10),
@@ -452,10 +397,7 @@
 			randString(10),
 			randString(15),
 			spec,
-<<<<<<< HEAD
-=======
 			nil,
->>>>>>> a09d5966
 			ts.DB,
 		)
 		require.Nil(ts.T(), err)
@@ -501,8 +443,6 @@
 
 	return watcher
 }
-<<<<<<< HEAD
-=======
 
 // seedArtifactResult creates a workflow with 1 DAG and count artifact_result records
 // belonging to the same workflow DAG.
@@ -520,5 +460,4 @@
 	}
 
 	return artifactResults, artifact, dag, workflow
-}
->>>>>>> a09d5966
+}