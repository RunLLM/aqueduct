--- conflicted
+++ resolved
@@ -16,7 +16,6 @@
 	testIntegrationService = shared.DemoDbIntegrationName
 )
 
-<<<<<<< HEAD
 // seedIntegration creates count integration records.
 func (ts *TestSuite) seedIntegration(count int) []models.Integration {
 	integrations := make([]models.Integration, 0, count)
@@ -34,7 +33,8 @@
 	}
 
 	return integrations
-=======
+}
+
 // seedArtifact creates count artifact records.
 func (ts *TestSuite) seedArtifact(count int) []models.Artifact {
 	artifacts := make([]models.Artifact, 0, count)
@@ -88,7 +88,6 @@
 		)
 	}
 	return artifacts[0], dags[0], workflows[0], users[0]
->>>>>>> 4c071bf7
 }
 
 // seedUser creates count user records.
