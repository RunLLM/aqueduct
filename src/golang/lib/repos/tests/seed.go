package tests

import (
	"math/rand"
	"time"

<<<<<<< HEAD
	col_shared "github.com/aqueducthq/aqueduct/lib/collections/shared"
=======
>>>>>>> 13f1c65a
	"github.com/aqueducthq/aqueduct/lib/models"
	"github.com/aqueducthq/aqueduct/lib/models/shared"
	"github.com/google/uuid"
	"github.com/stretchr/testify/require"
)

const (
	// Defaults used for seeding database records
	testOrgID = "aqueduct-test"
)

// seedArtifact creates count artifact records.
func (ts *TestSuite) seedArtifact(count int) []models.Artifact {
	artifacts := make([]models.Artifact, 0, count)

	for i := 0; i < count; i++ {
		name := randString(10)
		description := randString(15)
		artifactType := randArtifactType()
		artifact, err := ts.artifact.Create(ts.ctx, name, description, artifactType, ts.DB)
		require.Nil(ts.T(), err)

		artifacts = append(artifacts, *artifact)
	}

	return artifacts
}

// seedArtifactWithContext creates an artifact record in the context of a newly created workflow DAG.
func (ts *TestSuite) seedArtifactInWorkflow() (models.Artifact, models.DAG, models.Workflow, models.User) {
	artifacts := ts.seedArtifact(1)


	users := ts.seedUser(1)
	userIDs := sampleUserIDs(1, users)

	workflows := ts.seedWorkflowWithUser(1, userIDs)
	workflowIDs := sampleWorkflowIDs(1, workflows)

	dags := ts.seedDAGWithWorkflow(1, workflowIDs)
	dagID := dags[0].ID
	artifactID := artifacts[0].ID
	operatorID := uuid.New()

	_, _ = ts.dagEdge.Create(
		ts.ctx,
		dagID,
		shared.ArtifactToOperatorDAGEdge,
		artifactID,
		operatorID,
		0,
		ts.DB,
	)
	if rand.Intn(2) > 0 {
		_, _ = ts.dagEdge.Create(
			ts.ctx,
			dagID,
			shared.OperatorToArtifactDAGEdge,
			operatorID,
			artifactID,
			0,
			ts.DB,
		)
	}
	return artifacts[0], dags[0], workflows[0], users[0]
}

// seedUser creates count user records.
func (ts *TestSuite) seedUser(count int) []models.User {
	users := make([]models.User, 0, count)

	for i := 0; i < count; i++ {
		user, err := ts.user.Create(ts.ctx, testOrgID, randAPIKey(), ts.DB)
		require.Nil(ts.T(), err)

		users = append(users, *user)
	}

	return users
}

// seedWorkflow creates count workflow records.
// It creates a new user as the workflows' owner.
func (ts *TestSuite) seedWorkflow(count int) []models.Workflow {
	users := ts.seedUser(1)
	userIDs := sampleUserIDs(count, users)
	return ts.seedWorkflowWithUser(count, userIDs)
}

// seedWorkflowWithUser creates count workflow records. It uses userIDs as the
// owner of each workflow.
func (ts *TestSuite) seedWorkflowWithUser(count int, userIDs []uuid.UUID) []models.Workflow {
	require.Len(ts.T(), userIDs, count)

	workflows := make([]models.Workflow, 0, count)

	for i := 0; i < count; i++ {
		userID := userIDs[i]
		name := randString(10)
		description := randString(15)
		schedule := &shared.Schedule{
			Trigger:              shared.PeriodicUpdateTrigger,
			CronSchedule:         "* * * * *",
			DisableManualTrigger: false,
			Paused:               false,
		}
		retentionPolicy := &shared.RetentionPolicy{
			KLatestRuns: 10,
		}

		workflow, err := ts.workflow.Create(
			ts.ctx,
			userID,
			name,
			description,
			schedule,
			retentionPolicy,
			ts.DB,
		)
		require.Nil(ts.T(), err)

		workflows = append(workflows, *workflow)
	}

	return workflows
}

// seedDAG creates count DAG records.
// It also creates a new Workflow to associate with the DAG.
func (ts *TestSuite) seedDAG(count int) []models.DAG {
	workflows := ts.seedWorkflow(1)
	workflowIDs := sampleWorkflowIDs(count, workflows)
	return ts.seedDAGWithWorkflow(count, workflowIDs)
}

// seedDAGWithWorkflow creates count DAG records. It uses workflowIDs as the Workflow
// associated with each DAG.
func (ts *TestSuite) seedDAGWithWorkflow(count int, workflowIDs []uuid.UUID) []models.DAG {
	require.Len(ts.T(), workflowIDs, count)

	dags := make([]models.DAG, 0, count)

	for i := 0; i < count; i++ {
		workflowID := workflowIDs[i]
		storageConfig := &shared.StorageConfig{
			Type: shared.S3StorageType,
			S3Config: &shared.S3Config{
				Region: "us-east-2",
				Bucket: "test",
			},
		}
		engineConfig := &shared.EngineConfig{
			Type:           shared.AqueductEngineType,
			AqueductConfig: &shared.AqueductConfig{},
		}

		dag, err := ts.dag.Create(
			ts.ctx,
			workflowID,
			storageConfig,
			engineConfig,
			ts.DB,
		)
		require.Nil(ts.T(), err)

		dags = append(dags, *dag)
	}

	return dags
}

// seedDAGResult creates count DAGResult records.
// It also creates a new DAG to associate with the DAGResults created.
func (ts *TestSuite) seedDAGResult(count int) []models.DAGResult {
	dags := ts.seedDAG(1)
	dagIDs := sampleDagIDs(count, dags)
	return ts.seedDAGResultWithDAG(count, dagIDs)
}

// seedDAGResultWithDAG creates count DAGResult records. It uses dagIDs as the
// DAG associated with each DAGResult.
func (ts *TestSuite) seedDAGResultWithDAG(count int, dagIDs []uuid.UUID) []models.DAGResult {
	require.Len(ts.T(), dagIDs, count)

	dagResults := make([]models.DAGResult, 0, count)

	for i := 0; i < count; i++ {
		now := time.Now()
<<<<<<< HEAD
		execState := &col_shared.ExecutionState{
			Status: col_shared.PendingExecutionStatus,
			Timestamps: &col_shared.ExecutionTimestamps{
=======
		execState := &shared.ExecutionState{
			Status: shared.PendingExecutionStatus,
			Timestamps: &shared.ExecutionTimestamps{
>>>>>>> 13f1c65a
				PendingAt: &now,
			},
		}

		dagResult, err := ts.dagResult.Create(
			ts.ctx,
			dagIDs[i],
			execState,
			ts.DB,
		)
		require.Nil(ts.T(), err)

		dagResults = append(dagResults, *dagResult)
	}

	return dagResults
}

// seedDAGEdgeWith creates count DAGEdge records.
// It creates a new DAG to associate with the DAGEdges.
// For each DAGEdge, it randomly chooses the fromID, toID, and
// type of edge (e.g. Operator to Artifact).
func (ts *TestSuite) seedDAGEdge(count int) []models.DAGEdge {
	dags := ts.seedDAG(1)
	return ts.seedDAGEdgeWithDAG(count, dags[0].ID)
}

// seedDAGEdgeWith creates count DAGEdge records for the DAG specified.
// For each DAGEdge, it randomly chooses the fromID, toID, and
// type of edge (e.g. Operator to Artifact).
func (ts *TestSuite) seedDAGEdgeWithDAG(count int, dagID uuid.UUID) []models.DAGEdge {
	edges := make([]models.DAGEdge, 0, count)

	for i := 0; i < count; i++ {
		edgeType := shared.ArtifactToOperatorDAGEdge
		if rand.Intn(2) > 0 {
			edgeType = shared.OperatorToArtifactDAGEdge
		}

		edge, err := ts.dagEdge.Create(
			ts.ctx,
			dagID,
			edgeType,
			uuid.New(),
			uuid.New(),
			int16(i),
			ts.DB,
		)
		require.Nil(ts.T(), err)

		edges = append(edges, *edge)
	}

	return edges
<<<<<<< HEAD
=======
}

// seedWatcher creates a Watcher record. It creates a new Workflow
// and User to use for the Watcher.
func (ts *TestSuite) seedWatcher() *models.Watcher {
	workflows := ts.seedWorkflow(1)
	workflow := workflows[0]

	watcher, err := ts.watcher.Create(
		ts.ctx,
		workflow.ID,
		workflow.UserID,
		ts.DB,
	)
	require.Nil(ts.T(), err)

	return watcher
>>>>>>> 13f1c65a
}<|MERGE_RESOLUTION|>--- conflicted
+++ resolved
@@ -4,10 +4,6 @@
 	"math/rand"
 	"time"
 
-<<<<<<< HEAD
-	col_shared "github.com/aqueducthq/aqueduct/lib/collections/shared"
-=======
->>>>>>> 13f1c65a
 	"github.com/aqueducthq/aqueduct/lib/models"
 	"github.com/aqueducthq/aqueduct/lib/models/shared"
 	"github.com/google/uuid"
@@ -196,15 +192,9 @@
 
 	for i := 0; i < count; i++ {
 		now := time.Now()
-<<<<<<< HEAD
-		execState := &col_shared.ExecutionState{
-			Status: col_shared.PendingExecutionStatus,
-			Timestamps: &col_shared.ExecutionTimestamps{
-=======
 		execState := &shared.ExecutionState{
 			Status: shared.PendingExecutionStatus,
 			Timestamps: &shared.ExecutionTimestamps{
->>>>>>> 13f1c65a
 				PendingAt: &now,
 			},
 		}
@@ -259,8 +249,6 @@
 	}
 
 	return edges
-<<<<<<< HEAD
-=======
 }
 
 // seedWatcher creates a Watcher record. It creates a new Workflow
@@ -278,5 +266,4 @@
 	require.Nil(ts.T(), err)
 
 	return watcher
->>>>>>> 13f1c65a
 }