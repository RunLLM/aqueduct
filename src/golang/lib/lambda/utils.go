package lambda

import (
	"bytes"
	"encoding/base64"
	"fmt"
	"os/exec"
	"strings"

	"github.com/aqueducthq/aqueduct/lib"
	"github.com/aws/aws-sdk-go/aws"
	"github.com/aws/aws-sdk-go/aws/awserr"
	"github.com/aws/aws-sdk-go/aws/session"
	"github.com/aws/aws-sdk-go/service/ecr"
	"github.com/aws/aws-sdk-go/service/lambda"
	"github.com/dropbox/godropbox/errors"
	log "github.com/sirupsen/logrus"
)

type EcrAuth struct {
	Username      string
	Password      string
	ProxyEndpoint string
}

func AuthenticateDockerToECR() error {
	// Authenticate ECR client.
	stdout := &bytes.Buffer{}
	stderr := &bytes.Buffer{}

	sess := session.Must(session.NewSessionWithOptions(session.Options{
		SharedConfigState: session.SharedConfigEnable,
	}))
	ecrSvc := ecr.New(sess)

	token, err := ecrSvc.GetAuthorizationToken(&ecr.GetAuthorizationTokenInput{})
	if err != nil {
		return errors.Wrap(err, "Unable to get authorization token.")
	}
	auth, err := extractToken(*token.AuthorizationData[0].AuthorizationToken, *token.AuthorizationData[0].ProxyEndpoint)
	if err != nil {
		return errors.Wrap(err, "Unable to extract username and password.")
	}

	cmd := exec.Command(
		"docker",
		"login",
		"--username",
		auth.Username,
		"--password",
		auth.Password,
		auth.ProxyEndpoint,
	)
	cmd.Stdout = stdout
	cmd.Stderr = stderr

	err = cmd.Run()
	if err != nil {
		log.Info(stdout.String())
		log.Info(stderr.String())
		return errors.Wrap(err, "Unable to authenticate docker client to ECR.")
	}
	return nil
}

func PullImageFromECR(functionType LambdaFunctionType) error {
	// Pull the Image from public ECR Library.
	lambdaImageUri, _, err := mapFunctionType(functionType)
	if err != nil {
		return errors.Wrap(err, "Unable to map function type to image.")
	}
	versionedLambdaImageUri := fmt.Sprintf("%s:%s", lambdaImageUri, lib.ServerVersionNumber)

	stdout := &bytes.Buffer{}
	stderr := &bytes.Buffer{}

	cmd := exec.Command("docker", "pull", versionedLambdaImageUri)
	cmd.Stdout = stdout
	cmd.Stderr = stderr
	err = cmd.Run()
	if err != nil {
		log.Info(stdout.String())
		log.Info(stderr.String())
		return errors.Wrap(err, "Unable to pull docker image from dockerhub.")
	}
	return nil
}

func CreateLambdaFunction(functionType LambdaFunctionType, roleArn string) error {
	// For each lambda function we create, we take the following steps:
	// 1. Pull the image from the public ECR repository.
	// 2. Create the private ECR repo if it doesn't exist
	// 3. Get the ECR auth token and log in the docker client.
	// 4. Push the image to the private ECR repo
	// 5. Create the lambda function using the private ECR repo as the code.
	lambdaImageUri, userRepoName, err := mapFunctionType(functionType)
	if err != nil {
		return errors.Wrap(err, "Unable to map function type to image.")
	}
	versionedLambdaImageUri := fmt.Sprintf("%s:%s", lambdaImageUri, lib.ServerVersionNumber)

	stdout := &bytes.Buffer{}
	stderr := &bytes.Buffer{}

	sess := session.Must(session.NewSessionWithOptions(session.Options{
		SharedConfigState: session.SharedConfigEnable,
	}))
	ecrSvc := ecr.New(sess)

	_, err = ecrSvc.DeleteRepository(
		&ecr.DeleteRepositoryInput{
			Force:          aws.Bool(true),
			RepositoryName: aws.String(userRepoName),
		},
	)
	if err != nil {
		// No need to fail here, repository doesn't exist.
		log.Info(err)
	}

	result, err := ecrSvc.CreateRepository(&ecr.CreateRepositoryInput{
		RepositoryName: aws.String(userRepoName),
	})
	if err != nil {
		if aerr, ok := err.(awserr.Error); ok {
			if aerr.Code() != ecr.ErrCodeRepositoryAlreadyExistsException {
				return errors.Wrap(err, "Unable to create ECR repository.")
			}
		} else {
			return errors.Wrap(err, "Unable to create ECR repository.")
		}
	}

	repositoryUri := fmt.Sprintf("%s:%s", *result.Repository.RepositoryUri, lib.ServerVersionNumber)

	cmd := exec.Command("docker", "tag", versionedLambdaImageUri, repositoryUri)
	err = cmd.Run()
	if err != nil {
		log.Info(stdout.String())
		log.Info(stderr.String())
		return errors.Wrap(err, "Unable to tag docker image from ECR.")
	}

	cmd = exec.Command("docker", "push", repositoryUri)
	err = cmd.Run()
	if err != nil {
		log.Info(stdout.String())
		log.Info(stderr.String())
		return errors.Wrap(err, "Unable to push docker image to ECR.")
	}

	lambdaService := lambda.New(sess)
	_, err = lambdaService.GetFunction(&lambda.GetFunctionInput{FunctionName: &userRepoName})
	if err != nil {
		// Function doesn't exist and needs to be created.
		createArgs := &lambda.CreateFunctionInput{
			Code: &lambda.FunctionCode{
				ImageUri: &repositoryUri,
			},
			FunctionName: &userRepoName,
			Role:         &roleArn,
			PackageType:  aws.String("Image"),
			Publish:      aws.Bool(true),
			MemorySize:   aws.Int64(1000),
			Timeout:      aws.Int64(300),
		}

		_, err := lambdaService.CreateFunction(createArgs)
		if err != nil {
			return errors.Wrap(err, "Unable to create lambda function.")
		}
	} else {
		// Function does exist and needs to be updated.
		updateArgs := &lambda.UpdateFunctionCodeInput{
			FunctionName: &userRepoName,
			ImageUri:     &repositoryUri,
			Publish:      aws.Bool(true),
		}
		_, err := lambdaService.UpdateFunctionCode(updateArgs)
		if err != nil {
			return errors.Wrap(err, "Unable to update lambda function.")
		}
	}
<<<<<<< HEAD

	err = DeleteDockerImage(versionedLambdaImageUri)
	if err != nil {
		return errors.Wrap(err, "Unable to delete downloaded docker image.")
	}
=======
	log.Info("finishing", functionType)
>>>>>>> 689135d0
	return nil
}

func extractToken(token string, proxyEndpoint string) (*EcrAuth, error) {
	decodedToken, err := base64.StdEncoding.DecodeString(token)
	if err != nil {
		return nil, errors.Wrap(err, "Unable to decode token.")
	}

	parts := strings.SplitN(string(decodedToken), ":", 2)
	if len(parts) < 2 {
		return nil, fmt.Errorf("invalid token: expected two parts, got %d", len(parts))
	}

	return &EcrAuth{
		Username:      parts[0],
		Password:      parts[1],
		ProxyEndpoint: proxyEndpoint,
	}, nil
}

func mapFunctionType(functionType LambdaFunctionType) (string, string, error) {
	switch functionType {
	case FunctionExecutor37Type:
		return FunctionLambdaImage37, FunctionLambdaFunction37, nil
	case FunctionExecutor38Type:
		return FunctionLambdaImage38, FunctionLambdaFunction38, nil
	case FunctionExecutor39Type:
		return FunctionLambdaImage39, FunctionLambdaFunction39, nil
	case ParamExecutorType:
		return ParameterLambdaImage, ParameterLambdaFunction, nil
	case SystemMetricType:
		return SystemMetricLambdaImage, SystemMetricLambdaFunction, nil
	case AthenaConnectorType:
		return AthenaConnectorLambdaImage, AthenaLambdaFunction, nil
	case BigQueryConnectorType:
		return BigQueryConnectorLambdaImage, BigQueryLambdaFunction, nil
	case PostgresConnectorType:
		return PostgresConnectorLambdaImage, PostgresLambdaFunction, nil
	case S3ConnectorType:
		return S3ConnectorLambdaImage, S3LambdaFunction, nil
	case SnowflakeConnectorType:
		return SnowflakeConnectorLambdaImage, SnowflakeLambdaFunction, nil
	default:
		return "", "", errors.New("Invalide function type")

	}
}
<<<<<<< HEAD
func DeleteDockerImage(versionedLambdaImageUri string) error {
	// Remove Docker Image after finishing creating Lambda functions.
	stdout := &bytes.Buffer{}
	stderr := &bytes.Buffer{}
	cmd := exec.Command("/bin/sh", "-c", fmt.Sprintf("docker rmi -f $(docker images --filter=reference='%s' -q)", versionedLambdaImageUri))
	// cmd := exec.Command(fmt.Sprint("docker rmi -f $(docker images --filter=reference='%s' -q)", versionedLambdaImageUri))
	cmd.Stdout = stdout
	cmd.Stderr = stderr

	err := cmd.Run()

	if err != nil {
		return errors.Wrap(err, "Unable to delete docker image.")
	}

	return nil
=======

func AddFunctionTypeToChannel(functionsToShip []LambdaFunctionType, channel chan LambdaFunctionType) {
	// Add lambda function types to buffered channel for pulling and creating lambda function.
	for _, lambdaFunctionType := range functionsToShip {
		lambdaFunctionTypeToPass := lambdaFunctionType
		channel <- lambdaFunctionTypeToPass
	}
>>>>>>> 689135d0
}<|MERGE_RESOLUTION|>--- conflicted
+++ resolved
@@ -181,15 +181,11 @@
 			return errors.Wrap(err, "Unable to update lambda function.")
 		}
 	}
-<<<<<<< HEAD
 
 	err = DeleteDockerImage(versionedLambdaImageUri)
 	if err != nil {
-		return errors.Wrap(err, "Unable to delete downloaded docker image.")
-	}
-=======
-	log.Info("finishing", functionType)
->>>>>>> 689135d0
+		return errors.Wrap("finishing", err, "Unable to delete downloaded docker image.")
+	}
 	return nil
 }
 
@@ -237,31 +233,4 @@
 		return "", "", errors.New("Invalide function type")
 
 	}
-}
-<<<<<<< HEAD
-func DeleteDockerImage(versionedLambdaImageUri string) error {
-	// Remove Docker Image after finishing creating Lambda functions.
-	stdout := &bytes.Buffer{}
-	stderr := &bytes.Buffer{}
-	cmd := exec.Command("/bin/sh", "-c", fmt.Sprintf("docker rmi -f $(docker images --filter=reference='%s' -q)", versionedLambdaImageUri))
-	// cmd := exec.Command(fmt.Sprint("docker rmi -f $(docker images --filter=reference='%s' -q)", versionedLambdaImageUri))
-	cmd.Stdout = stdout
-	cmd.Stderr = stderr
-
-	err := cmd.Run()
-
-	if err != nil {
-		return errors.Wrap(err, "Unable to delete docker image.")
-	}
-
-	return nil
-=======
-
-func AddFunctionTypeToChannel(functionsToShip []LambdaFunctionType, channel chan LambdaFunctionType) {
-	// Add lambda function types to buffered channel for pulling and creating lambda function.
-	for _, lambdaFunctionType := range functionsToShip {
-		lambdaFunctionTypeToPass := lambdaFunctionType
-		channel <- lambdaFunctionTypeToPass
-	}
->>>>>>> 689135d0
 }