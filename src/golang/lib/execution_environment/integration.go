package execution_environment

import (
	"context"
	"encoding/json"
	"strings"
	"time"

	"github.com/aqueducthq/aqueduct/lib/collections/integration"
	"github.com/aqueducthq/aqueduct/lib/collections/shared"
	collection_utils "github.com/aqueducthq/aqueduct/lib/collections/utils"
	"github.com/aqueducthq/aqueduct/lib/database"
	"github.com/aqueducthq/aqueduct/lib/lib_utils"
	"github.com/google/uuid"
	log "github.com/sirupsen/logrus"
)

const (
	CondaPathKey = "conda_path"
	ExecStateKey = "exec_state"
)

func serializeExecStateAndLogFailure(execState *shared.ExecutionState) string {
	serializedState, err := json.Marshal(execState)
	if err != nil {
		// We should never hit this
		log.Errorf("Error marshalling serialized state: %v", err)
		return ""
	}

	return string(serializedState)
}

func serializedFailure(
	outputs string,
	msg string,
	runningAt *time.Time,
) string {
	failureType := shared.SystemFailure
	now := time.Now()
	execState := &shared.ExecutionState{
		Status:      shared.FailedExecutionStatus,
		FailureType: &failureType,
		UserLogs: &shared.Logs{
			StdErr: outputs,
		},
		Error: &shared.Error{
			Context: msg,
			Tip:     shared.TipUnknownInternalError,
		},
		Timestamps: &shared.ExecutionTimestamps{
			RunningAt:  runningAt,
			FinishedAt: &now,
		},
	}

	return serializeExecStateAndLogFailure(execState)
}

func serializedRunning(runningAt *time.Time) string {
	execState := &shared.ExecutionState{
		Status: shared.RunningExecutionStatus,
		Timestamps: &shared.ExecutionTimestamps{
			RunningAt: runningAt,
		},
	}

	return serializeExecStateAndLogFailure(execState)
}

func serializedSuccess(runningAt *time.Time) string {
	now := time.Now()
	execState := &shared.ExecutionState{
		Status: shared.SucceededExecutionStatus,
		Timestamps: &shared.ExecutionTimestamps{
			RunningAt:  runningAt,
			FinishedAt: &now,
		},
	}

	return serializeExecStateAndLogFailure(execState)
}

func updateOnFailure(
	ctx context.Context,
	outputs string,
	msg string,
	condaPath string,
	runningAt *time.Time,
	integrationID uuid.UUID,
	integrationWriter integration.Writer,
	db database.Database,
) {
	_, err := integrationWriter.UpdateIntegration(
		ctx,
		integrationID,
		map[string]interface{}{
			"config": (*collection_utils.Config)(&map[string]string{
				CondaPathKey: condaPath,
				ExecStateKey: serializedFailure(outputs, msg, runningAt),
			}),
		},
		db,
	)
	if err != nil {
		log.Errorf("Failed to update Conda integration: %v", err)
	}
}

func InitializeConda(
	ctx context.Context,
	integrationID uuid.UUID,
	integrationWriter integration.Writer,
	db database.Database,
) {
	now := time.Now()
	_, err := integrationWriter.UpdateIntegration(
		ctx,
		integrationID,
		map[string]interface{}{
			"config": (*collection_utils.Config)(&map[string]string{
				ExecStateKey: serializedRunning(&now),
			}),
		},
		db,
	)
	if err != nil {
		log.Errorf("Failed to update Conda integration: %v", err)
		return
	}

	out, _, err := lib_utils.RunCmd(CondaCmdPrefix, "info", "--base")
	if err != nil {
		updateOnFailure(
			ctx,
			out,
			err.Error(),
			"", /* condaPath */
			&now,
			integrationID,
			integrationWriter,
			db,
		)

		return
	}

	condaPath := strings.TrimSpace(out)

<<<<<<< HEAD
	err = createBaseEnvs(condaPath)
	if err != nil {
		updateFailure(
			ctx,
			out,
			err.Error(),
			condaPath,
			&now,
			integrationID,
			integrationWriter,
			db,
		)
=======
	pythonVersions := []string{"3.7", "3.8", "3.9", "3.10"}
	for _, pythonVersion := range pythonVersions {
		args := []string{
			"create",
			"-n",
			fmt.Sprintf("aqueduct_python%s", pythonVersion),
			fmt.Sprintf("python==%s", pythonVersion),
			"-y",
		}
		_, _, err := lib_utils.RunCmd(CondaCmdPrefix, args...)
		if err != nil {
			updateOnFailure(
				ctx,
				out,
				err.Error(),
				condaPath,
				&now,
				integrationID,
				integrationWriter,
				db,
			)

			return
		}

		args = []string{
			"run",
			"-n",
			fmt.Sprintf("aqueduct_python%s", pythonVersion),
			"pip3",
			"install",
			fmt.Sprintf("aqueduct-ml==%s", lib.ServerVersionNumber),
		}
		_, _, err = lib_utils.RunCmd(CondaCmdPrefix, args...)
		if err != nil {
			updateOnFailure(
				ctx,
				out,
				err.Error(),
				condaPath,
				&now,
				integrationID,
				integrationWriter,
				db,
			)
>>>>>>> 98c9a475

		return
	}

	// This is to ensure we can use `conda develop` to update the python path later on.
	args := []string{
		"install",
		"conda-build",
		"-y",
	}
	_, _, err = lib_utils.RunCmd(CondaCmdPrefix, args...)
	if err != nil {
		updateOnFailure(
			ctx,
			out,
			err.Error(),
			condaPath,
			&now,
			integrationID,
			integrationWriter,
			db,
		)

		return
	}

	_, err = integrationWriter.UpdateIntegration(
		ctx,
		integrationID,
		map[string]interface{}{
			"config": (*collection_utils.Config)(&map[string]string{
				CondaPathKey: condaPath,
				ExecStateKey: serializedSuccess(&now),
			}),
		},
		db,
	)

	if err != nil {
		log.Errorf("Failed to update Conda integration: ")
	}
}

func GetCondaIntegration(
	ctx context.Context,
	userId uuid.UUID,
	integrationReader integration.Reader,
	db database.Database,
) (*integration.Integration, error) {
	integrations, err := integrationReader.GetIntegrationsByServiceAndUser(
		ctx,
		integration.Conda,
		userId,
		db,
	)
	if err != nil {
		return nil, err
	}

	if len(integrations) == 0 {
		return nil, nil
	}

	return &integrations[0], nil
}

// ExtractConnectionState retrieves the current connection state from
// the given integration object.
// For non-conda integration, we assume they are always successfully connected
// since they are created in-sync in `connectIntegration` handler.
func ExtractConnectionState(
	integrationObject *integration.Integration,
) (*shared.ExecutionState, error) {
	if integrationObject.Service != integration.Conda {
		return &shared.ExecutionState{
			Status: shared.SucceededExecutionStatus,
		}, nil
	}

	stateSerialized, ok := integrationObject.Config[ExecStateKey]
	if !ok {
		return &shared.ExecutionState{
			Status: shared.PendingExecutionStatus,
		}, nil
	}

	var state shared.ExecutionState
	err := json.Unmarshal([]byte(stateSerialized), &state)
	if err != nil {
		return nil, err
	}

	return &state, nil
}<|MERGE_RESOLUTION|>--- conflicted
+++ resolved
@@ -147,10 +147,9 @@
 
 	condaPath := strings.TrimSpace(out)
 
-<<<<<<< HEAD
 	err = createBaseEnvs(condaPath)
 	if err != nil {
-		updateFailure(
+		updateOnFailure(
 			ctx,
 			out,
 			err.Error(),
@@ -160,53 +159,6 @@
 			integrationWriter,
 			db,
 		)
-=======
-	pythonVersions := []string{"3.7", "3.8", "3.9", "3.10"}
-	for _, pythonVersion := range pythonVersions {
-		args := []string{
-			"create",
-			"-n",
-			fmt.Sprintf("aqueduct_python%s", pythonVersion),
-			fmt.Sprintf("python==%s", pythonVersion),
-			"-y",
-		}
-		_, _, err := lib_utils.RunCmd(CondaCmdPrefix, args...)
-		if err != nil {
-			updateOnFailure(
-				ctx,
-				out,
-				err.Error(),
-				condaPath,
-				&now,
-				integrationID,
-				integrationWriter,
-				db,
-			)
-
-			return
-		}
-
-		args = []string{
-			"run",
-			"-n",
-			fmt.Sprintf("aqueduct_python%s", pythonVersion),
-			"pip3",
-			"install",
-			fmt.Sprintf("aqueduct-ml==%s", lib.ServerVersionNumber),
-		}
-		_, _, err = lib_utils.RunCmd(CondaCmdPrefix, args...)
-		if err != nil {
-			updateOnFailure(
-				ctx,
-				out,
-				err.Error(),
-				condaPath,
-				&now,
-				integrationID,
-				integrationWriter,
-				db,
-			)
->>>>>>> 98c9a475
 
 		return
 	}
