package execution_environment

import (
	"bytes"
	"context"
	"encoding/gob"
	"fmt"
	"sort"

	"github.com/aqueducthq/aqueduct/lib"
	db_exec_env "github.com/aqueducthq/aqueduct/lib/collections/execution_environment"
	"github.com/aqueducthq/aqueduct/lib/collections/integration"
	"github.com/aqueducthq/aqueduct/lib/database"
	"github.com/google/uuid"
	log "github.com/sirupsen/logrus"
)

const condaCmdPrefix = "conda"

type ExecutionEnvironment struct {
	Id            uuid.UUID `json:"id"`
	PythonVersion string    `json:"python_version"`
	Dependencies  []string  `json:"dependencies"`
}

func (e *ExecutionEnvironment) CreateDBRecord(
	ctx context.Context,
	execEnvWriter db_exec_env.Writer,
	db database.Database,
) error {
	hash, err := e.Hash()
	if err != nil {
		return err
	}

	dbEnv, err := execEnvWriter.CreateExecutionEnvironment(
		ctx,
		&db_exec_env.Spec{
			PythonVersion: e.PythonVersion,
			Dependencies:  e.Dependencies,
		},
		hash,
		db,
	)
	if err != nil {
		return err
	}

	e.Id = dbEnv.Id
	return nil
}

func (e *ExecutionEnvironment) DeleteDBRecord(
	ctx context.Context,
	execEnvWriter db_exec_env.Writer,
	db database.Database,
) error {
	return execEnvWriter.DeleteExecutionEnvironment(ctx, e.Id, db)
}

// Hash generates a hash based on the environment's
// dependency set and python version.
func (e *ExecutionEnvironment) Hash() (uuid.UUID, error) {
	sliceToHash := make([]string, 0, len(e.Dependencies)+1)
	sliceToHash = append(sliceToHash, e.Dependencies...)
	sliceToHash = append(sliceToHash, e.PythonVersion)
	sort.Strings(e.Dependencies)

	buf := &bytes.Buffer{}
	err := gob.NewEncoder(buf).Encode(sliceToHash)
	if err != nil {
		return uuid.Nil, err
	}

	return uuid.NewSHA1(uuid.NameSpaceOID, buf.Bytes()), nil
}

func (e *ExecutionEnvironment) Name() string {
	return fmt.Sprintf("aqueduct_%s", e.Id.String())
}

func (e *ExecutionEnvironment) CreateEnv() error {
	// First, we create a Conda env with the env object's Python version.
	createArgs := []string{
		"create",
		"-n",
		e.Name(),
		fmt.Sprintf("python==%s", e.PythonVersion),
		"-y",
	}

	err := runCmd(condaCmdPrefix, createArgs...)
	if err != nil {
		return err
	}

	for _, d := range e.Dependencies {
		fmt.Println(d)
	}

	// Then, we use pip3 to install dependencies inside this new Conda env.
	// We manually add the aqueduct-ml package because the env sent from
	// the client may not contain this required package.
	installArgs := append([]string{
		"run",
		"-n",
		e.Name(),
		"pip3",
		"install",
		fmt.Sprintf("aqueduct-ml==%s", lib.ServerVersionNumber),
	}, e.Dependencies...)

	err = runCmd(condaCmdPrefix, installArgs...)
	if err != nil {
		return err
	}

	return nil
}

// DeleteEnv deletes the Conda environment if it exists.
func (e *ExecutionEnvironment) DeleteEnv() error {
	deleteArgs := []string{
		"env",
		"remove",
		"-n",
		e.Name(),
	}

	return runCmd(condaCmdPrefix, deleteArgs...)
}

// GetExecEnvFromDB returns an exec env object from DB by its hash.
// It returns database.ErrNoRows if there is no match.
func GetExecEnvFromDB(
	ctx context.Context,
	hash uuid.UUID,
	execEnvReader db_exec_env.Reader,
	db database.Database,
) (*ExecutionEnvironment, error) {
	dbExecEnv, err := execEnvReader.GetExecutionEnvironmentByHash(ctx, hash, db)
	if err != nil {
		return nil, err
	}

	return newFromDBExecutionEnvironment(dbExecEnv), nil
}

func IsCondaConnected(
	ctx context.Context,
	userId uuid.UUID,
	integrationReader integration.Reader,
	db database.Database,
) (bool, error) {
	integrations, err := integrationReader.GetIntegrationsByServiceAndUser(
		ctx,
		integration.Conda,
		userId,
		db,
	)
	if err != nil {
		return false, err
	}

	return len(integrations) > 0, nil
}

// Best-effort to delete all envs and log any error
func deleteEnvs(envs []ExecutionEnvironment) {
	for _, env := range envs {
		err := env.DeleteEnv()
		if err != nil {
			log.Errorf("Failed to delete env %s: %v", env.Id.String(), err)
		}
	}
}

<<<<<<< HEAD
func newFromDBExecutionEnvironment(
	dbExecEnv *db_exec_env.DBExecutionEnvironment,
) *ExecutionEnvironment {
	return &ExecutionEnvironment{
		Id:            dbExecEnv.Id,
		PythonVersion: dbExecEnv.Spec.PythonVersion,
		Dependencies:  dbExecEnv.Spec.Dependencies,
	}
}

func GetExecutionEnvironmentsMapByOperatorIds(
	ctx context.Context,
	opIDs []uuid.UUID,
	envReader db_exec_env.Reader,
	db database.Database,
) (map[uuid.UUID]ExecutionEnvironment, error) {
	dbEnvMap, err := envReader.GetExecutionEnvironmentsMapByOperatorID(
		ctx, opIDs, db,
	)
	if err != nil {
		return nil, err
	}

	results := make(map[uuid.UUID]ExecutionEnvironment, len(dbEnvMap))
	for id, dbEnv := range dbEnvMap {
		results[id] = *newFromDBExecutionEnvironment(&dbEnv)
	}

	return results, nil
}

// CreateMissingAndSyncExistingEnvs env %s: %vistingEnvs` keep argerrsync with DB.
// In other words, it creates new db rows for missing envs
=======
// CreateMissingAndSyncExistingEnvs keeps the given environment map in-sync with DB.
//
// Given a env map of any UUID key (in practice the key is typically operator ID),
// it creates new db rows for missing envs
>>>>>>> 16dfe354
// and fetch existing ones.
//
// Returns a map with the original key, mapped to the synced
// env object from the DB rows.
func CreateMissingAndSyncExistingEnvs(
	ctx context.Context,
	envReader db_exec_env.Reader,
	envWriter db_exec_env.Writer,
	envs map[uuid.UUID]ExecutionEnvironment,
	db database.Database,
) (map[uuid.UUID]ExecutionEnvironment, error) {
	// visitedResults tracks already visited env.
	// This helps reduce the number of DB access.
	visitedResults := make(map[uuid.UUID]ExecutionEnvironment, len(envs))
	addedEnvs := make([]ExecutionEnvironment, 0, len(envs))
	results := make(map[uuid.UUID]ExecutionEnvironment, len(envs))
	for key, env := range envs {
		hash, err := env.Hash()
		if err != nil {
			return nil, err
		}

		_, ok := visitedResults[hash]
		if ok {
			results[key] = visitedResults[hash]
			continue
		}

		existingEnv, err := GetExecEnvFromDB(
			ctx,
			hash,
			envReader,
			db,
		)

		// Env is missing
		if err == database.ErrNoRows {
			err = env.CreateDBRecord(ctx, envWriter, db)
			if err != nil {
				deleteEnvs(addedEnvs)
				return nil, err
			}

			err = env.CreateEnv()
			if err != nil {
				deleteEnvs(addedEnvs)
				return nil, err
			}

			results[key] = env
			visitedResults[hash] = env
			addedEnvs = append(addedEnvs, env)
			continue
		}

		// DB error
		if err != nil {
			return nil, err
		}

		// Env is not missing
		visitedResults[hash] = *existingEnv
		results[key] = *existingEnv
	}

	return results, nil
}<|MERGE_RESOLUTION|>--- conflicted
+++ resolved
@@ -175,7 +175,6 @@
 	}
 }
 
-<<<<<<< HEAD
 func newFromDBExecutionEnvironment(
 	dbExecEnv *db_exec_env.DBExecutionEnvironment,
 ) *ExecutionEnvironment {
@@ -207,15 +206,10 @@
 	return results, nil
 }
 
-// CreateMissingAndSyncExistingEnvs env %s: %vistingEnvs` keep argerrsync with DB.
-// In other words, it creates new db rows for missing envs
-=======
 // CreateMissingAndSyncExistingEnvs keeps the given environment map in-sync with DB.
 //
 // Given a env map of any UUID key (in practice the key is typically operator ID),
-// it creates new db rows for missing envs
->>>>>>> 16dfe354
-// and fetch existing ones.
+// it creates new db rows for missing envs.
 //
 // Returns a map with the original key, mapped to the synced
 // env object from the DB rows.
