package execution_environment

import (
	"bytes"
	"context"
	"encoding/gob"
	"fmt"
	"sort"

	"github.com/aqueducthq/aqueduct/lib/database"
	"github.com/aqueducthq/aqueduct/lib/lib_utils"
	"github.com/aqueducthq/aqueduct/lib/models"
	"github.com/aqueducthq/aqueduct/lib/models/shared"
	"github.com/aqueducthq/aqueduct/lib/repos"
	"github.com/dropbox/godropbox/errors"
	"github.com/google/uuid"
	log "github.com/sirupsen/logrus"
)

type ExecutionEnvironment struct {
	// TODO: Double check if the json tags can be removed.
	ID            uuid.UUID `json:"id"`
	PythonVersion string    `json:"python_version"`
	Dependencies  []string  `json:"dependencies"`
}

func (e *ExecutionEnvironment) CreateDBRecord(
	ctx context.Context,
	execEnvRepo repos.ExecutionEnvironment,
	db database.Database,
) error {
	hash, err := e.Hash()
	if err != nil {
		return err
	}

	dbEnv, err := execEnvRepo.Create(
		ctx,
		&shared.ExecutionEnvironmentSpec{
			PythonVersion: e.PythonVersion,
			Dependencies:  e.Dependencies,
		},
		hash,
		db,
	)
	if err != nil {
		return err
	}

	e.ID = dbEnv.ID
	return nil
}

func (e *ExecutionEnvironment) DeleteDBRecord(
	ctx context.Context,
	execEnvRepo repos.ExecutionEnvironment,
	db database.Database,
) error {
	return execEnvRepo.Delete(ctx, e.ID, db)
}

// Hash generates a hash based on the environment's
// dependency set and python version.
func (e *ExecutionEnvironment) Hash() (uuid.UUID, error) {
	sliceToHash := make([]string, 0, len(e.Dependencies)+1)
	sliceToHash = append(sliceToHash, e.Dependencies...)
	sliceToHash = append(sliceToHash, e.PythonVersion)
	sort.Strings(e.Dependencies)

	buf := &bytes.Buffer{}
	err := gob.NewEncoder(buf).Encode(sliceToHash)
	if err != nil {
		return uuid.Nil, err
	}

	return uuid.NewSHA1(uuid.NameSpaceOID, buf.Bytes()), nil
}

func (e *ExecutionEnvironment) Name() string {
<<<<<<< HEAD
	return fmt.Sprintf("%s%s", aqueductEnvNamePrefix, e.ID.String())
=======
	return fmt.Sprintf("aqueduct_%s", e.ID.String())
}

func (e *ExecutionEnvironment) CreateEnv() error {
	// First, we create a conda env with the env object's Python version.
	createArgs := []string{
		"create",
		"-n",
		e.Name(),
		fmt.Sprintf("python==%s", e.PythonVersion),
		"-y",
	}

	_, _, err := lib_utils.RunCmd(CondaCmdPrefix, createArgs, "", false)
	if err != nil {
		return err
	}

	forkEnvPath := fmt.Sprintf(
		"%s/envs/aqueduct_python%s/lib/python%s/site-packages",
		e.CondaPath,
		e.PythonVersion,
		e.PythonVersion,
	)
	forkArgs := []string{
		"develop",
		"-n",
		e.Name(),
		forkEnvPath,
	}

	_, _, err = lib_utils.RunCmd(CondaCmdPrefix, forkArgs, "", false)
	if err != nil {
		return err
	}

	// Then, we use pip3 to install dependencies inside this new Conda env.
	installArgs := append([]string{
		"run",
		"-n",
		e.Name(),
		"pip3",
		"install",
	}, e.Dependencies...)

	_, _, err = lib_utils.RunCmd(CondaCmdPrefix, installArgs, "", false)
	if err != nil {
		return err
	}

	return nil
}

func deleteCondaEnv(name string) error {
	args := []string{
		"env",
		"remove",
		"-n",
		name,
	}

	_, _, err := lib_utils.RunCmd(CondaCmdPrefix, args, "", false)
	return err
}

// DeleteEnv deletes the Conda environment if it exists.
func (e *ExecutionEnvironment) DeleteEnv() error {
	return deleteCondaEnv(e.Name())
>>>>>>> 0754e501
}

// GetExecEnvFromDB returns an exec env object from DB by its hash.
// It returns database.ErrNoRows if there is no match.
func GetExecEnvFromDB(
	ctx context.Context,
	hash uuid.UUID,
	execEnvRepo repos.ExecutionEnvironment,
	db database.Database,
) (*ExecutionEnvironment, error) {
	dbExecEnv, err := execEnvRepo.GetByHash(ctx, hash, db)
	if err != nil {
		return nil, err
	}

	return newFromDBExecutionEnvironment(dbExecEnv), nil
}

<<<<<<< HEAD
=======
func baseEnvNameByVersion(pythonVersion string) string {
	return fmt.Sprintf("aqueduct_python%s", pythonVersion)
}

// createBaseEnvs creates base python environments.
func createBaseEnvs() error {
	for _, pythonVersion := range pythonVersions {
		envName := baseEnvNameByVersion(pythonVersion)
		args := []string{
			"create",
			"-n",
			envName,
			fmt.Sprintf("python==%s", pythonVersion),
			"-y",
		}
		_, _, err := lib_utils.RunCmd(CondaCmdPrefix, args, "", false)
		if err != nil {
			return err
		}

		args = []string{
			"run",
			"-n",
			envName,
			"pip3",
			"install",
			fmt.Sprintf("aqueduct-ml==%s", lib.ServerVersionNumber),
		}
		_, _, err = lib_utils.RunCmd(CondaCmdPrefix, args, "", false)
		if err != nil {
			return err
		}
	}

	return nil
}

func DeleteBaseEnvs() error {
	for _, pythonVersion := range pythonVersions {
		err := deleteCondaEnv(baseEnvNameByVersion(pythonVersion))
		if err != nil {
			return err
		}
	}

	return nil
}

// Best-effort to delete all envs and log any error
func deleteEnvs(envs []ExecutionEnvironment) {
	for _, env := range envs {
		err := env.DeleteEnv()
		if err != nil {
			log.Errorf("Failed to delete env %s: %v", env.ID.String(), err)
		}
	}
}

>>>>>>> 0754e501
func newFromDBExecutionEnvironment(
	dbExecEnv *models.ExecutionEnvironment,
) *ExecutionEnvironment {
	return &ExecutionEnvironment{
		ID:            dbExecEnv.ID,
		PythonVersion: dbExecEnv.Spec.PythonVersion,
		Dependencies:  dbExecEnv.Spec.Dependencies,
	}
}

func GetExecutionEnvironmentsByOperatorIDs(
	ctx context.Context,
	opIDs []uuid.UUID,
	execEnvRepo repos.ExecutionEnvironment,
	db database.Database,
) (map[uuid.UUID]ExecutionEnvironment, error) {
	dbEnvMap, err := execEnvRepo.GetByOperatorBatch(
		ctx, opIDs, db,
	)
	if err != nil {
		return nil, err
	}

	results := make(map[uuid.UUID]ExecutionEnvironment, len(dbEnvMap))
	for id, dbEnv := range dbEnvMap {
		results[id] = *newFromDBExecutionEnvironment(&dbEnv)
	}

	return results, nil
}

// CreateMissingAndSyncExistingEnvs keeps the given environment map in-sync with DB.
//
// Given a env map of any UUID key (in practice the key is typically operator ID),
// it creates new db rows for missing envs.
//
// Returns a map with the original key, mapped to the synced
// env object from the DB rows.
func CreateMissingAndSyncExistingEnvs(
	ctx context.Context,
	execEnvRepo repos.ExecutionEnvironment,
	envs map[uuid.UUID]ExecutionEnvironment,
	db database.Database,
) (map[uuid.UUID]ExecutionEnvironment, error) {
	// visitedResults tracks already visited env.
	// This helps reduce the number of DB access.
	visitedResults := make(map[uuid.UUID]ExecutionEnvironment, len(envs))
	results := make(map[uuid.UUID]ExecutionEnvironment, len(envs))
	var err error = nil
	txn, err := db.BeginTx(ctx)
	if err != nil {
		return nil, err
	}

	// rollback both DB records and conda envs.
	defer func() {
		database.TxnRollbackIgnoreErr(ctx, txn)
	}()

	for key, env := range envs {
		hash, err := env.Hash()
		if err != nil {
			return nil, err
		}

		_, ok := visitedResults[hash]
		if ok {
			results[key] = visitedResults[hash]
			continue
		}

		existingEnv, err := GetExecEnvFromDB(
			ctx,
			hash,
			execEnvRepo,
			db,
		)

		// Env is missing
		if err == database.ErrNoRows {
			err = env.CreateDBRecord(ctx, execEnvRepo, db)
			if err != nil {
				return nil, err
			}

			results[key] = env
			visitedResults[hash] = env
			continue
		}

		// DB error
		if err != nil {
			return nil, err
		}

		// Env is not missing
		visitedResults[hash] = *existingEnv
		results[key] = *existingEnv
	}

	if err = txn.Commit(ctx); err != nil {
		return nil, err
	}

	return results, nil
}

// CleanupUnusedEnvironments is executed in a best-effort fashion, and we log all the errors within
// the function and return an error object signaling whether there is at least one error occurred.
func CleanupUnusedEnvironments(
	ctx context.Context,
	operatorRepo repos.Operator,
	db database.Database,
) error {
	envNames, err := operatorRepo.GetUnusedCondaEnvNames(ctx, db)
	if err != nil {
		log.Errorf("Error getting unused execution environments: %v", err)
		return err
	}

	hasError := false

	for _, name := range envNames {
		deleteArgs := []string{
			"env",
			"remove",
			"-n",
			name,
		}

		_, _, err := lib_utils.RunCmd(CondaCmdPrefix, deleteArgs, "", false)
		if err != nil {
			hasError = true
			log.Errorf("Error garbage collecting conda environment %s: %v", name, err)
		}
	}

	if hasError {
		return errors.New("An internal error occurred within the cleanup function. Please see the server log for more information.")
	}

	return nil
}<|MERGE_RESOLUTION|>--- conflicted
+++ resolved
@@ -77,78 +77,7 @@
 }
 
 func (e *ExecutionEnvironment) Name() string {
-<<<<<<< HEAD
 	return fmt.Sprintf("%s%s", aqueductEnvNamePrefix, e.ID.String())
-=======
-	return fmt.Sprintf("aqueduct_%s", e.ID.String())
-}
-
-func (e *ExecutionEnvironment) CreateEnv() error {
-	// First, we create a conda env with the env object's Python version.
-	createArgs := []string{
-		"create",
-		"-n",
-		e.Name(),
-		fmt.Sprintf("python==%s", e.PythonVersion),
-		"-y",
-	}
-
-	_, _, err := lib_utils.RunCmd(CondaCmdPrefix, createArgs, "", false)
-	if err != nil {
-		return err
-	}
-
-	forkEnvPath := fmt.Sprintf(
-		"%s/envs/aqueduct_python%s/lib/python%s/site-packages",
-		e.CondaPath,
-		e.PythonVersion,
-		e.PythonVersion,
-	)
-	forkArgs := []string{
-		"develop",
-		"-n",
-		e.Name(),
-		forkEnvPath,
-	}
-
-	_, _, err = lib_utils.RunCmd(CondaCmdPrefix, forkArgs, "", false)
-	if err != nil {
-		return err
-	}
-
-	// Then, we use pip3 to install dependencies inside this new Conda env.
-	installArgs := append([]string{
-		"run",
-		"-n",
-		e.Name(),
-		"pip3",
-		"install",
-	}, e.Dependencies...)
-
-	_, _, err = lib_utils.RunCmd(CondaCmdPrefix, installArgs, "", false)
-	if err != nil {
-		return err
-	}
-
-	return nil
-}
-
-func deleteCondaEnv(name string) error {
-	args := []string{
-		"env",
-		"remove",
-		"-n",
-		name,
-	}
-
-	_, _, err := lib_utils.RunCmd(CondaCmdPrefix, args, "", false)
-	return err
-}
-
-// DeleteEnv deletes the Conda environment if it exists.
-func (e *ExecutionEnvironment) DeleteEnv() error {
-	return deleteCondaEnv(e.Name())
->>>>>>> 0754e501
 }
 
 // GetExecEnvFromDB returns an exec env object from DB by its hash.
@@ -167,67 +96,6 @@
 	return newFromDBExecutionEnvironment(dbExecEnv), nil
 }
 
-<<<<<<< HEAD
-=======
-func baseEnvNameByVersion(pythonVersion string) string {
-	return fmt.Sprintf("aqueduct_python%s", pythonVersion)
-}
-
-// createBaseEnvs creates base python environments.
-func createBaseEnvs() error {
-	for _, pythonVersion := range pythonVersions {
-		envName := baseEnvNameByVersion(pythonVersion)
-		args := []string{
-			"create",
-			"-n",
-			envName,
-			fmt.Sprintf("python==%s", pythonVersion),
-			"-y",
-		}
-		_, _, err := lib_utils.RunCmd(CondaCmdPrefix, args, "", false)
-		if err != nil {
-			return err
-		}
-
-		args = []string{
-			"run",
-			"-n",
-			envName,
-			"pip3",
-			"install",
-			fmt.Sprintf("aqueduct-ml==%s", lib.ServerVersionNumber),
-		}
-		_, _, err = lib_utils.RunCmd(CondaCmdPrefix, args, "", false)
-		if err != nil {
-			return err
-		}
-	}
-
-	return nil
-}
-
-func DeleteBaseEnvs() error {
-	for _, pythonVersion := range pythonVersions {
-		err := deleteCondaEnv(baseEnvNameByVersion(pythonVersion))
-		if err != nil {
-			return err
-		}
-	}
-
-	return nil
-}
-
-// Best-effort to delete all envs and log any error
-func deleteEnvs(envs []ExecutionEnvironment) {
-	for _, env := range envs {
-		err := env.DeleteEnv()
-		if err != nil {
-			log.Errorf("Failed to delete env %s: %v", env.ID.String(), err)
-		}
-	}
-}
-
->>>>>>> 0754e501
 func newFromDBExecutionEnvironment(
 	dbExecEnv *models.ExecutionEnvironment,
 ) *ExecutionEnvironment {
