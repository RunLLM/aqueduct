package execution_environment

import (
	"bytes"
	"context"
	"encoding/gob"
	"fmt"
	"sort"
	"time"

	"github.com/aqueducthq/aqueduct/lib"
	db_exec_env "github.com/aqueducthq/aqueduct/lib/collections/execution_environment"
	"github.com/aqueducthq/aqueduct/lib/database"
	"github.com/aqueducthq/aqueduct/lib/lib_utils"
	"github.com/dropbox/godropbox/errors"
	"github.com/google/uuid"
	log "github.com/sirupsen/logrus"
)

var pythonVersions = [...]string{
	"3.7",
	"3.8",
	"3.9",
	"3.10",
}

type ExecutionEnvironment struct {
	// TODO: Double check if the json tags can be removed.
	Id            uuid.UUID `json:"id"`
	PythonVersion string    `json:"python_version"`
	Dependencies  []string  `json:"dependencies"`
	CondaPath     string    `json:"-"`
}

func (e *ExecutionEnvironment) CreateDBRecord(
	ctx context.Context,
	execEnvWriter db_exec_env.Writer,
	db database.Database,
) error {
	hash, err := e.Hash()
	if err != nil {
		return err
	}

	dbEnv, err := execEnvWriter.CreateExecutionEnvironment(
		ctx,
		&db_exec_env.Spec{
			PythonVersion: e.PythonVersion,
			Dependencies:  e.Dependencies,
		},
		hash,
		db,
	)
	if err != nil {
		return err
	}

	e.Id = dbEnv.Id
	return nil
}

func (e *ExecutionEnvironment) DeleteDBRecord(
	ctx context.Context,
	execEnvWriter db_exec_env.Writer,
	db database.Database,
) error {
	return execEnvWriter.DeleteExecutionEnvironment(ctx, e.Id, db)
}

// Hash generates a hash based on the environment's
// dependency set and python version.
func (e *ExecutionEnvironment) Hash() (uuid.UUID, error) {
	sliceToHash := make([]string, 0, len(e.Dependencies)+1)
	sliceToHash = append(sliceToHash, e.Dependencies...)
	sliceToHash = append(sliceToHash, e.PythonVersion)
	sort.Strings(e.Dependencies)

	buf := &bytes.Buffer{}
	err := gob.NewEncoder(buf).Encode(sliceToHash)
	if err != nil {
		return uuid.Nil, err
	}

	return uuid.NewSHA1(uuid.NameSpaceOID, buf.Bytes()), nil
}

func (e *ExecutionEnvironment) Name() string {
	return fmt.Sprintf("aqueduct_%s", e.Id.String())
}

func (e *ExecutionEnvironment) CreateEnv() error {
	// First, we create a Conda env with the env object's Python version.
	createArgs := []string{
		"create",
		"-n",
		e.Name(),
		fmt.Sprintf("python==%s", e.PythonVersion),
		"-y",
	}

	start := time.Now()
	_, _, err := lib_utils.RunCmd(CondaCmdPrefix, createArgs...)
	if err != nil {
		return err
	}
	duration := time.Since(start)
	log.Infof("Conda creation took %d seconds", duration.Seconds())

	forkEnvPath := fmt.Sprintf("%s/envs/aqueduct_python%s/lib/python%s/site-packages", e.CondaPath, e.PythonVersion, e.PythonVersion)
	log.Infof("forkEnvPath is %s", forkEnvPath)

	forkArgs := []string{
		"develop",
		"-n",
		e.Name(),
		forkEnvPath,
	}

	start = time.Now()
	_, _, err = lib_utils.RunCmd(CondaCmdPrefix, forkArgs...)
	if err != nil {
		return err
	}
	duration = time.Since(start)
	log.Infof("Conda fork took %d seconds", duration.Seconds())

	log.Info("Printing dependencies...")
	for _, d := range e.Dependencies {
		fmt.Println(d)
	}

	// Then, we use pip3 to install dependencies inside this new Conda env.
	installArgs := append([]string{
		"run",
		"-n",
		e.Name(),
		"pip3",
		"install",
	}, e.Dependencies...)

	start = time.Now()
	_, _, err = lib_utils.RunCmd(CondaCmdPrefix, installArgs...)
	if err != nil {
		return err
	}
	duration = time.Since(start)
	log.Infof("Conda dep install took %d seconds", duration.Seconds())

	return nil
}

func deleteCondaEnv(name string) error {
	args := []string{
		"env",
		"remove",
		"-n",
		name,
	}

	_, _, err := lib_utils.RunCmd(CondaCmdPrefix, args...)
	return err
}

// DeleteEnv deletes the Conda environment if it exists.
func (e *ExecutionEnvironment) DeleteEnv() error {
	return deleteCondaEnv(e.Name())
}

// GetExecEnvFromDB returns an exec env object from DB by its hash.
// It returns database.ErrNoRows if there is no match.
func GetExecEnvFromDB(
	ctx context.Context,
	hash uuid.UUID,
	execEnvReader db_exec_env.Reader,
	db database.Database,
) (*ExecutionEnvironment, error) {
	dbExecEnv, err := execEnvReader.GetExecutionEnvironmentByHash(ctx, hash, db)
	if err != nil {
		return nil, err
	}

	return newFromDBExecutionEnvironment(dbExecEnv), nil
}

func baseEnvNameByVersion(pythonVersion string) string {
	return fmt.Sprintf("aqueduct_python%s", pythonVersion)
}

// createBaseEnvs creates base environments given the base conda path.
func createBaseEnvs(condaBasePath string) error {
	for _, pythonVersion := range pythonVersions {
		envName := baseEnvNameByVersion(pythonVersion)
		args := []string{
			"create",
			"-n",
			envName,
			fmt.Sprintf("python==%s", pythonVersion),
			"-y",
		}
		_, _, err := lib_utils.RunCmd(CondaCmdPrefix, args...)
		if err != nil {
			return err
		}

		args = []string{
			"run",
			"-n",
			envName,
			"pip3",
			"install",
			fmt.Sprintf("aqueduct-ml==%s", lib.ServerVersionNumber),
		}
		_, _, err = lib_utils.RunCmd(CondaCmdPrefix, args...)
		if err != nil {
			return err
		}
	}

	return nil
}

func DeleteBaseEnvs() error {
	for _, pythonVersion := range pythonVersions {
		err := deleteCondaEnv(baseEnvNameByVersion(pythonVersion))
		if err != nil {
			return err
		}
	}

	return nil
}

// Best-effort to delete all envs and log any error
func deleteEnvs(envs []ExecutionEnvironment) {
	for _, env := range envs {
		err := env.DeleteEnv()
		if err != nil {
			log.Errorf("Failed to delete env %s: %v", env.Id.String(), err)
		}
	}
}

func newFromDBExecutionEnvironment(
	dbExecEnv *db_exec_env.DBExecutionEnvironment,
) *ExecutionEnvironment {
	return &ExecutionEnvironment{
		Id:            dbExecEnv.Id,
		PythonVersion: dbExecEnv.Spec.PythonVersion,
		Dependencies:  dbExecEnv.Spec.Dependencies,
	}
}

func GetExecutionEnvironmentsMapByOperatorIDs(
	ctx context.Context,
	opIDs []uuid.UUID,
	envReader db_exec_env.Reader,
	db database.Database,
) (map[uuid.UUID]ExecutionEnvironment, error) {
	dbEnvMap, err := envReader.GetExecutionEnvironmentsMapByOperatorID(
		ctx, opIDs, db,
	)
	if err != nil {
		return nil, err
	}

	results := make(map[uuid.UUID]ExecutionEnvironment, len(dbEnvMap))
	for id, dbEnv := range dbEnvMap {
		results[id] = *newFromDBExecutionEnvironment(&dbEnv)
	}

	return results, nil
}

// CreateMissingAndSyncExistingEnvs keeps the given environment map in-sync with DB.
//
// Given a env map of any UUID key (in practice the key is typically operator ID),
// it creates new db rows for missing envs.
//
// Returns a map with the original key, mapped to the synced
// env object from the DB rows.
func CreateMissingAndSyncExistingEnvs(
	ctx context.Context,
	envReader db_exec_env.Reader,
	envWriter db_exec_env.Writer,
	envs map[uuid.UUID]ExecutionEnvironment,
	db database.Database,
) (map[uuid.UUID]ExecutionEnvironment, error) {
	// visitedResults tracks already visited env.
	// This helps reduce the number of DB access.
	visitedResults := make(map[uuid.UUID]ExecutionEnvironment, len(envs))
	addedEnvs := make([]ExecutionEnvironment, 0, len(envs))
	results := make(map[uuid.UUID]ExecutionEnvironment, len(envs))
	for key, env := range envs {
		hash, err := env.Hash()
		if err != nil {
			return nil, err
		}

		_, ok := visitedResults[hash]
		if ok {
			results[key] = visitedResults[hash]
			continue
		}

		existingEnv, err := GetExecEnvFromDB(
			ctx,
			hash,
			envReader,
			db,
		)

		// Env is missing
		if err == database.ErrNoRows {
			err = env.CreateDBRecord(ctx, envWriter, db)
			if err != nil {
				deleteEnvs(addedEnvs)
				return nil, err
			}

			err = env.CreateEnv()
			if err != nil {
				deleteEnvs(addedEnvs)
				return nil, err
			}

			results[key] = env
			visitedResults[hash] = env
			addedEnvs = append(addedEnvs, env)
			continue
		}

		// DB error
		if err != nil {
			return nil, err
		}

		// Env is not missing
		visitedResults[hash] = *existingEnv
		results[key] = *existingEnv
	}

	return results, nil
}

func GetUnusedExecutionEnvironmentIDs(
	ctx context.Context,
	envReader db_exec_env.Reader,
	db database.Database,
) ([]uuid.UUID, error) {
	dbEnvs, err := envReader.GetUnusedExecutionEnvironments(
		ctx, db,
	)
	if err != nil {
		return nil, err
	}

	results := make([]uuid.UUID, 0, len(dbEnvs))
	for _, dbEnv := range dbEnvs {
		results = append(results, dbEnv.Id)
	}

	return results, nil
}

// CleanupUnusedEnvironments is executed in a best-effort fashion, and we log all the errors within
// the function and return an error object signaling whether there is at least one error occured.
func CleanupUnusedEnvironments(
	ctx context.Context,
	envReader db_exec_env.Reader,
	envWriter db_exec_env.Writer,
	db database.Database,
) error {
	envIDs, err := GetUnusedExecutionEnvironmentIDs(ctx, envReader, db)
	if err != nil {
<<<<<<< HEAD
		return errors.Wrap(err, "Error getting unused env IDs.")
=======
		log.Errorf("Error getting unused execution environments: %v", err)
		return err
>>>>>>> 98c9a475
	}

	var deletedIDs []uuid.UUID
	hasError := false

	for _, envID := range envIDs {
		envName := fmt.Sprintf("%s_%s", "aqueduct", envID.String())
		deleteArgs := []string{
			"env",
			"remove",
			"-n",
			envName,
		}

		_, _, err := lib_utils.RunCmd(CondaCmdPrefix, deleteArgs...)
		if err != nil {
			hasError = true
			log.Errorf("Error garbage collecting Conda environment %s: %v", envID, err)
		} else {
			deletedIDs = append(deletedIDs, envID)
		}
	}

	err = envWriter.DeleteExecutionEnvironments(ctx, deletedIDs, db)
	if err != nil {
<<<<<<< HEAD
		return err
	}

	if len(errIDs) != 0 {
		return errors.Newf("Error garbage collecting Conda environments: %v", errIDs)
=======
		hasError = true
		log.Errorf("Error deleting database records of unused Conda environments: %v", err)
	}

	if hasError {
		return errors.New("An internal error occured within the cleanup function. Please see the server log for more information.")
>>>>>>> 98c9a475
	}

	return nil
}<|MERGE_RESOLUTION|>--- conflicted
+++ resolved
@@ -372,12 +372,8 @@
 ) error {
 	envIDs, err := GetUnusedExecutionEnvironmentIDs(ctx, envReader, db)
 	if err != nil {
-<<<<<<< HEAD
-		return errors.Wrap(err, "Error getting unused env IDs.")
-=======
 		log.Errorf("Error getting unused execution environments: %v", err)
 		return err
->>>>>>> 98c9a475
 	}
 
 	var deletedIDs []uuid.UUID
@@ -403,20 +399,12 @@
 
 	err = envWriter.DeleteExecutionEnvironments(ctx, deletedIDs, db)
 	if err != nil {
-<<<<<<< HEAD
-		return err
-	}
-
-	if len(errIDs) != 0 {
-		return errors.Newf("Error garbage collecting Conda environments: %v", errIDs)
-=======
 		hasError = true
 		log.Errorf("Error deleting database records of unused Conda environments: %v", err)
 	}
 
 	if hasError {
 		return errors.New("An internal error occured within the cleanup function. Please see the server log for more information.")
->>>>>>> 98c9a475
 	}
 
 	return nil
