--- conflicted
+++ resolved
@@ -154,15 +154,9 @@
 	}
 
 	var c struct {
-<<<<<<< HEAD
-		Token              string                   `json:"token" yaml:"token"`
-		ChannelsSerialized string                   `json:"channels_serialized" yaml:"channels_serialized"`
-		Level              shared.NotificationLevel `json:"level" yaml:"level"`
-=======
 		Token              string                   `json:"token"`
 		ChannelsSerialized string                   `json:"channels_serialized"`
 		Level              shared.NotificationLevel `json:"level"`
->>>>>>> 51beb9e7
 	}
 	if err := json.Unmarshal(data, &c); err != nil {
 		return nil, err
