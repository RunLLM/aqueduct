--- conflicted
+++ resolved
@@ -12,13 +12,13 @@
 // ArtifactResultStatus contains the status of an ArtifactResult as well
 // as additional metadata
 type ArtifactResultStatus struct {
-<<<<<<< HEAD
-	ArtifactID       uuid.UUID                  `db:"artifact_id" json:"artifact_id"`
-	ArtifactResultID uuid.UUID                  `db:"artifact_result_id" json:"artifact_result_id"`
-	DAGResultID      uuid.UUID                  `db:"workflow_dag_result_id" json:"workflow_dag_result_id"`
-	Status           mdl_shared.ExecutionStatus `db:"status" json:"status"`
-	Timestamp        time.Time                  `db:"timestamp" json:"timestamp"`
-	ContentPath      string                     `db:"content_path" json:"content_path"`
+	ArtifactID       uuid.UUID                    `db:"artifact_id" json:"artifact_id"`
+	ArtifactResultID uuid.UUID                    `db:"artifact_result_id" json:"artifact_result_id"`
+	DAGResultID      uuid.UUID                    `db:"workflow_dag_result_id" json:"workflow_dag_result_id"`
+	Status           mdl_shared.ExecutionStatus   `db:"status" json:"status"`
+	Timestamp        time.Time                    `db:"timestamp" json:"timestamp"`
+	Metadata         artifact_result.NullMetadata `db:"metadata" json:"metadata"`
+	ContentPath      string                       `db:"content_path" json:"content_path"`
 }
 
 // ArtifactWithResult is a concated view of artifact and artifact_result
@@ -37,11 +37,4 @@
 	Metadata    artifact_result.NullMetadata `db:"metadata" json:"metadata"`
 
 	StorageConfig shared.StorageConfig `db:"storage_config" json:"storage_config"`
-=======
-	ArtifactID  uuid.UUID                    `db:"artifact_id" json:"artifact_id"`
-	DAGResultID uuid.UUID                    `db:"workflow_dag_result_id" json:"workflow_dag_result_id"`
-	Status      shared.ExecutionStatus       `db:"status" json:"status"`
-	Metadata    artifact_result.NullMetadata `db:"metadata" json:"metadata"`
-	Timestamp   time.Time                    `db:"timestamp" json:"timestamp"`
->>>>>>> 74c1683c
 }