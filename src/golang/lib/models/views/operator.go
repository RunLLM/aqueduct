package views

import (
	"time"

<<<<<<< HEAD
	"github.com/aqueducthq/aqueduct/lib/collections/integration"
=======
	"github.com/aqueducthq/aqueduct/lib/collections/operator"
	"github.com/aqueducthq/aqueduct/lib/models/shared"
>>>>>>> a09d5966
	"github.com/google/uuid"
)

// LoadOperator contains metadata about a Load Operator
type LoadOperator struct {
<<<<<<< HEAD
	OperatorName    string              `db:"operator_name" json:"operator_name"`
	ModifiedAt      time.Time           `db:"modified_at" json:"modified_at"`
	IntegrationName string              `db:"integration_name" json:"integration_name"`
	IntegrationID   uuid.UUID           `db:"integration_id" json:"integration_id"`
	Service         integration.Service `db:"service" json:"service"`
	TableName       string              `db:"table_name" json:"object_name"`
	UpdateMode      string              `db:"update_mode" json:"update_mode"`
=======
	OperatorName    string         `db:"operator_name" json:"operator_name"`
	ModifiedAt      time.Time      `db:"modified_at" json:"modified_at"`
	IntegrationName string         `db:"integration_name" json:"integration_name"`
	IntegrationID   uuid.UUID      `db:"integration_id" json:"integration_id"`
	Service         shared.Service `db:"service" json:"service"`
	TableName       string         `db:"table_name" json:"object_name"`
	UpdateMode      string         `db:"update_mode" json:"update_mode"`
}

// LoadOperatorSpec is a wrapper around a Load Operator's spec and other metadata
type LoadOperatorSpec struct {
	ArtifactID   uuid.UUID     `db:"artifact_id" json:"artifact_id"`
	ArtifactName string        `db:"artifact_name" json:"artifact_name"`
	OperatorID   uuid.UUID     `db:"load_operator_id" json:"load_operator_id"`
	WorkflowName string        `db:"workflow_name" json:"workflow_name"`
	WorkflowID   uuid.UUID     `db:"workflow_id" json:"workflow_id"`
	Spec         operator.Spec `db:"spec" json:"spec"`
}

// OperatorRelation is a wrapper around an Operator's ID and the IDs of
// the Workflow and DAG it is associated to.
type OperatorRelation struct {
	WorkflowID uuid.UUID `db:"workflow_id" json:"workflow_id"`
	DagID      uuid.UUID `db:"workflow_dag_id" json:"workflow_dag_id"`
	OperatorID uuid.UUID `db:"operator_id" json:"operator_id"`
>>>>>>> a09d5966
}<|MERGE_RESOLUTION|>--- conflicted
+++ resolved
@@ -3,18 +3,13 @@
 import (
 	"time"
 
-<<<<<<< HEAD
 	"github.com/aqueducthq/aqueduct/lib/collections/integration"
-=======
 	"github.com/aqueducthq/aqueduct/lib/collections/operator"
-	"github.com/aqueducthq/aqueduct/lib/models/shared"
->>>>>>> a09d5966
 	"github.com/google/uuid"
 )
 
 // LoadOperator contains metadata about a Load Operator
 type LoadOperator struct {
-<<<<<<< HEAD
 	OperatorName    string              `db:"operator_name" json:"operator_name"`
 	ModifiedAt      time.Time           `db:"modified_at" json:"modified_at"`
 	IntegrationName string              `db:"integration_name" json:"integration_name"`
@@ -22,14 +17,6 @@
 	Service         integration.Service `db:"service" json:"service"`
 	TableName       string              `db:"table_name" json:"object_name"`
 	UpdateMode      string              `db:"update_mode" json:"update_mode"`
-=======
-	OperatorName    string         `db:"operator_name" json:"operator_name"`
-	ModifiedAt      time.Time      `db:"modified_at" json:"modified_at"`
-	IntegrationName string         `db:"integration_name" json:"integration_name"`
-	IntegrationID   uuid.UUID      `db:"integration_id" json:"integration_id"`
-	Service         shared.Service `db:"service" json:"service"`
-	TableName       string         `db:"table_name" json:"object_name"`
-	UpdateMode      string         `db:"update_mode" json:"update_mode"`
 }
 
 // LoadOperatorSpec is a wrapper around a Load Operator's spec and other metadata
@@ -48,5 +35,4 @@
 	WorkflowID uuid.UUID `db:"workflow_id" json:"workflow_id"`
 	DagID      uuid.UUID `db:"workflow_dag_id" json:"workflow_dag_id"`
 	OperatorID uuid.UUID `db:"operator_id" json:"operator_id"`
->>>>>>> a09d5966
 }