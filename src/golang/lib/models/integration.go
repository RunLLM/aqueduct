--- conflicted
+++ resolved
@@ -5,13 +5,8 @@
 	"time"
 
 	"github.com/aqueducthq/aqueduct/lib/collections/integration"
-<<<<<<< HEAD
-	"github.com/aqueducthq/aqueduct/lib/models/shared"
-	"github.com/aqueducthq/aqueduct/lib/models/utils"
-=======
 	"github.com/aqueducthq/aqueduct/lib/collections/utils"
 	mdl_utils "github.com/aqueducthq/aqueduct/lib/models/utils"
->>>>>>> a09d5966
 	"github.com/google/uuid"
 )
 
@@ -31,16 +26,6 @@
 
 // A Integration maps to the integration table.
 type Integration struct {
-<<<<<<< HEAD
-	ID        uuid.UUID                `db:"id" json:"id"`
-	UserID    utils.NullUUID           `db:"user_id" json:"user_id"`
-	OrgID     string                   `db:"organization_id"`
-	Service   integration.Service      `db:"service"`
-	Name      string                   `db:"name"`
-	Config    shared.IntegrationConfig `db:"config"`
-	CreatedAt time.Time                `db:"created_at"`
-	Validated bool                     `db:"validated"`
-=======
 	ID        uuid.UUID           `db:"id" json:"id"`
 	UserID    mdl_utils.NullUUID  `db:"user_id" json:"user_id"`
 	OrgID     string              `db:"organization_id"`
@@ -49,7 +34,6 @@
 	Config    utils.Config        `db:"config"`
 	CreatedAt time.Time           `db:"created_at"`
 	Validated bool                `db:"validated"`
->>>>>>> a09d5966
 }
 
 // IntegrationCols returns a comma-separated string of all Integration columns.
