package shared

import (
	"fmt"

	"github.com/dropbox/godropbox/errors"
)

type S3ConfigType string

const (
	AccessKeyS3ConfigType         S3ConfigType = "access_key"
	ConfigFilePathS3ConfigType    S3ConfigType = "config_file_path"
	ConfigFileContentS3ConfigType S3ConfigType = "config_file_content"
)

// S3IntegrationConfig contains the fields for connecting an S3 integration.
type S3IntegrationConfig struct {
	Type              S3ConfigType `json:"type"`
	Bucket            string       `json:"bucket"`
	Region            string       `json:"region"`
	AccessKeyId       string       `json:"access_key_id"`
	SecretAccessKey   string       `json:"secret_access_key"`
	ConfigFilePath    string       `json:"config_file_path"`
	ConfigFileContent string       `json:"config_file_content"`
	ConfigFileProfile string       `json:"config_file_profile"`
	UseAsStorage      ConfigBool   `json:"use_as_storage"`
}

// AirflowIntegrationConfig contains the fields for connecting an Airflow integration.
type AirflowIntegrationConfig struct{}

// GCSIntegrationConfig contains the fields for connecting a Google Cloud Storage integration.
type GCSIntegrationConfig struct {
	GCSConfig
	UseAsStorage ConfigBool `json:"use_as_storage"`
}

type K8sClusterStatusType string

const (
	K8sClusterCreatingStatus    K8sClusterStatusType = "Creating"
	K8sClusterActiveStatus      K8sClusterStatusType = "Active"
	K8sClusterTerminatingStatus K8sClusterStatusType = "Terminating"
	K8sClusterTerminatedStatus  K8sClusterStatusType = "Terminated"

	K8sKubeconfigPathKey     string = "kubeconfig_path"
	K8sClusterNameKey        string = "cluster_name"
	K8sDynamicKey            string = "dynamic"
	K8sCloudIntegrationIdKey string = "cloud_integration_id"
	K8sUseSameClusterKey     string = "use_same_cluster"
	K8sStatusKey             string = "status"
	K8sKeepaliveKey          string = "keepalive"
	DynamicK8sClusterName    string = "aqueduct_k8s"
	DefaultKeepalive         int    = 1200
)

type K8sIntegrationConfig struct {
	KubeconfigPath     string     `json:"kubeconfig_path" yaml:"kubeconfigPath"`
	ClusterName        string     `json:"cluster_name"  yaml:"clusterName"`
	UseSameCluster     ConfigBool `json:"use_same_cluster"  yaml:"useSameCluster"`
	Dynamic            ConfigBool `json:"dynamic"  yaml:"dynamic"`
	CloudIntegrationId string     `json:"cloud_integration_id"  yaml:"cloud_integration_id"`
}

type LambdaIntegrationConfig struct {
	RoleArn string `json:"role_arn" yaml:"roleArn"`
}

type DatabricksIntegrationConfig struct {
	// WorkspaceURL is the full url for the Databricks workspace that
	// Aqueduct operators will run on.
	WorkspaceURL string `json:"workspace_url" yaml:"workspaceUrl"`
	// AccessToken is a Databricks AccessToken for a workspace. Information on how
	// to create tokens can be found here: https://docs.databricks.com/dev-tools/auth.html#personal-access-tokens-for-users
	AccessToken string `json:"access_token" yaml:"accessToken"`
	// Databricks needs an Instance Profile with S3 permissions in order to access metadata
	// storage in S3. Information on how to create this can be found here:
	// https://docs.databricks.com/aws/iam/instance-profile-tutorial.html
	S3InstanceProfileARN string `json:"s3_instance_profile_arn" yaml:"s3InstanceProfileArn"`
}

type EmailConfig struct {
	User     string `json:"user"`
	Password string `json:"password"`
	Host     string `json:"host"`
	Port     string `json:"port"`
	// Targets are email addresses for receivers.
	Targets []string          `json:"targets"`
	Level   NotificationLevel `json:"level"`
	Enabled bool              `json:"enabled"`
}

type SlackConfig struct {
	Token    string            `json:"token"`
	Channels []string          `json:"channels"`
	Level    NotificationLevel `json:"level"`
	Enabled  bool              `json:"enabled"`
}

<<<<<<< HEAD
type AWSConfig struct {
	AccessKeyId     string `json:"access_key_id"`
	SecretAccessKey string `json:"secret_access_key"`
	// ConfigFilePath    string `json:"config_file_path"`
	// ConfigFileContent string `json:"config_file_content"`
	// ConfigFileProfile string `json:"config_file_profile"`
=======
type SparkIntegrationConfig struct {
	// LivyServerURL is the URL of the Livy server that sits in front of the Spark cluster.
	// This URL is assumed to be accessible by the machine running the Aqueduct server.
	LivyServerURL string `yaml:"baseUrl" json:"base_url"`
	// AWS Access Key ID is passed from the StorageConfig.
	AwsAccessKeyID string `yaml:"awsAccessKeyId" json:"aws_access_key_id"`
	// AWS Secret Access Key is passed from the StorageConfig.
	AwsSecretAccessKey string `yaml:"awsSecretAccessKey" json:"aws_secret_access_key"`
>>>>>>> d39ed29b
}

func (c *EmailConfig) FullHost() string {
	return fmt.Sprintf("%s:%s", c.Host, c.Port)
}

type ConfigBool bool

func (scb *ConfigBool) UnmarshalJSON(data []byte) error {
	s := string(data)
	var b bool

	// TODO ENG-1586: Remove hack of treating credential string as a boolean
	switch s {
	case "\"true\"":
		b = true
	case "\"false\"":
		b = false
	default:
		return errors.Newf("Unable to unmarshal %s into ConfigBool", s)
	}

	*scb = ConfigBool(b)
	return nil
}<|MERGE_RESOLUTION|>--- conflicted
+++ resolved
@@ -98,14 +98,11 @@
 	Enabled  bool              `json:"enabled"`
 }
 
-<<<<<<< HEAD
 type AWSConfig struct {
 	AccessKeyId     string `json:"access_key_id"`
 	SecretAccessKey string `json:"secret_access_key"`
-	// ConfigFilePath    string `json:"config_file_path"`
-	// ConfigFileContent string `json:"config_file_content"`
-	// ConfigFileProfile string `json:"config_file_profile"`
-=======
+}
+
 type SparkIntegrationConfig struct {
 	// LivyServerURL is the URL of the Livy server that sits in front of the Spark cluster.
 	// This URL is assumed to be accessible by the machine running the Aqueduct server.
@@ -114,7 +111,6 @@
 	AwsAccessKeyID string `yaml:"awsAccessKeyId" json:"aws_access_key_id"`
 	// AWS Secret Access Key is passed from the StorageConfig.
 	AwsSecretAccessKey string `yaml:"awsSecretAccessKey" json:"aws_secret_access_key"`
->>>>>>> d39ed29b
 }
 
 func (c *EmailConfig) FullHost() string {
