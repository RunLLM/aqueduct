--- conflicted
+++ resolved
@@ -67,11 +67,8 @@
 		Databricks,
 		Email,
 		Slack,
-<<<<<<< HEAD
+		Spark,
 		AWS:
-=======
-		Spark:
->>>>>>> d39ed29b
 		return svc, nil
 	default:
 		return "", errors.Newf("Unknown service: %s", s)
