--- conflicted
+++ resolved
@@ -2,10 +2,7 @@
 
 import (
 	"context"
-<<<<<<< HEAD
 	"fmt"
-=======
->>>>>>> df986f36
 
 	"github.com/aqueducthq/aqueduct/lib/database"
 	"github.com/google/uuid"
@@ -27,7 +24,6 @@
 	return &postgresWriterImpl{standardWriterImpl{}}
 }
 
-<<<<<<< HEAD
 func (r *postgresReaderImpl) GetOperatorsByIntegrationId(
 	ctx context.Context,
 	integrationId uuid.UUID,
@@ -50,7 +46,8 @@
 		integrationId,
 	)
 	return operators, err
-=======
+}
+
 func (r *postgresReaderImpl) GetDistinctLoadOperatorsByWorkflowId(
 	ctx context.Context,
 	workflowId uuid.UUID,
@@ -82,5 +79,4 @@
 	var workflowSpecs []GetDistinctLoadOperatorsByWorkflowIdResponse
 	err := db.Query(ctx, &workflowSpecs, query, workflowId)
 	return workflowSpecs, err
->>>>>>> df986f36
 }