package operator

import (
	"context"
	"fmt"

	"github.com/aqueducthq/aqueduct/lib/database"
	"github.com/google/uuid"
)

type postgresReaderImpl struct {
	standardReaderImpl
}

type postgresWriterImpl struct {
	standardWriterImpl
}

func newPostgresReader() Reader {
	return &postgresReaderImpl{standardReaderImpl{}}
}

func newPostgresWriter() Writer {
	return &postgresWriterImpl{standardWriterImpl{}}
}

<<<<<<< HEAD
func (r *postgresReaderImpl) TableTouchedByWorkflow(
	ctx context.Context,
	workflowId string,
	integrationId string,
	tableName string,
	db database.Database,
) (bool, error) {
	query := fmt.Sprintf(`
	SELECT %s
	FROM (
		SELECT *
		FROM operator
		WHERE
			json_extract_path_text(spec, 'type') = 'load' AND 
			EXISTS (
				SELECT 1 
				FROM 
					workflow_dag_edge, workflow_dag 
				WHERE 
					( 
						workflow_dag_edge.from_id = operator.id OR 
						workflow_dag_edge.to_id = operator.id 
					) AND 
					workflow_dag_edge.workflow_dag_id = workflow_dag.id AND 
					workflow_dag.workflow_id = $1
			)
	)
	WHERE
		json_extract_path_text(spec, 'load', 'integration_id')=$2 AND
		json_extract_path_text(spec, 'load', 'parameters', 'table')=$3;`, allColumns())

	var operators []Operator
	err := db.Query(ctx, &operators, query, workflowId, integrationId, tableName)

	touched := false
	if len(operators) > 0 {
		touched = true
	}

	return touched, err
=======
func (r *postgresReaderImpl) GetOperatorsByIntegrationId(
	ctx context.Context,
	integrationId uuid.UUID,
	db database.Database,
) ([]DBOperator, error) {
	getOperatorsByIntegrationIdQuery := fmt.Sprintf(
		`SELECT %s FROM %s
		WHERE json_extract_text(spec, 'load', 'integration_id') = $1
		OR json_extract_text(spec, 'extract', 'integration_id') = $2`,
		allColumns(),
		tableName,
	)

	var operators []DBOperator
	err := db.Query(
		ctx,
		&operators,
		getOperatorsByIntegrationIdQuery,
		integrationId,
		integrationId,
	)
	return operators, err
>>>>>>> 7fff21df
}

func (r *postgresReaderImpl) GetDistinctLoadOperatorsByWorkflowId(
	ctx context.Context,
	workflowId uuid.UUID,
	db database.Database,
<<<<<<< HEAD
) ([]Operator, error) {
	query := fmt.Sprintf(`
	SELECT %s
	FROM (
		SELECT DISTINCT *, 
			json_extract_path_text(spec, 'load', 'integration_id'),
			json_extract_path_text(spec, 'load', 'parameters', 'table'), 
			json_extract_path_text(spec, 'load', 'parameters', 'update_mode') 
		FROM operator WHERE (
			json_extract_path_text(spec, 'type') = 'load' AND 
			EXISTS (
				SELECT 1 
				FROM 
					workflow_dag_edge, workflow_dag 
				WHERE 
					( 
						workflow_dag_edge.from_id = operator.id OR 
						workflow_dag_edge.to_id = operator.id 
					) AND 
					workflow_dag_edge.workflow_dag_id = workflow_dag.id AND 
					workflow_dag.workflow_id = $1
			)
		)
	);`, allColumns())

	var workflowSpecs []Operator
=======
) ([]GetDistinctLoadOperatorsByWorkflowIdResponse, error) {
	query := `
	SELECT DISTINCT 
		name, 
		json_extract_path_text(spec, 'load', 'integration_id') AS integration_id,
		json_extract_path_text(spec, 'load', 'service') AS service, 
		json_extract_path_text(spec, 'load', 'parameters', 'table') AS table_name, 
		json_extract_path_text(spec, 'load', 'parameters', 'update_mode')  AS update_mode
	FROM operator WHERE (
		json_extract_path_text(spec, 'type') = 'load' AND 
		EXISTS (
			SELECT 1 
			FROM 
				workflow_dag_edge, workflow_dag 
			WHERE 
				( 
					workflow_dag_edge.from_id = operator.id OR 
					workflow_dag_edge.to_id = operator.id 
				) AND 
				workflow_dag_edge.workflow_dag_id = workflow_dag.id AND 
				workflow_dag.workflow_id = $1
		)
	);`

	var workflowSpecs []GetDistinctLoadOperatorsByWorkflowIdResponse
>>>>>>> 7fff21df
	err := db.Query(ctx, &workflowSpecs, query, workflowId)
	return workflowSpecs, err
}<|MERGE_RESOLUTION|>--- conflicted
+++ resolved
@@ -24,7 +24,6 @@
 	return &postgresWriterImpl{standardWriterImpl{}}
 }
 
-<<<<<<< HEAD
 func (r *postgresReaderImpl) TableTouchedByWorkflow(
 	ctx context.Context,
 	workflowId string,
@@ -65,7 +64,8 @@
 	}
 
 	return touched, err
-=======
+}
+
 func (r *postgresReaderImpl) GetOperatorsByIntegrationId(
 	ctx context.Context,
 	integrationId uuid.UUID,
@@ -88,41 +88,12 @@
 		integrationId,
 	)
 	return operators, err
->>>>>>> 7fff21df
 }
 
 func (r *postgresReaderImpl) GetDistinctLoadOperatorsByWorkflowId(
 	ctx context.Context,
 	workflowId uuid.UUID,
 	db database.Database,
-<<<<<<< HEAD
-) ([]Operator, error) {
-	query := fmt.Sprintf(`
-	SELECT %s
-	FROM (
-		SELECT DISTINCT *, 
-			json_extract_path_text(spec, 'load', 'integration_id'),
-			json_extract_path_text(spec, 'load', 'parameters', 'table'), 
-			json_extract_path_text(spec, 'load', 'parameters', 'update_mode') 
-		FROM operator WHERE (
-			json_extract_path_text(spec, 'type') = 'load' AND 
-			EXISTS (
-				SELECT 1 
-				FROM 
-					workflow_dag_edge, workflow_dag 
-				WHERE 
-					( 
-						workflow_dag_edge.from_id = operator.id OR 
-						workflow_dag_edge.to_id = operator.id 
-					) AND 
-					workflow_dag_edge.workflow_dag_id = workflow_dag.id AND 
-					workflow_dag.workflow_id = $1
-			)
-		)
-	);`, allColumns())
-
-	var workflowSpecs []Operator
-=======
 ) ([]GetDistinctLoadOperatorsByWorkflowIdResponse, error) {
 	query := `
 	SELECT DISTINCT 
@@ -148,7 +119,6 @@
 	);`
 
 	var workflowSpecs []GetDistinctLoadOperatorsByWorkflowIdResponse
->>>>>>> 7fff21df
 	err := db.Query(ctx, &workflowSpecs, query, workflowId)
 	return workflowSpecs, err
 }