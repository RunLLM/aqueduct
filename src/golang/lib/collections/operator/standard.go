package operator

import (
	"context"
	"fmt"

	"github.com/aqueducthq/aqueduct/lib/collections/integration"
	"github.com/aqueducthq/aqueduct/lib/collections/utils"
	"github.com/aqueducthq/aqueduct/lib/collections/workflow_dag_edge"
	"github.com/aqueducthq/aqueduct/lib/database"
	"github.com/aqueducthq/aqueduct/lib/database/stmt_preparers"
	"github.com/dropbox/godropbox/errors"
	"github.com/google/uuid"
)

type standardReaderImpl struct{}

type standardWriterImpl struct{}

type GetDistinctLoadOperatorsByWorkflowIdResponse struct {
	OperatorName    string              `db:"operator_name" json:"operator_name"`
<<<<<<< HEAD
	ModifiedAt       time.Time           `db:"modified_at" json:"modified_at"`
=======
>>>>>>> 9eb4ac1b
	IntegrationName string              `db:"integration_name" json:"integration_name"`
	Integration_id  uuid.UUID           `db:"integration_id" json:"integration_id"`
	Service         integration.Service `db:"service" json:"service"`
	TableName       string              `db:"table_name" json:"object_name"`
	UpdateMode      string              `db:"update_mode" json:"update_mode"`
}

func (w *standardWriterImpl) CreateOperator(
	ctx context.Context,
	name string,
	description string,
	spec *Spec,
	db database.Database,
) (*DBOperator, error) {
	insertColumns := []string{NameColumn, DescriptionColumn, SpecColumn}
	insertOperatorStmt := db.PrepareInsertWithReturnAllStmt(tableName, insertColumns, allColumns())

	args := []interface{}{name, description, spec}

	var operator DBOperator
	err := db.Query(ctx, &operator, insertOperatorStmt, args...)
	return &operator, err
}

func (r *standardReaderImpl) Exists(
	ctx context.Context,
	id uuid.UUID,
	db database.Database,
) (bool, error) {
	return utils.IdExistsInTable(ctx, id, tableName, db)
}

func (r *standardReaderImpl) GetOperator(
	ctx context.Context,
	id uuid.UUID,
	db database.Database,
) (*DBOperator, error) {
	operators, err := r.GetOperators(ctx, []uuid.UUID{id}, db)
	if err != nil {
		return nil, err
	}

	if len(operators) != 1 {
		return nil, errors.Newf("Expected 1 operator, but got %d operators.", len(operators))
	}

	return &operators[0], nil
}

func (r *standardReaderImpl) GetOperators(
	ctx context.Context,
	ids []uuid.UUID,
	db database.Database,
) ([]DBOperator, error) {
	if len(ids) == 0 {
		return nil, errors.New("Provided empty IDs list.")
	}

	getOperatorsQuery := fmt.Sprintf(
		"SELECT %s FROM operator WHERE id IN (%s);",
		allColumns(),
		stmt_preparers.GenerateArgsList(len(ids), 1),
	)

	args := stmt_preparers.CastIdsListToInterfaceList(ids)

	var operators []DBOperator
	err := db.Query(ctx, &operators, getOperatorsQuery, args...)
	return operators, err
}

func (r *standardReaderImpl) GetOperatorsByWorkflowDagId(
	ctx context.Context,
	workflowDagId uuid.UUID,
	db database.Database,
) ([]DBOperator, error) {
	// Gets all operators that are a node with an incoming (id in `to_id`) or outgoing edge
	// (id in `from_id`) in the `workflow_dag_edge` for the specified DAG.
	getOperatorsByWorkflowDagIdQuery := fmt.Sprintf(
		`SELECT %s FROM operator WHERE id IN
		(SELECT from_id FROM workflow_dag_edge WHERE workflow_dag_id = $1 AND type = '%s' 
		UNION 
		SELECT to_id FROM workflow_dag_edge WHERE workflow_dag_id = $1 AND type = '%s')`,
		allColumns(),
		workflow_dag_edge.OperatorToArtifactType,
		workflow_dag_edge.ArtifactToOperatorType,
	)

	var operators []DBOperator
	err := db.Query(ctx, &operators, getOperatorsByWorkflowDagIdQuery, workflowDagId)
	return operators, err
}

func (w *standardWriterImpl) UpdateOperator(
	ctx context.Context,
	id uuid.UUID,
	changes map[string]interface{},
	db database.Database,
) (*DBOperator, error) {
	var operator DBOperator
	err := utils.UpdateRecordToDest(ctx, &operator, changes, tableName, IdColumn, id, allColumns(), db)
	return &operator, err
}

func (w *standardWriterImpl) DeleteOperator(
	ctx context.Context,
	id uuid.UUID,
	db database.Database,
) error {
	return w.DeleteOperators(ctx, []uuid.UUID{id}, db)
}

func (w *standardWriterImpl) DeleteOperators(
	ctx context.Context,
	ids []uuid.UUID,
	db database.Database,
) error {
	if len(ids) == 0 {
		return nil
	}

	deleteOperatorsStmt := fmt.Sprintf(
		"DELETE FROM operator WHERE id IN (%s);",
		stmt_preparers.GenerateArgsList(len(ids), 1),
	)

	args := stmt_preparers.CastIdsListToInterfaceList(ids)
	return db.Execute(ctx, deleteOperatorsStmt, args...)
}

func (r *standardReaderImpl) ValidateOperatorOwnership(
	ctx context.Context,
	organizationId string,
	operatorId uuid.UUID,
	db database.Database,
) (bool, error) {
	return utils.ValidateNodeOwnership(ctx, organizationId, operatorId, db)
}<|MERGE_RESOLUTION|>--- conflicted
+++ resolved
@@ -19,10 +19,7 @@
 
 type GetDistinctLoadOperatorsByWorkflowIdResponse struct {
 	OperatorName    string              `db:"operator_name" json:"operator_name"`
-<<<<<<< HEAD
 	ModifiedAt       time.Time           `db:"modified_at" json:"modified_at"`
-=======
->>>>>>> 9eb4ac1b
 	IntegrationName string              `db:"integration_name" json:"integration_name"`
 	Integration_id  uuid.UUID           `db:"integration_id" json:"integration_id"`
 	Service         integration.Service `db:"service" json:"service"`
