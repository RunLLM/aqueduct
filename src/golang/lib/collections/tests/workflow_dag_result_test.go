--- conflicted
+++ resolved
@@ -16,10 +16,6 @@
 func seedWorkflowDagResultWithDags(
 	t *testing.T,
 	count int,
-<<<<<<< HEAD
-	now time.Time,
-=======
->>>>>>> 0e64d459
 	workflowDagIds []uuid.UUID,
 ) []workflow_dag_result.WorkflowDagResult {
 	require.Equal(t, count, len(workflowDagIds))
