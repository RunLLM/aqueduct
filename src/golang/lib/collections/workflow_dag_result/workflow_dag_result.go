--- conflicted
+++ resolved
@@ -16,20 +16,12 @@
 var ErrInvalidPendingTimestamp = errors.New("Execution state doesn't have a valid pending_at timestamp.")
 
 type WorkflowDagResult struct {
-<<<<<<< HEAD
-	Id            uuid.UUID                 `db:"id" json:"id"`
-	WorkflowDagId uuid.UUID                 `db:"workflow_dag_id" json:"workflow_dag_id"`
-	Status        shared.ExecutionStatus    `db:"status" json:"status"`
-	CreatedAt     time.Time                 `db:"created_at" json:"created_at"`
-	ExecState     shared.NullExecutionState `db:"execution_state" json:"execution_state"`
-=======
 	Id            uuid.UUID              `db:"id" json:"id"`
 	WorkflowDagId uuid.UUID              `db:"workflow_dag_id" json:"workflow_dag_id"`
 	Status        shared.ExecutionStatus `db:"status" json:"status"`
 	// TODO ENG-1701: deprecate `CreatedAt` field.
 	CreatedAt time.Time                 `db:"created_at" json:"created_at"`
 	ExecState shared.NullExecutionState `db:"execution_state" json:"execution_state"`
->>>>>>> 0e64d459
 }
 
 type Reader interface {
