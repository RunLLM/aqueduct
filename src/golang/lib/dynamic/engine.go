--- conflicted
+++ resolved
@@ -21,15 +21,6 @@
 	"github.com/dropbox/godropbox/errors"
 	"github.com/google/uuid"
 	log "github.com/sirupsen/logrus"
-	v1 "k8s.io/api/core/v1"
-	metav1 "k8s.io/apimachinery/pkg/apis/meta/v1"
-)
-
-type k8sClusterActionType string
-
-const (
-	K8sClusterCreateAction k8sClusterActionType = "create"
-	K8sClusterUpdateAction k8sClusterActionType = "update"
 )
 
 type k8sClusterActionType string
@@ -200,31 +191,15 @@
 // 3. Remove the kubeconfig file.
 // 4. Update the dynamic integration's DB record: set config["status"] to "Terminated".
 // If any step fails, it returns an error.
-<<<<<<< HEAD
-func DeleteK8sCluster(
-	ctx context.Context,
-	force bool,
-=======
 // If skipPodsStatusCheck is set to false, it checks whether there are pods in Running or ContainerCreating
 // status and if so, reject the deletion request.
 func DeleteK8sCluster(
 	ctx context.Context,
 	skipPodsStatusCheck bool,
->>>>>>> d9f6cd0f
 	engineIntegration *models.Integration,
 	integrationRepo repos.Integration,
 	db database.Database,
 ) error {
-<<<<<<< HEAD
-	if !force {
-		safe, err := safeToDeleteCluster(ctx, engineIntegration)
-		if err != nil {
-			log.Errorf("We ran into an unexpected error: %v. Since the cluster might be in a bad state, we are force deleting it to be safe.", err)
-		} else {
-			if !safe {
-				return errors.New("The k8s cluster cannot be deleted because there are pods still running.")
-			}
-=======
 	if !skipPodsStatusCheck {
 		useSameCluster, err := strconv.ParseBool(engineIntegration.Config[shared.K8sUseSameClusterKey])
 		if err != nil {
@@ -238,7 +213,6 @@
 
 		if !safe {
 			return errors.New("The k8s cluster cannot be deleted because there are pods still running.")
->>>>>>> d9f6cd0f
 		}
 	}
 
@@ -432,9 +406,6 @@
 	// inconsistent state between the database and terraform. In this case, we resync the state by
 	// deleting the cluster and updating the database state to be Terminated.
 	log.Error("Dynamic k8s cluster might be in an inconsistent state. Resolving state by deleting the cluster...")
-<<<<<<< HEAD
-	return DeleteK8sCluster(ctx, true, engineIntegration, integrationRepo, db)
-=======
 	return DeleteK8sCluster(
 		ctx,
 		true, // skipPodsStatusCheck
@@ -442,7 +413,6 @@
 		integrationRepo,
 		db,
 	)
->>>>>>> d9f6cd0f
 }
 
 func PollClusterStatus(
@@ -484,48 +454,6 @@
 	return engineIntegration, nil
 }
 
-<<<<<<< HEAD
-// safeToDeleteCluster checks whether there are pods in the aqueduct namespace of the dynamic k8s
-// cluster that are in ContainerCreating or Running status. If so, it returns false. Otherwise it
-// returns true.
-func safeToDeleteCluster(
-	ctx context.Context,
-	engineIntegration *models.Integration,
-) (bool, error) {
-	useSameCluster, err := strconv.ParseBool(engineIntegration.Config[shared.K8sUseSameClusterKey])
-	if err != nil {
-		return false, errors.Wrap(err, "Error parsing use_same_cluster flag")
-	}
-
-	k8sClient, err := k8s.CreateK8sClient(engineIntegration.Config[shared.K8sKubeconfigPathKey], useSameCluster)
-	if err != nil {
-		return false, errors.Wrap(err, "Error while creating K8sClient")
-	}
-
-	pods, err := k8sClient.CoreV1().Pods(k8s.AqueductNamespace).List(ctx, metav1.ListOptions{})
-	if err != nil {
-		return false, errors.Wrap(err, "Error while listing pods in the aqueduct namespace")
-	}
-
-	for _, pod := range pods.Items {
-		if pod.Status.Phase == v1.PodRunning {
-			return false, nil
-		}
-
-		if pod.Status.Phase == v1.PodPending {
-			for _, cs := range pod.Status.ContainerStatuses {
-				if cs.State.Waiting != nil && cs.State.Waiting.Reason == "ContainerCreating" {
-					return false, nil
-				}
-			}
-		}
-	}
-
-	return true, nil
-}
-
-=======
->>>>>>> d9f6cd0f
 func generateTerraformVariables(
 	awsConfig *shared.AWSConfig,
 	engineConfig map[string]string,
@@ -614,19 +542,11 @@
 	}
 
 	if maxCpuNode < 1 {
-<<<<<<< HEAD
-		return errors.Newf("Max CPU node value should be at least 1, got %s", maxCpuNode)
-	}
-
-	if minCpuNode < 0 {
-		return errors.Newf("Min CPU node value should be at least 0, got %s", minCpuNode)
-=======
 		return errors.Newf("Max CPU node value should be at least 1, got %d", maxCpuNode)
 	}
 
 	if minCpuNode < 0 {
 		return errors.Newf("Min CPU node value should be at least 0, got %d", minCpuNode)
->>>>>>> d9f6cd0f
 	}
 
 	if maxCpuNode < minCpuNode {
@@ -644,19 +564,11 @@
 	}
 
 	if maxGpuNode < 1 {
-<<<<<<< HEAD
-		return errors.Newf("Max GPU node value should be at least 1, got %s", maxGpuNode)
-	}
-
-	if minGpuNode < 0 {
-		return errors.Newf("Min GPU node value should be at least 0, got %s", minGpuNode)
-=======
 		return errors.Newf("Max GPU node value should be at least 1, got %d", maxGpuNode)
 	}
 
 	if minGpuNode < 0 {
 		return errors.Newf("Min GPU node value should be at least 0, got %d", minGpuNode)
->>>>>>> d9f6cd0f
 	}
 
 	if maxGpuNode < minGpuNode {
