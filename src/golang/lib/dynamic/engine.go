package dynamic

import (
	"context"
	"crypto/rand"
	"encoding/json"
	"fmt"
	"math/big"
	"os"
	"path/filepath"
	"strconv"
	"strings"
	"time"

	"github.com/aqueducthq/aqueduct/lib/database"
	"github.com/aqueducthq/aqueduct/lib/k8s"
	"github.com/aqueducthq/aqueduct/lib/lib_utils"
	"github.com/aqueducthq/aqueduct/lib/models"
	"github.com/aqueducthq/aqueduct/lib/models/shared"
	"github.com/aqueducthq/aqueduct/lib/repos"
	"github.com/aqueducthq/aqueduct/lib/vault"
	"github.com/aqueducthq/aqueduct/lib/workflow/operator/connector/auth"
	"github.com/dropbox/godropbox/errors"
	"github.com/google/uuid"
	log "github.com/sirupsen/logrus"
	"k8s.io/client-go/tools/clientcmd"
	"k8s.io/client-go/tools/clientcmd/api"
)

type k8sClusterActionType string

const (
	K8sClusterCreateAction k8sClusterActionType = "create"
	K8sClusterUpdateAction k8sClusterActionType = "update"
)

const (
	stateLockErrMsg       = "Error acquiring the state lock"
	K8sResourceNameSuffix = "aqueduct_ondemand_k8s"
)

var (
	EKSTerraformTemplateDir = filepath.Join(os.Getenv("HOME"), ".aqueduct", "server", "template", "aws", "eks")
	GKETerraformTemplateDir = filepath.Join(os.Getenv("HOME"), ".aqueduct", "server", "template", "gke")
)

// PrepareCluster blocks until the cluster is in status "Active".
func PrepareCluster(
	ctx context.Context,
	configDelta *shared.DynamicK8sConfig,
	engineResourceId uuid.UUID,
	resourceRepo repos.Resource,
	vaultObject vault.Vault,
	db database.Database,
) error {
	engineResource, err := resourceRepo.Get(
		ctx,
		engineResourceId,
		db,
	)
	if err != nil {
		return errors.Wrap(err, "Failed to retrieve engine resource")
	}

	for {
		if engineResource.Config[shared.K8sStatusKey] == string(shared.K8sClusterTerminatedStatus) {
			log.Info("Kubernetes cluster is currently terminated, starting...")
			return CreateOrUpdateK8sCluster(
				ctx,
				configDelta,
				K8sClusterCreateAction,
				engineResource,
				resourceRepo,
				vaultObject,
				db,
			)
		} else if engineResource.Config[shared.K8sStatusKey] == string(shared.K8sClusterActiveStatus) {
			if len(configDelta.ToMap()) == 0 {
				log.Info("Kubernetes cluster is currently active, proceeding...")
				return nil
			} else {
				log.Info("Kubernetes cluster is currently active, updating the cluster since a non-empty config delta is provided...")
				return CreateOrUpdateK8sCluster(
					ctx,
					configDelta,
					K8sClusterUpdateAction,
					engineResource,
					resourceRepo,
					vaultObject,
					db,
				)
			}
		} else {
			engineResource, err = PollClusterStatus(ctx, engineResource, resourceRepo, vaultObject, db)
			if err != nil {
				return err
			}
		}
	}
}

// CreateOrUpdateK8sCluster does the following:
//  1. If configDelta is not empty, apply the delta to engineResourceConfig.
//  2. Update the dynamic resource's DB record: set config["status"] to "Creating" or "Updating".
//  3. Run terraform apply to create the cluster.
//  4. Update the kubeconfig file (only for "create" action).
//  5. Update the dynamic resource's DB record: set config["status"] to "Active", update
//     config["last_used_timestamp"] and update config to include the configDelta.
//
// If any step fails, it returns an error.
func CreateOrUpdateK8sCluster(
	ctx context.Context,
	configDelta *shared.DynamicK8sConfig,
	action k8sClusterActionType, // can either be k8sClusterCreateAction or k8sClusterUpdateAction
	engineResource *models.Resource,
	resourceRepo repos.Resource,
	vaultObject vault.Vault,
	db database.Database,
) error {
	if !(action == K8sClusterCreateAction || action == K8sClusterUpdateAction) {
		return errors.Newf("Unsupported action %s.", action)
	}

	configDeltaMap := configDelta.ToMap()

	if action == K8sClusterUpdateAction && len(configDeltaMap) == 0 {
		return nil // if there is no config delta, we don't need to update anything
	}

	if len(configDeltaMap) > 0 {
		// Update config to reflect the new values.
		for key, value := range configDeltaMap {
			engineResource.Config[key] = value
		}
	}

	if err := CheckIfValidConfig(action, engineResource.Config); err != nil {
		return err
	}

	var clusterStatus shared.K8sClusterStatusType
	if action == K8sClusterCreateAction {
		clusterStatus = shared.K8sClusterCreatingStatus
	} else {
		clusterStatus = shared.K8sClusterUpdatingStatus
	}

	if err := updateClusterStatus(ctx, clusterStatus, engineResource.ID, resourceRepo, db); err != nil {
		return err
	}

<<<<<<< HEAD
	var awsConfig *shared.AWSConfig
	var gcpConfig *shared.GCPConfig
	var err error

	if engineIntegration.Config[shared.K8sCloudProviderKey] == string(shared.GCPProvider) {
		gcpConfig, err = fetchGCPCredential(ctx, engineIntegration, vaultObject)
		if err != nil {
			return err
		}
	} else {
		awsConfig, err = fetchAWSCredential(ctx, engineIntegration, vaultObject)
		if err != nil {
			return err
		}
	}

	if err := runTerraformApply(awsConfig, gcpConfig, engineIntegration); err != nil {
=======
	awsConfig, err := fetchAWSCredential(ctx, engineResource, vaultObject)
	if err != nil {
		return err
	}

	if err := runTerraformApply(awsConfig, engineResource); err != nil {
>>>>>>> 70d3f749
		return err
	}

	if action == K8sClusterCreateAction {
		if awsConfig != nil {
			var envVars []string
			if awsConfig.AccessKeyId != "" && awsConfig.SecretAccessKey != "" && awsConfig.Region != "" {
				// If we enter here, it means the authentication mode is access key.
				envVars = []string{
					fmt.Sprintf("AWS_ACCESS_KEY_ID=%s", awsConfig.AccessKeyId),
					fmt.Sprintf("AWS_SECRET_ACCESS_KEY=%s", awsConfig.SecretAccessKey),
					fmt.Sprintf("AWS_REGION=%s", awsConfig.Region),
				}
			} else {
				// If we enter here, it means the authentication mode is credential file.
				envVars = []string{
					fmt.Sprintf("AWS_SHARED_CREDENTIALS_FILE=%s", awsConfig.ConfigFilePath),
					fmt.Sprintf("AWS_PROFILE=%s", awsConfig.ConfigFileProfile),
				}
			}
			if _, _, err := lib_utils.RunCmd(
				"env",
				append(
					envVars,
					"aws",
					"eks",
					"update-kubeconfig",
					"--name",
					engineIntegration.Config[shared.K8sClusterNameKey],
					"--kubeconfig",
					engineIntegration.Config[shared.K8sKubeconfigPathKey],
				),
				engineIntegration.Config[shared.K8sTerraformPathKey],
				true,
			); err != nil {
				return errors.Wrap(err, "Failed to update Kubeconfig")
			}

			config, err := clientcmd.LoadFromFile(engineIntegration.Config[shared.K8sKubeconfigPathKey])
			if err != nil {
				return errors.Wrap(err, "Failed to load Kubeconfig")
			}

			for _, authInfo := range config.AuthInfos {
				if awsConfig.AccessKeyId != "" && awsConfig.SecretAccessKey != "" && awsConfig.Region != "" {
					authInfo.Exec.Env = append(authInfo.Exec.Env, api.ExecEnvVar{
						Name:  "AWS_ACCESS_KEY_ID",
						Value: awsConfig.AccessKeyId,
					})
					authInfo.Exec.Env = append(authInfo.Exec.Env, api.ExecEnvVar{
						Name:  "AWS_SECRET_ACCESS_KEY",
						Value: awsConfig.SecretAccessKey,
					})
					authInfo.Exec.Env = append(authInfo.Exec.Env, api.ExecEnvVar{
						Name:  "AWS_REGION",
						Value: awsConfig.Region,
					})
				} else {
					authInfo.Exec.Env = append(authInfo.Exec.Env, api.ExecEnvVar{
						Name:  "AWS_SHARED_CREDENTIALS_FILE",
						Value: awsConfig.ConfigFilePath,
					})
					authInfo.Exec.Env = append(authInfo.Exec.Env, api.ExecEnvVar{
						Name:  "AWS_PROFILE",
						Value: awsConfig.ConfigFileProfile,
					})
				}
			}

			err = clientcmd.WriteToFile(*config, engineIntegration.Config[shared.K8sKubeconfigPathKey])
			if err != nil {
				return errors.Wrap(err, "Failed to update Kubeconfig with environment variables")
			}
		} else {
			// GCP
			var key struct {
				ProjectID   string `json:"project_id"`
				ClientEmail string `json:"client_email"`
			}
<<<<<<< HEAD

			err := json.Unmarshal([]byte(gcpConfig.ServiceAccountKey), &key)
			if err != nil {
				return errors.Wrap(err, "Failed to parse project ID and client email from service account key")
			}
=======
		}
		if _, _, err := lib_utils.RunCmd(
			"env",
			append(
				envVars,
				"aws",
				"eks",
				"update-kubeconfig",
				"--name",
				engineResource.Config[shared.K8sClusterNameKey],
				"--kubeconfig",
				engineResource.Config[shared.K8sKubeconfigPathKey],
			),
			engineResource.Config[shared.K8sTerraformPathKey],
			true,
		); err != nil {
			return errors.Wrap(err, "Failed to update Kubeconfig")
		}

		config, err := clientcmd.LoadFromFile(engineResource.Config[shared.K8sKubeconfigPathKey])
		if err != nil {
			return errors.Wrap(err, "Failed to load Kubeconfig")
		}
>>>>>>> 70d3f749

			// Write the service account key to a temporary file in the resource's Terraform directory.
			// This is necessary because the gcloud CLI requires a file path to the service account key.
			serviceAccountKeyPath := filepath.Join(engineIntegration.Config[shared.K8sTerraformPathKey], "service_account_key.json")
			err = os.WriteFile(serviceAccountKeyPath, []byte(gcpConfig.ServiceAccountKey), 0o644)
			if err != nil {
				return errors.Wrap(err, "Failed to write service account key to temporary file")
			}

<<<<<<< HEAD
			if _, _, err := lib_utils.RunCmd(
				"gcloud",
				[]string{
					"auth",
					"activate-service-account",
					"--key-file",
					serviceAccountKeyPath,
				},
				"",
				true,
			); err != nil {
				return errors.Wrap(err, "Failed to activate service account")
			}

			if _, _, err := lib_utils.RunCmd(
				"gcloud",
				[]string{
					"config",
					"set",
					"account",
					key.ClientEmail,
				},
				"",
				true,
			); err != nil {
				return errors.Wrap(err, "Failed to set account")
			}

			kubeconfigEnv := fmt.Sprintf("KUBECONFIG=%s", engineIntegration.Config[shared.K8sKubeconfigPathKey])
			if _, _, err := lib_utils.RunCmd(
				"env",
				[]string{
					kubeconfigEnv,
					"gcloud",
					"container",
					"clusters",
					"get-credentials",
					engineIntegration.Config[shared.K8sClusterNameKey],
					"--region",
					gcpConfig.Region,
					"--project",
					key.ProjectID,
				},
				"",
				true,
			); err != nil {
				return errors.Wrap(err, "Failed to update Kubeconfig")
			}

			// Delete the temporary service account key file.
			if err := os.Remove(serviceAccountKeyPath); err != nil {
				return errors.Wrap(err, "Failed to remove temporary service account key file")
			}
=======
		err = clientcmd.WriteToFile(*config, engineResource.Config[shared.K8sKubeconfigPathKey])
		if err != nil {
			return errors.Wrap(err, "Failed to update Kubeconfig with environment variables")
>>>>>>> 70d3f749
		}
	}

	// We initialize the last used timestamp after the creation succeeded.
	if err := UpdateClusterLastUsedTimestamp(
		ctx,
		engineResource.ID,
		resourceRepo,
		db,
	); err != nil {
		return err
	}

	if err := updateClusterStatus(ctx, shared.K8sClusterActiveStatus, engineResource.ID, resourceRepo, db); err != nil {
		return err
	}

	// Finally, we update the database record to reflect the new config.
	if err := updateClusterConfig(ctx, action, configDeltaMap, engineResource.ID, resourceRepo, db); err != nil {
		return err
	}

	return nil
}

// DeleteK8sCluster does the following:
// 1. Update the dynamic resource's DB record: set config["status"] to "Terminating".
// 2. Run Terraform to delete the cluster.
// 3. Remove the kubeconfig file.
// 4. Update the dynamic resource's DB record: set config["status"] to "Terminated".
// If any step fails, it returns an error.
// If skipPodsStatusCheck is set to false, it checks whether there are pods in Running or ContainerCreating
// status and if so, reject the deletion request.
func DeleteK8sCluster(
	ctx context.Context,
	skipPodsStatusCheck bool,
	engineResource *models.Resource,
	resourceRepo repos.Resource,
	vaultObject vault.Vault,
	db database.Database,
) error {
	if !skipPodsStatusCheck {
		useSameCluster, err := strconv.ParseBool(engineResource.Config[shared.K8sUseSameClusterKey])
		if err != nil {
			return errors.Wrap(err, "Error parsing use_same_cluster flag")
		}

		safe, err := k8s.SafeToDeleteCluster(ctx, useSameCluster, engineResource.Config[shared.K8sKubeconfigPathKey])
		if err != nil {
			return err
		}

		if !safe {
			return errors.New("The k8s cluster cannot be deleted because there are pods still running.")
		}
	}

	if err := updateClusterStatus(ctx, shared.K8sClusterTerminatingStatus, engineResource.ID, resourceRepo, db); err != nil {
		return err
	}

	// Even for deletion, we need to specify the AWS region, so we need to pass in the cloud provider
	// config instead of a dummy one to generateTerraformVariables.
<<<<<<< HEAD
	var awsConfig *shared.AWSConfig
	var gcpConfig *shared.GCPConfig
	var err error

	if engineIntegration.Config[shared.K8sCloudProviderKey] == string(shared.GCPProvider) {
		gcpConfig, err = fetchGCPCredential(ctx, engineIntegration, vaultObject)
		if err != nil {
			return err
		}
	} else {
		awsConfig, err = fetchAWSCredential(ctx, engineIntegration, vaultObject)
		if err != nil {
			return err
		}
	}

	terraformArgs, err := generateTerraformVariables(awsConfig, gcpConfig, engineIntegration.Config)
=======
	awsConfig, err := fetchAWSCredential(ctx, engineResource, vaultObject)
	if err != nil {
		return err
	}

	terraformArgs, err := generateTerraformVariables(awsConfig, engineResource.Config)
>>>>>>> 70d3f749
	if err != nil {
		return err
	}

	if _, _, err := lib_utils.RunCmd(
		"terraform",
		append([]string{"destroy", "-auto-approve"}, terraformArgs...),
		engineResource.Config[shared.K8sTerraformPathKey],
		true,
	); err != nil {
		return errors.Wrap(err, "Unable to destroy k8s cluster")
	}

	kubeconfigFile := engineResource.Config[shared.K8sKubeconfigPathKey]
	if _, err := os.Stat(kubeconfigFile); !os.IsNotExist(err) {
		if _, _, err := lib_utils.RunCmd(
			"rm",
			[]string{kubeconfigFile},
			".",
			true,
		); err != nil {
			return errors.Wrap(err, "Unable to delete kubeconfig file")
		}
	}

	if err := updateClusterStatus(ctx, shared.K8sClusterTerminatedStatus, engineResource.ID, resourceRepo, db); err != nil {
		return err
	}

	return nil
}

// UpdateClusterLastUsedTimestamp updates the dynamic resource's DB record:
// set config["last_used_timestamp"] to the current timestamp.
func UpdateClusterLastUsedTimestamp(
	ctx context.Context,
	engineResourceID uuid.UUID,
	resourceRepo repos.Resource,
	db database.Database,
) error {
	engineResource, err := resourceRepo.Get(
		ctx,
		engineResourceID,
		db,
	)
	if err != nil {
		return errors.Wrap(err, "Failed to retrieve engine resource")
	}

	currTimestamp := time.Now().Unix()
	engineResource.Config[shared.K8sLastUsedTimestampKey] = strconv.FormatInt(currTimestamp, 10)
	_, err = resourceRepo.Update(
		ctx,
		engineResource.ID,
		map[string]interface{}{
			models.ResourceConfig: &(engineResource.Config),
		},
		db,
	)
	if err != nil {
		return errors.Wrap(err, "Failed to update Kubernetes cluster's last used timestamp")
	}

	return nil
}

// updateClusterStatus updates the dynamic resource's DB record:
// set config["status"] to the specified status.
func updateClusterStatus(
	ctx context.Context,
	status shared.K8sClusterStatusType,
	engineResourceID uuid.UUID,
	resourceRepo repos.Resource,
	db database.Database,
) error {
	engineResource, err := resourceRepo.Get(
		ctx,
		engineResourceID,
		db,
	)
	if err != nil {
		return errors.Wrap(err, "Failed to retrieve engine resource")
	}

	engineResource.Config[shared.K8sStatusKey] = string(status)
	_, err = resourceRepo.Update(
		ctx,
		engineResource.ID,
		map[string]interface{}{
			models.ResourceConfig: &(engineResource.Config),
		},
		db,
	)
	if err != nil {
		return errors.Wrapf(err, "Failed to update Kubernetes cluster status to %s", engineResource.Config[shared.K8sStatusKey])
	}

	return nil
}

// updateClusterConfig updates the dynamic resource's DB record:
// set config according to the config delta.
func updateClusterConfig(
	ctx context.Context,
	action k8sClusterActionType,
	configDeltaMap map[string]string,
	engineResourceID uuid.UUID,
	resourceRepo repos.Resource,
	db database.Database,
) error {
	if len(configDeltaMap) == 0 {
		return nil
	}

	engineResource, err := resourceRepo.Get(
		ctx,
		engineResourceID,
		db,
	)
	if err != nil {
		return errors.Wrap(err, "Failed to retrieve engine resource")
	}

	// Update config to include the new values.
	for key, value := range configDeltaMap {
		engineResource.Config[key] = value
	}

	if action == K8sClusterCreateAction {
		// If this is a request to create a new cluster, we need to refresh the desired node counts.
		engineResource.Config[shared.K8sDesiredCpuNodeKey] = engineResource.Config[shared.K8sMinCpuNodeKey]
		engineResource.Config[shared.K8sDesiredGpuNodeKey] = engineResource.Config[shared.K8sMinGpuNodeKey]
	}

	_, err = resourceRepo.Update(
		ctx,
		engineResource.ID,
		map[string]interface{}{
			models.ResourceConfig: &(engineResource.Config),
		},
		db,
	)
	if err != nil {
		return errors.Wrap(err, "Failed to update Kubernetes cluster config")
	}

	return nil
}

// ResyncClusterState does the following: when the database state of the k8s cluster is not
// Active or Terminating, it checks whether there is a terraform action happening. If not, this means
// we are in an inconsistent state due to server failure or race condition. If so, we resync the
// database state with terraform state by deleting the cluster and updating the database state to be
// Terminated.
func ResyncClusterState(
	ctx context.Context,
	engineResource *models.Resource,
	resourceRepo repos.Resource,
	vaultObject vault.Vault,
	db database.Database,
) error {
	if engineResource.Config[shared.K8sStatusKey] == string(shared.K8sClusterActiveStatus) || engineResource.Config[shared.K8sStatusKey] == string(shared.K8sClusterTerminatedStatus) {
		log.Infof("No need to resync state because the cluster status is %s", engineResource.Config[shared.K8sStatusKey])
		return nil
	}

	// Terraform does not offer an API to check if the state is locked, but we can use `terraform plan`
	// as a workaround: we know the state is locked if the stderr contains stateLockErrMsg.
	// If the state is locked, we know there's an ongoing action (terraform apply or terraform destroy)
	// happening, which is the expected case here and so we return with no error.
	if _, stderr, err := lib_utils.RunCmd(
		"terraform",
		[]string{
			"plan",
		},
		engineResource.Config[shared.K8sTerraformPathKey],
		false,
	); err != nil {
		if strings.Contains(stderr, stateLockErrMsg) {
			return nil
		}
	}

	// If we reach here, it means although the database state tells us there should be some terraform
	// action happening, there isn't. This can happen due to server failure, which creates an
	// inconsistent state between the database and terraform. In this case, we resync the state by
	// deleting the cluster and updating the database state to be Terminated.
	log.Error("Dynamic k8s cluster might be in an inconsistent state. Resolving state by deleting the cluster...")
	return DeleteK8sCluster(
		ctx,
		true, // skipPodsStatusCheck
		engineResource,
		resourceRepo,
		vaultObject,
		db,
	)
}

func PollClusterStatus(
	ctx context.Context,
	engineResource *models.Resource,
	resourceRepo repos.Resource,
	vaultObject vault.Vault,
	db database.Database,
) (*models.Resource, error) {
	if err := ResyncClusterState(ctx, engineResource, resourceRepo, vaultObject, db); err != nil {
		return nil, errors.Wrap(err, "Failed to resync cluster state")
	}

	engineResource, err := resourceRepo.Get(
		ctx,
		engineResource.ID,
		db,
	)
	if err != nil {
		return nil, errors.Wrap(err, "Failed to retrieve engine resource")
	}

	if engineResource.Config[shared.K8sStatusKey] == string(shared.K8sClusterTerminatedStatus) {
		// This means the cluster state is resynced to Terminated, so no need to wait.
		return engineResource, nil
	}

	log.Infof("Kubernetes cluster is currently in %s status. Waiting for %d seconds before checking again...", engineResource.Config[shared.K8sStatusKey], shared.DynamicK8sClusterStatusPollPeriod)
	time.Sleep(shared.DynamicK8sClusterStatusPollPeriod * time.Second)

	engineResource, err = resourceRepo.Get(
		ctx,
		engineResource.ID,
		db,
	)
	if err != nil {
		return nil, errors.Wrap(err, "Failed to retrieve engine resource")
	}

	return engineResource, nil
}

func generateTerraformVariables(
	awsConfig *shared.AWSConfig,
	gcpConfig *shared.GCPConfig,
	engineConfig map[string]string,
) ([]string, error) {
	cpuNodeTypeVar := fmt.Sprintf("-var=cpu_node_type=%s", engineConfig[shared.K8sCpuNodeTypeKey])
	gpuNodeTypeVar := fmt.Sprintf("-var=gpu_node_type=%s", engineConfig[shared.K8sGpuNodeTypeKey])
	minCpuNodeVar := fmt.Sprintf("-var=min_cpu_node=%s", engineConfig[shared.K8sMinCpuNodeKey])
	maxCpuNodeVar := fmt.Sprintf("-var=max_cpu_node=%s", engineConfig[shared.K8sMaxCpuNodeKey])
	minGpuNodeVar := fmt.Sprintf("-var=min_gpu_node=%s", engineConfig[shared.K8sMinGpuNodeKey])
	maxGpuNodeVar := fmt.Sprintf("-var=max_gpu_node=%s", engineConfig[shared.K8sMaxGpuNodeKey])

	clusterNameVar := fmt.Sprintf("-var=cluster_name=%s", engineConfig[shared.K8sClusterNameKey])

	vars := []string{
		cpuNodeTypeVar,
		gpuNodeTypeVar,
		minCpuNodeVar,
		maxCpuNodeVar,
		minGpuNodeVar,
		maxGpuNodeVar,
		clusterNameVar,
	}

	if awsConfig != nil {
		accessKeyVar := fmt.Sprintf("-var=access_key=%s", awsConfig.AccessKeyId)
		secretAccessKeyVar := fmt.Sprintf("-var=secret_key=%s", awsConfig.SecretAccessKey)
		regionVar := fmt.Sprintf("-var=region=%s", awsConfig.Region)
		credentialPathVar := fmt.Sprintf("-var=credentials_file=%s", awsConfig.ConfigFilePath)
		profileVar := fmt.Sprintf("-var=profile=%s", awsConfig.ConfigFileProfile)

		if awsConfig.ConfigFilePath != "" && awsConfig.ConfigFileProfile != "" {
			// If the authentication mode is credential file, we need to retrieve the AWS region via
			// `aws configure get region` and explicitly pass it to Terraform.
			region, stderr, err := lib_utils.RunCmd(
				"env",
				[]string{
					fmt.Sprintf("AWS_SHARED_CREDENTIALS_FILE=%s", awsConfig.ConfigFilePath),
					fmt.Sprintf("AWS_PROFILE=%s", awsConfig.ConfigFileProfile),
					"aws",
					"configure",
					"get",
					"region",
				},
				"",
				false,
			)
			// We need to check if stderr is empty because when the region is not specified in the
			// profile, the cmd will error and it will produce an empty stdout and stderr. In this case,
			// we should just set the region to an empty string, which means using the default region.
			if err != nil && stderr != "" {
				return nil, err
			}

			regionVar = fmt.Sprintf("-var=region=%s", strings.TrimRight(region, "\n"))
		}

		vars = append(vars, []string{
			accessKeyVar,
			secretAccessKeyVar,
			regionVar,
			credentialPathVar,
			profileVar,
		}...)
	} else {
		var key struct {
			ProjectID string `json:"project_id"`
		}

		err := json.Unmarshal([]byte(gcpConfig.ServiceAccountKey), &key)
		if err != nil {
			return nil, errors.Wrap(err, "Failed to parse project ID and client email from service account key")
		}

		regionVar := fmt.Sprintf("-var=region=%s", gcpConfig.Region)
		zoneVar := fmt.Sprintf("-var=zone=%s", gcpConfig.Zone)
		secretKeyVar := fmt.Sprintf("-var=secret_key=%s", gcpConfig.ServiceAccountKey)
		projectIDVar := fmt.Sprintf("-var=project_id=%s", key.ProjectID)

		vars = append(vars, []string{
			regionVar,
			zoneVar,
			secretKeyVar,
			projectIDVar,
		}...)
	}

	return vars, nil
}

func runTerraformApply(
	awsConfig *shared.AWSConfig,
<<<<<<< HEAD
	gcpConfig *shared.GCPConfig,
	engineIntegration *models.Integration,
) error {
	terraformArgs, err := generateTerraformVariables(awsConfig, gcpConfig, engineIntegration.Config)
=======
	engineResource *models.Resource,
) error {
	terraformArgs, err := generateTerraformVariables(awsConfig, engineResource.Config)
>>>>>>> 70d3f749
	if err != nil {
		return err
	}

	if _, _, err := lib_utils.RunCmd(
		"terraform",
		append([]string{"apply", "-auto-approve"}, terraformArgs...),
		engineResource.Config[shared.K8sTerraformPathKey],
		true,
	); err != nil {
		errMsg := "Terraform apply failed. Note that if the error has to do with insufficient " +
			"permissions, you will need to add the missing permissions to your registered cloud account."
		return errors.Wrap(err, errMsg)
	}

	return nil
}

func CheckIfValidConfig(action k8sClusterActionType, config map[string]string) error {
	// We require a minimum keepalive period of 10 min (600 seconds).
	keepalive, err := strconv.Atoi(config[shared.K8sKeepaliveKey])
	if err != nil {
		return errors.Wrap(err, "Error parsing keepalive value")
	}

	if keepalive < shared.K8sMinimumKeepalive {
		return errors.Newf("The new keepalive value %d is smaller than the minimum allowed value %d", keepalive, shared.K8sMinimumKeepalive)
	}

	minCpuNode, err := strconv.Atoi(config[shared.K8sMinCpuNodeKey])
	if err != nil {
		return errors.Wrap(err, "Error parsing min CPU node value")
	}

	maxCpuNode, err := strconv.Atoi(config[shared.K8sMaxCpuNodeKey])
	if err != nil {
		return errors.Wrap(err, "Error parsing max CPU node value")
	}

	if maxCpuNode < 1 {
		return errors.Newf("Max CPU node value should be at least 1, got %d", maxCpuNode)
	}

	if minCpuNode < 0 {
		return errors.Newf("Min CPU node value should be at least 0, got %d", minCpuNode)
	}

	if maxCpuNode < minCpuNode {
		return errors.Newf("The new max CPU node value %d is smaller than the min CPU node value %d", maxCpuNode, minCpuNode)
	}

	minGpuNode, err := strconv.Atoi(config[shared.K8sMinGpuNodeKey])
	if err != nil {
		return errors.Wrap(err, "Error parsing min GPU node value")
	}

	maxGpuNode, err := strconv.Atoi(config[shared.K8sMaxGpuNodeKey])
	if err != nil {
		return errors.Wrap(err, "Error parsing max GPU node value")
	}

	if maxGpuNode < 1 {
		return errors.Newf("Max GPU node value should be at least 1, got %d", maxGpuNode)
	}

	if minGpuNode < 0 {
		return errors.Newf("Min GPU node value should be at least 0, got %d", minGpuNode)
	}

	if maxGpuNode < minGpuNode {
		return errors.Newf("The new max GPU node value %d is smaller than the min GPU node value %d", maxGpuNode, minGpuNode)
	}

	if action == K8sClusterUpdateAction {
		// We only check the constraint below for update, because for create, we are overwriting the desired node values.
		desiredCpuNode, err := strconv.Atoi(config[shared.K8sDesiredCpuNodeKey])
		if err != nil {
			return errors.Wrap(err, "Error parsing desired CPU node value")
		}

		if minCpuNode > desiredCpuNode {
			return errors.Newf("The new min CPU node value %d is bigger than the desired CPU node value %d. To increase the min value, please delete the cluster and re-create it with the new config", minCpuNode, desiredCpuNode)
		}

		if maxCpuNode < desiredCpuNode {
			return errors.Newf("The new max CPU node value %d is smaller than the desired CPU node value %d. To reduce the max value, please delete the cluster and re-create it with the new config", maxCpuNode, desiredCpuNode)
		}

		desiredGpuNode, err := strconv.Atoi(config[shared.K8sDesiredGpuNodeKey])
		if err != nil {
			return errors.Wrap(err, "Error parsing desired GPU node value")
		}

		if minGpuNode > desiredGpuNode {
			return errors.Newf("The new min GPU node value %d is bigger than the desired GPU node value %d. To increase the min value, please delete the cluster and re-create it with the new config", minGpuNode, desiredGpuNode)
		}

		if maxGpuNode < desiredGpuNode {
			return errors.Newf("The new max GPU node value %d is smaller than the desired GPU node value %d. To reduce the max value, please delete the cluster and re-create it with the new config", maxGpuNode, desiredGpuNode)
		}
	}

	return nil
}

// GenerateClusterName generates a EKS cluster name by concatenating aqueduct with a
// random string of length 16.
func GenerateClusterName() (string, error) {
	const letterBytes = "abcdefghijklmnopqrstuvwxyzABCDEFGHIJKLMNOPQRSTUVWXYZ0123456789"

	b := make([]byte, 16)
	for i := range b {
		n, err := rand.Int(rand.Reader, big.NewInt(int64(len(letterBytes))))
		if err != nil {
			return "", err
		}
		b[i] = letterBytes[n.Int64()]
	}

	return fmt.Sprintf("%s_%s", "aqueduct", string(b)), nil
}

func GenerateClusterNameGKE() (string, error) {
	const letterBytes = "abcdefghijklmnopqrstuvwxyz0123456789"

	b := make([]byte, 16)
	for i := range b {
		n, err := rand.Int(rand.Reader, big.NewInt(int64(len(letterBytes))))
		if err != nil {
			return "", err
		}
		b[i] = letterBytes[n.Int64()]
	}

	return fmt.Sprintf("%s-%s", "aqueduct", string(b)), nil
}

func fetchGCPCredential(
	ctx context.Context,
	engineIntegration *models.Integration,
	vaultObject vault.Vault,
) (*shared.GCPConfig, error) {
	config, err := auth.ReadConfigFromSecret(ctx, engineIntegration.ID, vaultObject)
	if err != nil {
		return nil, errors.Wrap(err, "Unable to read integration config from vault.")
	}

	k8sConfig, err := lib_utils.ParseK8sConfig(config)
	if err != nil {
		return nil, errors.Wrap(err, "Unable to parse Kubernetes config")
	}

	return k8sConfig.GCPConfig, nil
}

func fetchAWSCredential(
	ctx context.Context,
	engineResource *models.Resource,
	vaultObject vault.Vault,
) (*shared.AWSConfig, error) {
	if _, ok := engineResource.Config[shared.K8sCloudResourceIdKey]; !ok {
		return nil, errors.New("No cloud resource ID found in the engine resource object.")
	}
	cloudResourceID, err := uuid.Parse(engineResource.Config[shared.K8sCloudResourceIdKey])
	if err != nil {
		return nil, errors.Wrap(err, "Failed to parse cloud resource ID")
	}

	config, err := auth.ReadConfigFromSecret(ctx, cloudResourceID, vaultObject)
	if err != nil {
		return nil, errors.Wrap(err, "Unable to read cloud resource config from vault.")
	}

	awsConfig, err := lib_utils.ParseAWSConfig(config)
	if err != nil {
		return nil, errors.Wrap(err, "Unable to parse AWS config.")
	}

	return awsConfig, nil
}

// SetupTerraformDirectory copies all files and folders in the Terraform template directory to the
// cloud integration's destination directory, which is ~/.aqueduct/server/cloud_integration/<name>/eks.
func SetupTerraformDirectory(src, dst string) error {
	// Create the destination directory if it doesn't exist.
	if err := os.MkdirAll(dst, 0o755); err != nil {
		return err
	}

	_, stdErr, err := lib_utils.RunCmd(
		"cp",
		[]string{
			"-R", // we could have used -T to not create a directory if the source is a directory, but it's not supported on macOS
			fmt.Sprintf("%s%s.", src, string(filepath.Separator)),
			dst,
		},
		"",
		false,
	)
	if err != nil {
		return errors.New(stdErr)
	}

	return nil
}<|MERGE_RESOLUTION|>--- conflicted
+++ resolved
@@ -149,32 +149,23 @@
 		return err
 	}
 
-<<<<<<< HEAD
 	var awsConfig *shared.AWSConfig
 	var gcpConfig *shared.GCPConfig
 	var err error
 
-	if engineIntegration.Config[shared.K8sCloudProviderKey] == string(shared.GCPProvider) {
-		gcpConfig, err = fetchGCPCredential(ctx, engineIntegration, vaultObject)
+	if engineResource.Config[shared.K8sCloudProviderKey] == string(shared.GCPProvider) {
+		gcpConfig, err = fetchGCPCredential(ctx, engineResource, vaultObject)
 		if err != nil {
 			return err
 		}
 	} else {
-		awsConfig, err = fetchAWSCredential(ctx, engineIntegration, vaultObject)
+		awsConfig, err = fetchAWSCredential(ctx, engineResource, vaultObject)
 		if err != nil {
 			return err
 		}
 	}
 
-	if err := runTerraformApply(awsConfig, gcpConfig, engineIntegration); err != nil {
-=======
-	awsConfig, err := fetchAWSCredential(ctx, engineResource, vaultObject)
-	if err != nil {
-		return err
-	}
-
-	if err := runTerraformApply(awsConfig, engineResource); err != nil {
->>>>>>> 70d3f749
+	if err := runTerraformApply(awsConfig, gcpConfig, engineResource); err != nil {
 		return err
 	}
 
@@ -203,17 +194,17 @@
 					"eks",
 					"update-kubeconfig",
 					"--name",
-					engineIntegration.Config[shared.K8sClusterNameKey],
+					engineResource.Config[shared.K8sClusterNameKey],
 					"--kubeconfig",
-					engineIntegration.Config[shared.K8sKubeconfigPathKey],
+					engineResource.Config[shared.K8sKubeconfigPathKey],
 				),
-				engineIntegration.Config[shared.K8sTerraformPathKey],
+				engineResource.Config[shared.K8sTerraformPathKey],
 				true,
 			); err != nil {
 				return errors.Wrap(err, "Failed to update Kubeconfig")
 			}
 
-			config, err := clientcmd.LoadFromFile(engineIntegration.Config[shared.K8sKubeconfigPathKey])
+			config, err := clientcmd.LoadFromFile(engineResource.Config[shared.K8sKubeconfigPathKey])
 			if err != nil {
 				return errors.Wrap(err, "Failed to load Kubeconfig")
 			}
@@ -244,7 +235,7 @@
 				}
 			}
 
-			err = clientcmd.WriteToFile(*config, engineIntegration.Config[shared.K8sKubeconfigPathKey])
+			err = clientcmd.WriteToFile(*config, engineResource.Config[shared.K8sKubeconfigPathKey])
 			if err != nil {
 				return errors.Wrap(err, "Failed to update Kubeconfig with environment variables")
 			}
@@ -254,47 +245,20 @@
 				ProjectID   string `json:"project_id"`
 				ClientEmail string `json:"client_email"`
 			}
-<<<<<<< HEAD
 
 			err := json.Unmarshal([]byte(gcpConfig.ServiceAccountKey), &key)
 			if err != nil {
 				return errors.Wrap(err, "Failed to parse project ID and client email from service account key")
 			}
-=======
-		}
-		if _, _, err := lib_utils.RunCmd(
-			"env",
-			append(
-				envVars,
-				"aws",
-				"eks",
-				"update-kubeconfig",
-				"--name",
-				engineResource.Config[shared.K8sClusterNameKey],
-				"--kubeconfig",
-				engineResource.Config[shared.K8sKubeconfigPathKey],
-			),
-			engineResource.Config[shared.K8sTerraformPathKey],
-			true,
-		); err != nil {
-			return errors.Wrap(err, "Failed to update Kubeconfig")
-		}
-
-		config, err := clientcmd.LoadFromFile(engineResource.Config[shared.K8sKubeconfigPathKey])
-		if err != nil {
-			return errors.Wrap(err, "Failed to load Kubeconfig")
-		}
->>>>>>> 70d3f749
 
 			// Write the service account key to a temporary file in the resource's Terraform directory.
 			// This is necessary because the gcloud CLI requires a file path to the service account key.
-			serviceAccountKeyPath := filepath.Join(engineIntegration.Config[shared.K8sTerraformPathKey], "service_account_key.json")
+			serviceAccountKeyPath := filepath.Join(engineResource.Config[shared.K8sTerraformPathKey], "service_account_key.json")
 			err = os.WriteFile(serviceAccountKeyPath, []byte(gcpConfig.ServiceAccountKey), 0o644)
 			if err != nil {
 				return errors.Wrap(err, "Failed to write service account key to temporary file")
 			}
 
-<<<<<<< HEAD
 			if _, _, err := lib_utils.RunCmd(
 				"gcloud",
 				[]string{
@@ -323,7 +287,7 @@
 				return errors.Wrap(err, "Failed to set account")
 			}
 
-			kubeconfigEnv := fmt.Sprintf("KUBECONFIG=%s", engineIntegration.Config[shared.K8sKubeconfigPathKey])
+			kubeconfigEnv := fmt.Sprintf("KUBECONFIG=%s", engineResource.Config[shared.K8sKubeconfigPathKey])
 			if _, _, err := lib_utils.RunCmd(
 				"env",
 				[]string{
@@ -332,7 +296,7 @@
 					"container",
 					"clusters",
 					"get-credentials",
-					engineIntegration.Config[shared.K8sClusterNameKey],
+					engineResource.Config[shared.K8sClusterNameKey],
 					"--region",
 					gcpConfig.Region,
 					"--project",
@@ -348,11 +312,9 @@
 			if err := os.Remove(serviceAccountKeyPath); err != nil {
 				return errors.Wrap(err, "Failed to remove temporary service account key file")
 			}
-=======
-		err = clientcmd.WriteToFile(*config, engineResource.Config[shared.K8sKubeconfigPathKey])
-		if err != nil {
-			return errors.Wrap(err, "Failed to update Kubeconfig with environment variables")
->>>>>>> 70d3f749
+
+			log.Info("Successfully created ondemand GKE cluster, waiting 10 seconds before proceeding...")
+			time.Sleep(10 * time.Second)
 		}
 	}
 
@@ -416,32 +378,23 @@
 
 	// Even for deletion, we need to specify the AWS region, so we need to pass in the cloud provider
 	// config instead of a dummy one to generateTerraformVariables.
-<<<<<<< HEAD
 	var awsConfig *shared.AWSConfig
 	var gcpConfig *shared.GCPConfig
 	var err error
 
-	if engineIntegration.Config[shared.K8sCloudProviderKey] == string(shared.GCPProvider) {
-		gcpConfig, err = fetchGCPCredential(ctx, engineIntegration, vaultObject)
+	if engineResource.Config[shared.K8sCloudProviderKey] == string(shared.GCPProvider) {
+		gcpConfig, err = fetchGCPCredential(ctx, engineResource, vaultObject)
 		if err != nil {
 			return err
 		}
 	} else {
-		awsConfig, err = fetchAWSCredential(ctx, engineIntegration, vaultObject)
+		awsConfig, err = fetchAWSCredential(ctx, engineResource, vaultObject)
 		if err != nil {
 			return err
 		}
 	}
 
-	terraformArgs, err := generateTerraformVariables(awsConfig, gcpConfig, engineIntegration.Config)
-=======
-	awsConfig, err := fetchAWSCredential(ctx, engineResource, vaultObject)
-	if err != nil {
-		return err
-	}
-
-	terraformArgs, err := generateTerraformVariables(awsConfig, engineResource.Config)
->>>>>>> 70d3f749
+	terraformArgs, err := generateTerraformVariables(awsConfig, gcpConfig, engineResource.Config)
 	if err != nil {
 		return err
 	}
@@ -772,16 +725,10 @@
 
 func runTerraformApply(
 	awsConfig *shared.AWSConfig,
-<<<<<<< HEAD
 	gcpConfig *shared.GCPConfig,
-	engineIntegration *models.Integration,
-) error {
-	terraformArgs, err := generateTerraformVariables(awsConfig, gcpConfig, engineIntegration.Config)
-=======
 	engineResource *models.Resource,
 ) error {
-	terraformArgs, err := generateTerraformVariables(awsConfig, engineResource.Config)
->>>>>>> 70d3f749
+	terraformArgs, err := generateTerraformVariables(awsConfig, gcpConfig, engineResource.Config)
 	if err != nil {
 		return err
 	}
@@ -921,10 +868,10 @@
 
 func fetchGCPCredential(
 	ctx context.Context,
-	engineIntegration *models.Integration,
+	engineResource *models.Resource,
 	vaultObject vault.Vault,
 ) (*shared.GCPConfig, error) {
-	config, err := auth.ReadConfigFromSecret(ctx, engineIntegration.ID, vaultObject)
+	config, err := auth.ReadConfigFromSecret(ctx, engineResource.ID, vaultObject)
 	if err != nil {
 		return nil, errors.Wrap(err, "Unable to read integration config from vault.")
 	}
