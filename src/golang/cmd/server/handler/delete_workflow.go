--- conflicted
+++ resolved
@@ -5,35 +5,18 @@
 	"encoding/json"
 	"fmt"
 	"net/http"
-<<<<<<< HEAD
-	"reflect"
-	"time"
-
-	"github.com/aqueducthq/aqueduct/cmd/server/routes"
-	"github.com/aqueducthq/aqueduct/lib/collections/artifact"
-	"github.com/aqueducthq/aqueduct/lib/collections/artifact_result"
-	"github.com/aqueducthq/aqueduct/lib/collections/integration"
-	"github.com/aqueducthq/aqueduct/lib/collections/operator"
-	"github.com/aqueducthq/aqueduct/lib/collections/operator/connector"
-	"github.com/aqueducthq/aqueduct/lib/collections/operator_result"
-=======
 	"time"
 
 	"github.com/aqueducthq/aqueduct/cmd/server/routes"
 	"github.com/aqueducthq/aqueduct/lib/collections/integration"
 	"github.com/aqueducthq/aqueduct/lib/collections/operator"
 	"github.com/aqueducthq/aqueduct/lib/collections/operator/connector"
->>>>>>> 18ffee01
 	"github.com/aqueducthq/aqueduct/lib/collections/shared"
 	"github.com/aqueducthq/aqueduct/lib/collections/workflow"
 	aq_context "github.com/aqueducthq/aqueduct/lib/context"
 	"github.com/aqueducthq/aqueduct/lib/database"
 	"github.com/aqueducthq/aqueduct/lib/engine"
 	"github.com/aqueducthq/aqueduct/lib/job"
-<<<<<<< HEAD
-	shared_utils "github.com/aqueducthq/aqueduct/lib/lib_utils"
-=======
->>>>>>> 18ffee01
 	"github.com/aqueducthq/aqueduct/lib/vault"
 	"github.com/aqueducthq/aqueduct/lib/workflow/operator/connector/auth"
 	workflow_utils "github.com/aqueducthq/aqueduct/lib/workflow/utils"
@@ -73,30 +56,6 @@
 type DeleteWorkflowHandler struct {
 	PostHandler
 
-<<<<<<< HEAD
-	Database                database.Database
-	StorageConfig           *shared.StorageConfig
-	JobManager              job.JobManager
-	Vault                   vault.Vault
-	WorkflowReader          workflow.Reader
-	WorkflowDagReader       workflow_dag.Reader
-	WorkflowDagEdgeReader   workflow_dag_edge.Reader
-	WorkflowDagResultReader workflow_dag_result.Reader
-	OperatorReader          operator.Reader
-	OperatorResultReader    operator_result.Reader
-	ArtifactResultReader    artifact_result.Reader
-	IntegrationReader       integration.Reader
-
-	WorkflowWriter          workflow.Writer
-	WorkflowDagWriter       workflow_dag.Writer
-	WorkflowDagEdgeWriter   workflow_dag_edge.Writer
-	WorkflowDagResultWriter workflow_dag_result.Writer
-	WorkflowWatcherWriter   workflow_watcher.Writer
-	OperatorWriter          operator.Writer
-	OperatorResultWriter    operator_result.Writer
-	ArtifactWriter          artifact.Writer
-	ArtifactResultWriter    artifact_result.Writer
-=======
 	Database      database.Database
 	Engine        engine.Engine
 	StorageConfig *shared.StorageConfig
@@ -106,7 +65,6 @@
 	IntegrationReader integration.Reader
 	OperatorReader    operator.Reader
 	WorkflowReader    workflow.Reader
->>>>>>> 18ffee01
 }
 
 func (*DeleteWorkflowHandler) Name() string {
@@ -171,7 +129,6 @@
 			return resp, http.StatusInternalServerError, errors.Wrap(err, "Unexpected error occurred while getting integration.")
 		}
 		nameToId[integrationName] = integrationObject.Id
-<<<<<<< HEAD
 	}
 
 	// Check objects in list are valid
@@ -221,93 +178,16 @@
 		resp.SavedObjectDeletionResults = savedObjectDeletionResults
 	}
 
-	txn, err := h.Database.BeginTx(ctx)
+	err := h.Engine.DeleteWorkflow(ctx, args.WorkflowId)
 	if err != nil {
 		return resp, http.StatusInternalServerError, errors.Wrap(err, "Unable to delete workflow.")
 	}
-	defer database.TxnRollbackIgnoreErr(ctx, txn)
-
-	// We first retrieve all relevant records from the database.
-	workflowObject, err := h.WorkflowReader.GetWorkflow(ctx, args.WorkflowId, txn)
-	if err != nil {
-		return resp, http.StatusInternalServerError, errors.Wrap(err, "Unexpected error occurred while retrieving workflow.")
-	}
-
-	workflowDagsToDelete, err := h.WorkflowDagReader.GetWorkflowDagsByWorkflowId(ctx, workflowObject.Id, txn)
-	if err != nil || len(workflowDagsToDelete) == 0 {
-		return resp, http.StatusInternalServerError, errors.Wrap(err, "Unexpected error occurred while retrieving workflow dags.")
-=======
-	}
-
-	// Check objects in list are valid
-	objCount := 0
-	for integrationName, savedObjectList := range args.ExternalDelete {
-		for _, name := range savedObjectList {
-			touchedOperators, err := h.OperatorReader.GetLoadOperatorsForWorkflowAndIntegration(ctx, args.WorkflowId, nameToId[integrationName], name, h.Database)
-			if err != nil {
-				return resp, http.StatusInternalServerError, errors.Wrap(err, "Unexpected error occurred while validating objects.")
-			}
-			// No operator had touched the object at the specified integration.
-			if len(touchedOperators) == 0 {
-				return resp, http.StatusBadRequest, errors.New("Object list not valid. Make sure all objects are touched by the workflow.")
-			}
-			if !args.Force {
-				// Check none have UpdateMode=append.
-				for _, touchedOperator := range touchedOperators {
-					load := touchedOperator.Spec.Load()
-					if load == nil {
-						return resp, http.StatusBadRequest, errors.New("Unexpected error occurred while validating objects.")
-					}
-					loadParams := load.Parameters
-
-					relationalLoad, ok := connector.CastToRelationalDBLoadParams(loadParams)
-					// Check not updating anything in the integration.
-					if ok {
-						if relationalLoad.UpdateMode == "append" {
-							return resp, http.StatusBadRequest, errors.New("Some objects(s) in list were updated in append mode. If you are sure you want to delete everything, set `force=True`.")
-						}
-					} else if googleSheets, ok := loadParams.(*connector.GoogleSheetsLoadParams); ok {
-						if googleSheets.SaveMode == "NEWSHEET" {
-							return resp, http.StatusBadRequest, errors.New("Some objects(s) in list were updated in append mode. If you are sure you want to delete everything, set `force=True`.")
-						}
-					}
-				}
-			}
-			objCount += 1
-		}
->>>>>>> 18ffee01
-	}
-
-	// Delete associated objects.
-	if objCount > 0 {
-		savedObjectDeletionResults, httpResponse, err := DeleteSavedObject(ctx, args, nameToId, h.Vault, h.StorageConfig, h.JobManager, h.Database, h.IntegrationReader)
-		if httpResponse != http.StatusOK {
-			return resp, httpResponse, err
-		}
-		resp.SavedObjectDeletionResults = savedObjectDeletionResults
-	}
-
-	err := h.Engine.DeleteWorkflow(ctx, args.WorkflowId)
-	if err != nil {
-<<<<<<< HEAD
-		return resp, http.StatusInternalServerError, errors.Wrap(err, "Unexpected error occurred while retrieving workflow dag results.")
-=======
-		return resp, http.StatusInternalServerError, errors.Wrap(err, "Unable to delete workflow.")
->>>>>>> 18ffee01
-	}
 
 	return resp, http.StatusOK, nil
 }
 
-<<<<<<< HEAD
-	workflowDagEdgesToDelete, err := h.WorkflowDagEdgeReader.GetEdgesByWorkflowDagIds(ctx, workflowDagIds, txn)
-	if err != nil {
-		return resp, http.StatusInternalServerError, errors.Wrap(err, "Unexpected error occurred while retrieving workflow dag edges.")
-	}
-=======
 func DeleteSavedObject(ctx context.Context, args *deleteWorkflowArgs, integrationNameToId map[string]uuid.UUID, vaultObject vault.Vault, storageConfig *shared.StorageConfig, jobManager job.JobManager, db database.Database, intergrationReader integration.Reader) (map[string][]SavedObjectResult, int, error) {
 	emptySavedObjectDeletionResults := make(map[string][]SavedObjectResult, 0)
->>>>>>> 18ffee01
 
 	// Schedule delete written objects job
 	jobMetadataPath := fmt.Sprintf("delete-saved-objects-%s", args.RequestId)
@@ -339,65 +219,6 @@
 		integrationNames[integrationName] = integrationObjects[0].Service
 	}
 
-<<<<<<< HEAD
-	operatorsToDelete, err := h.OperatorReader.GetOperators(ctx, operatorIds, txn)
-	if err != nil {
-		return resp, http.StatusInternalServerError, errors.Wrap(err, "Unexpected error occurred while retrieving operators.")
-	}
-
-	operatorResultsToDelete, err := h.OperatorResultReader.GetOperatorResultsByWorkflowDagResultIds(
-		ctx,
-		workflowDagResultIds,
-		txn,
-	)
-	if err != nil {
-		return resp, http.StatusInternalServerError, errors.Wrap(err, "Unexpected error occurred while retrieving operator results.")
-	}
-
-	operatorResultIds := make([]uuid.UUID, 0, len(operatorResultsToDelete))
-	for _, operatorResult := range operatorResultsToDelete {
-		operatorResultIds = append(operatorResultIds, operatorResult.Id)
-	}
-
-	artifactResultsToDelete, err := h.ArtifactResultReader.GetArtifactResultsByWorkflowDagResultIds(
-		ctx,
-		workflowDagResultIds,
-		txn,
-	)
-	if err != nil {
-		return resp, http.StatusInternalServerError, errors.Wrap(err, "Unexpected error occurred while retrieving artifact results.")
-	}
-
-	artifactResultIds := make([]uuid.UUID, 0, len(artifactResultsToDelete))
-	for _, artifactResult := range artifactResultsToDelete {
-		artifactResultIds = append(artifactResultIds, artifactResult.Id)
-	}
-
-	// Start deleting database records.
-	err = h.WorkflowWatcherWriter.DeleteWorkflowWatcherByWorkflowId(ctx, workflowObject.Id, txn)
-	if err != nil {
-		return resp, http.StatusInternalServerError, errors.Wrap(err, "Unexpected error occurred while deleting workflow watchers.")
-	}
-
-	err = h.OperatorResultWriter.DeleteOperatorResults(ctx, operatorResultIds, txn)
-	if err != nil {
-		return resp, http.StatusInternalServerError, errors.Wrap(err, "Unexpected error occurred while deleting operator results.")
-	}
-
-	err = h.ArtifactResultWriter.DeleteArtifactResults(ctx, artifactResultIds, txn)
-	if err != nil {
-		return resp, http.StatusInternalServerError, errors.Wrap(err, "Unexpected error occurred while deleting artifact results.")
-	}
-
-	err = h.WorkflowDagResultWriter.DeleteWorkflowDagResults(ctx, workflowDagResultIds, txn)
-	if err != nil {
-		return resp, http.StatusInternalServerError, errors.Wrap(err, "Unexpected error occurred while deleting workflow dag results.")
-	}
-
-	err = h.WorkflowDagEdgeWriter.DeleteEdgesByWorkflowDagIds(ctx, workflowDagIds, txn)
-	if err != nil {
-		return resp, http.StatusInternalServerError, errors.Wrap(err, "Unexpected error occurred while deleting workflow dag edges.")
-=======
 	jobSpec := job.NewDeleteSavedObjectsSpec(
 		jobName,
 		storageConfig,
@@ -409,129 +230,6 @@
 	)
 	if err := jobManager.Launch(ctx, jobName, jobSpec); err != nil {
 		return emptySavedObjectDeletionResults, http.StatusInternalServerError, errors.Wrap(err, "Unable to launch delete saved objects job.")
->>>>>>> 18ffee01
-	}
-
-	jobStatus, err := job.PollJob(ctx, jobName, jobManager, pollDeleteSavedObjectsInterval, pollDeleteSavedObjectsTimeout)
-	if err != nil {
-<<<<<<< HEAD
-		return resp, http.StatusInternalServerError, errors.Wrap(err, "Unexpected error occurred while deleting operators.")
-	}
-
-	err = h.ArtifactWriter.DeleteArtifacts(ctx, artifactIds, txn)
-	if err != nil {
-		return resp, http.StatusInternalServerError, errors.Wrap(err, "Unexpected error occurred while deleting artifacts.")
-	}
-
-	err = h.WorkflowDagWriter.DeleteWorkflowDags(ctx, workflowDagIds, txn)
-	if err != nil {
-		return resp, http.StatusInternalServerError, errors.Wrap(err, "Unexpected error occurred while deleting workflow dags.")
-	}
-
-	err = h.WorkflowWriter.DeleteWorkflow(ctx, workflowObject.Id, txn)
-	if err != nil {
-		return resp, http.StatusInternalServerError, errors.Wrap(err, "Unexpected error occurred while deleting workflow.")
-	}
-
-	if err := txn.Commit(ctx); err != nil {
-		return resp, http.StatusInternalServerError, errors.Wrap(err, "Failed to delete workflow.")
-	}
-
-	// Delete storage files (artifact content and function files)
-	storagePaths := make([]string, 0, len(operatorIds)+len(artifactResultIds))
-	for _, op := range operatorsToDelete {
-		if op.Spec.IsFunction() {
-			storagePaths = append(storagePaths, op.Spec.Function().StoragePath)
-=======
-		return emptySavedObjectDeletionResults, http.StatusInternalServerError, errors.Wrap(err, "Unable to delete saved objects.")
-	}
-
-	if jobStatus == shared.SucceededExecutionStatus {
-		// Object deletion attempts were successful
-		jobSavedObjectDeletionResults := map[string][]SavedObjectResult{}
-
-		if err := workflow_utils.ReadFromStorage(
-			ctx,
-			storageConfig,
-			contentPath,
-			&jobSavedObjectDeletionResults,
-		); err != nil {
-			return emptySavedObjectDeletionResults, http.StatusInternalServerError, errors.Wrap(err, "Unable to delete saved objects.")
->>>>>>> 18ffee01
-		}
-
-<<<<<<< HEAD
-	for _, art := range artifactResultsToDelete {
-		storagePaths = append(storagePaths, art.ContentPath)
-	}
-
-	// Note: for now we assume all workflow dags have the same storage config.
-	// This assumption will stay true until we allow users to configure custom storage config to store stuff.
-	storageConfig := workflowDagsToDelete[0].StorageConfig
-	for _, workflowDag := range workflowDagsToDelete {
-		if !reflect.DeepEqual(workflowDag.StorageConfig, storageConfig) {
-			return resp, http.StatusInternalServerError, errors.New("Workflow Dags have mismatching storage config.")
-		}
-	}
-
-	workflow_utils.CleanupStorageFiles(ctx, &storageConfig, storagePaths)
-
-	// Delete the cron job if it had one.
-	if workflowObject.Schedule.CronSchedule != "" {
-		cronjobName := shared_utils.AppendPrefix(workflowObject.Id.String())
-		err = h.JobManager.DeleteCronJob(ctx, cronjobName)
-		if err != nil {
-			return resp, http.StatusInternalServerError, errors.Wrap(err, "Failed to delete workflow's cronjob.")
-		}
-	}
-
-	return resp, http.StatusOK, nil
-}
-
-func DeleteSavedObject(ctx context.Context, args *deleteWorkflowArgs, integrationNameToId map[string]uuid.UUID, vaultObject vault.Vault, storageConfig *shared.StorageConfig, jobManager job.JobManager, db database.Database, intergrationReader integration.Reader) (map[string][]SavedObjectResult, int, error) {
-	emptySavedObjectDeletionResults := make(map[string][]SavedObjectResult, 0)
-
-	// Schedule delete written objects job
-	jobMetadataPath := fmt.Sprintf("delete-saved-objects-%s", args.RequestId)
-
-	jobName := fmt.Sprintf("delete-saved-objects-%s", uuid.New().String())
-	contentPath := fmt.Sprintf("delete-saved-objects-content-%s", args.RequestId)
-
-	defer func() {
-		// Delete storage files created for delete saved objects job metadata
-		go workflow_utils.CleanupStorageFiles(ctx, storageConfig, []string{jobMetadataPath, contentPath})
-	}()
-
-	integrationConfigs := make(map[string]auth.Config, len(integrationNameToId))
-	integrationNames := make(map[string]integration.Service, len(integrationNameToId))
-	for integrationName := range args.ExternalDelete {
-		integrationId := integrationNameToId[integrationName]
-		config, err := auth.ReadConfigFromSecret(ctx, integrationId, vaultObject)
-		if err != nil {
-			return emptySavedObjectDeletionResults, http.StatusInternalServerError, errors.Wrap(err, "Unable to get integration configs.")
-		}
-		integrationConfigs[integrationName] = config
-		integrationObjects, err := intergrationReader.GetIntegrations(ctx, []uuid.UUID{integrationId}, db)
-		if err != nil {
-			return emptySavedObjectDeletionResults, http.StatusInternalServerError, errors.Wrap(err, "Unable to get integration configs.")
-		}
-		if len(integrationObjects) != 1 {
-			return emptySavedObjectDeletionResults, http.StatusInternalServerError, errors.New("Unable to get integration configs.")
-		}
-		integrationNames[integrationName] = integrationObjects[0].Service
-	}
-
-	jobSpec := job.NewDeleteSavedObjectsSpec(
-		jobName,
-		storageConfig,
-		jobMetadataPath,
-		integrationNames,
-		integrationConfigs,
-		args.ExternalDelete,
-		contentPath,
-	)
-	if err := jobManager.Launch(ctx, jobName, jobSpec); err != nil {
-		return emptySavedObjectDeletionResults, http.StatusInternalServerError, errors.Wrap(err, "Unable to launch delete saved objects job.")
 	}
 
 	jobStatus, err := job.PollJob(ctx, jobName, jobManager, pollDeleteSavedObjectsInterval, pollDeleteSavedObjectsTimeout)
@@ -566,21 +264,5 @@
 		return nil, http.StatusInternalServerError, errors.Wrap(err, "Unable to retrieve operator metadata from storage.")
 	}
 
-=======
-		return jobSavedObjectDeletionResults, http.StatusOK, nil
-	}
-
-	// Saved object deletions failed, so we need to fetch the error message from storage
-	var metadata shared.ExecutionState
-	if err := workflow_utils.ReadFromStorage(
-		ctx,
-		storageConfig,
-		jobMetadataPath,
-		&metadata,
-	); err != nil {
-		return nil, http.StatusInternalServerError, errors.Wrap(err, "Unable to retrieve operator metadata from storage.")
-	}
-
->>>>>>> 18ffee01
 	return emptySavedObjectDeletionResults, http.StatusInternalServerError, errors.New("Unable to delete saved objects.")
 }