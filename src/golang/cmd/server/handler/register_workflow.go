--- conflicted
+++ resolved
@@ -296,11 +296,7 @@
 			db,
 		)
 		if err != nil {
-<<<<<<< HEAD
-			log.Errorf("Error deleting unused execution environments: %v", err)
-=======
 			log.Errorf("%v", err)
->>>>>>> 98c9a475
 		}
 	}()
 
