--- conflicted
+++ resolved
@@ -100,8 +100,6 @@
 	args := interfaceArgs.(*deleteIntegrationArgs)
 	emptyResp := deleteIntegrationResponse{}
 
-<<<<<<< HEAD
-=======
 	if args.integrationObject.Service == shared.AWS {
 		// Note that this will make a call to DeleteIntegrationHandler.Perform() to delete the
 		// Aqueduct-generated dynamic k8s integration.
@@ -110,7 +108,6 @@
 		}
 	}
 
->>>>>>> 01333122
 	if !args.skipActiveWorkflowValidation {
 		if statusCode, err := validateNoActiveWorkflowOnIntegration(
 			ctx,
@@ -121,12 +118,6 @@
 			h.IntegrationRepo,
 			h.Database,
 		); err != nil {
-			return emptyResp, statusCode, err
-		}
-	}
-
-	if args.integrationObject.Service == shared.AWS {
-		if statusCode, err := deleteCloudIntegrationHelper(ctx, args, h); err != nil {
 			return emptyResp, statusCode, err
 		}
 	}
