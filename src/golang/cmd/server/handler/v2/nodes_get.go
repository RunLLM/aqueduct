--- conflicted
+++ resolved
@@ -99,10 +99,7 @@
 		return nil, http.StatusInternalServerError, errors.Wrap(err, "Unexpected error reading artifact nodes.")
 	}
 
-<<<<<<< HEAD
-=======
 	// TODO: ENG-2987 Create separate sections for Metrics/Checks
->>>>>>> d9fe9aa8
 	// dbMetricNodes, err := h.OperatorRepo.GetOperatorWithArtifactNodesByDAG(ctx, args.dagID, h.Database)
 	// if err != nil {
 	// 	return nil, http.StatusInternalServerError, errors.Wrap(err, "Unexpected error reading metric nodes.")
