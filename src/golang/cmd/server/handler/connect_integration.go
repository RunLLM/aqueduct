--- conflicted
+++ resolved
@@ -213,11 +213,7 @@
 			MaxGpuNode:  shared.DefaultDynamicK8sConfig.MaxGpuNode,
 		}
 
-<<<<<<< HEAD
-		config.Merge(awsConfig.K8s)
-=======
 		config.Update(awsConfig.K8s)
->>>>>>> d9f6cd0f
 
 		dynamicK8sConfig := map[string]string{
 			shared.K8sKubeconfigPathKey:     kubeconfigPath,
