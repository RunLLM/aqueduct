package handler

import (
	"context"
	"encoding/json"
	"fmt"
	"net/http"
	"os"
	"path/filepath"
	"strings"
	"time"

	"github.com/aqueducthq/aqueduct/cmd/server/request"
	"github.com/aqueducthq/aqueduct/cmd/server/routes"
	"github.com/aqueducthq/aqueduct/config"
	"github.com/aqueducthq/aqueduct/lib/airflow"
	"github.com/aqueducthq/aqueduct/lib/collections/integration"
	"github.com/aqueducthq/aqueduct/lib/collections/shared"
	col_utils "github.com/aqueducthq/aqueduct/lib/collections/utils"
	aq_context "github.com/aqueducthq/aqueduct/lib/context"
	"github.com/aqueducthq/aqueduct/lib/database"
	"github.com/aqueducthq/aqueduct/lib/engine"
	exec_env "github.com/aqueducthq/aqueduct/lib/execution_environment"
	"github.com/aqueducthq/aqueduct/lib/job"
	"github.com/aqueducthq/aqueduct/lib/lib_utils"
	"github.com/aqueducthq/aqueduct/lib/models"
	"github.com/aqueducthq/aqueduct/lib/notification"
	"github.com/aqueducthq/aqueduct/lib/repos"
	"github.com/aqueducthq/aqueduct/lib/vault"
	"github.com/aqueducthq/aqueduct/lib/workflow/operator/connector/auth"
	"github.com/aqueducthq/aqueduct/lib/workflow/utils"
	"github.com/dropbox/godropbox/errors"
	"github.com/google/uuid"
	log "github.com/sirupsen/logrus"
)

const (
	pollAuthenticateInterval = 500 * time.Millisecond
	pollAuthenticateTimeout  = 2 * time.Minute
)

// Route: /integration/connect
// Method: POST
// Request:
//
//	Headers:
//		`api-key`: user's API Key
//		`integration-name`: the name for the integration
//		`integration-service`: the service type for the integration
//		`integration-config`: the json-serialized integration config
//
// Response: none
type ConnectIntegrationHandler struct {
	PostHandler

	Database   database.Database
	Vault      vault.Vault
	JobManager job.JobManager

	ArtifactRepo       repos.Artifact
	ArtifactResultRepo repos.ArtifactResult
	DAGRepo            repos.DAG
	IntegrationRepo    repos.Integration
	OperatorRepo       repos.Operator

	PauseServer   func()
	RestartServer func()
}

func (*ConnectIntegrationHandler) Headers() []string {
	return []string{
		routes.IntegrationNameHeader,
		routes.IntegrationServiceHeader,
		routes.IntegrationConfigHeader,
	}
}

type ConnectIntegrationArgs struct {
	*aq_context.AqContext
	Name         string              // User specified name for the integration
	Service      integration.Service // Name of the service to connect (e.g. Snowflake, Postgres)
	Config       auth.Config         // Integration config
	UserOnly     bool                // Whether the integration is only accessible by the user or the entire org
	SetAsStorage bool                // Whether the integration should be used as the storage layer
}

type ConnectIntegrationResponse struct{}

func (*ConnectIntegrationHandler) Name() string {
	return "ConnectIntegration"
}

func (h *ConnectIntegrationHandler) Prepare(r *http.Request) (interface{}, int, error) {
	aqContext, statusCode, err := aq_context.ParseAqContext(r.Context())
	if err != nil {
		return nil, statusCode, errors.Wrap(err, "Unable to connect integration.")
	}

	service, userOnly, err := request.ParseIntegrationServiceFromRequest(r)
	if err != nil {
		return nil, http.StatusBadRequest, errors.Wrap(err, "Unable to connect integration.")
	}

	name, configMap, err := request.ParseIntegrationConfigFromRequest(r)
	if err != nil {
		return nil, http.StatusBadRequest, errors.Wrap(err, "Unable to connect integration.")
	}

	if name == "" {
		return nil, http.StatusBadRequest, errors.New("Integration name is not provided")
	}

	if service == integration.Github || service == integration.GoogleSheets {
		return nil, http.StatusBadRequest, errors.Newf("%s integration type is currently not supported", service)
	}

	config := auth.NewStaticConfig(configMap)

	// Check if this integration should be used as the new storage layer
	setStorage, err := checkIntegrationSetStorage(service, config)
	if err != nil {
		return nil, http.StatusBadRequest, errors.Wrap(err, "Unable to connect integration.")
	}

	return &ConnectIntegrationArgs{
		AqContext:    aqContext,
		Service:      service,
		Name:         name,
		Config:       config,
		UserOnly:     userOnly,
		SetAsStorage: setStorage,
	}, http.StatusOK, nil
}

func (h *ConnectIntegrationHandler) Perform(ctx context.Context, interfaceArgs interface{}) (interface{}, int, error) {
	args := interfaceArgs.(*ConnectIntegrationArgs)

	emptyResp := ConnectIntegrationResponse{}

	statusCode, err := ValidatePrerequisites(
		ctx,
		args.Service,
		args.ID,
		h.IntegrationRepo,
		h.Database,
	)
	if err != nil {
		return emptyResp, statusCode, err
	}

	// Validate integration config
	statusCode, err = ValidateConfig(
		ctx,
		args.RequestID,
		args.Config,
		args.Service,
		h.JobManager,
		args.StorageConfig,
	)
	if err != nil {
		return emptyResp, statusCode, err
	}

	txn, err := h.Database.BeginTx(ctx)
	if err != nil {
		return emptyResp, http.StatusInternalServerError, errors.Wrap(err, "Unable to connect integration.")
	}
	defer database.TxnRollbackIgnoreErr(ctx, txn)

	if statusCode, err := ConnectIntegration(ctx, args, h.IntegrationRepo, txn, h.Vault); err != nil {
		return emptyResp, statusCode, err
	}

	if err := txn.Commit(ctx); err != nil {
		return emptyResp, http.StatusInternalServerError, errors.Wrap(err, "Unable to connect integration.")
	}

	if args.SetAsStorage {
		// This integration should be used as the new storage layer.
		// In order to do so, we need to migrate all content from the old store
		// to the new store. This requires pausing the server and then restarting it.
		// All of this logic is performed asynchronously so that the user knows that
		// the connect integration request has succeeded and that the migration is now
		// under way.
		go func() {
			// Wait until the server is paused
			h.PauseServer()
			// Makes sure that the server is restarted
			defer h.RestartServer()

			// Wait until there are no more workflow runs in progress
			lock := utils.NewExecutionLock()
			if err := lock.Lock(); err != nil {
				log.Errorf("Unexpected error when acquiring workflow execution lock: %v. Aborting storage migration!", err)
				return
			}
			defer func() {
				if err := lock.Unlock(); err != nil {
					log.Errorf("Unexpected error when unlocking workflow execution lock: %v", err)
				}
			}()

			if err := setIntegrationAsStorage(
				context.Background(),
				args.Service,
				args.Config,
				args.OrgID,
				h.DAGRepo,
				h.ArtifactRepo,
				h.ArtifactResultRepo,
				h.OperatorRepo,
				h.IntegrationRepo,
				h.Database,
			); err != nil {
				log.Errorf("Unexpected error when setting the new storage layer: %v", err)
			}
		}()
	}

	return emptyResp, http.StatusOK, nil
}

// ConnectIntegration connects a new integration specified by `args`. It returns a status code for the request
// and an error, if any.
func ConnectIntegration(
	ctx context.Context,
	args *ConnectIntegrationArgs,
	integrationRepo repos.Integration,
	DB database.Database,
	vaultObject vault.Vault,
) (int, error) {
	// Extract non-confidential config
	publicConfig := args.Config.PublicConfig()

	var integrationObject *models.Integration
	var err error
	if args.UserOnly {
		// This is a user-specific integration
		integrationObject, err = integrationRepo.CreateForUser(
			ctx,
			args.OrgID,
			args.ID,
			args.Service,
			args.Name,
			(*col_utils.Config)(&publicConfig),
			true,
			DB,
		)
	} else {
		integrationObject, err = integrationRepo.Create(
			ctx,
			args.OrgID,
			args.Service,
			args.Name,
			(*col_utils.Config)(&publicConfig),
			true,
			DB,
		)
	}
	if err != nil {
		return http.StatusInternalServerError, errors.Wrap(err, "Unable to connect integration.")
	}

	// Store config (including confidential information) in vault
	if err := auth.WriteConfigToSecret(
		ctx,
		integrationObject.ID,
		args.Config,
		vaultObject,
	); err != nil {
		return http.StatusInternalServerError, errors.Wrap(err, "Unable to connect integration.")
	}

	if args.Service == integration.Conda {
		go func() {
			DB, err = database.NewDatabase(DB.Config())
			if err != nil {
				log.Errorf("Error creating DB in go routine: %v", err)
				return
			}

			exec_env.InitializeConda(
				context.Background(),
				integrationObject.ID,
				integrationRepo,
				DB,
			)
		}()
	}

	return http.StatusOK, nil
}

// ValidateConfig authenticates the config provided.
// It returns a status code and an error, if any.
func ValidateConfig(
	ctx context.Context,
	requestId string,
	config auth.Config,
	service integration.Service,
	jobManager job.JobManager,
	storageConfig *shared.StorageConfig,
) (int, error) {
	if service == integration.Airflow {
		// Airflow authentication is performed via the Go client
		// instead of the Python client, so we don't launch a job for it.
		return validateAirflowConfig(ctx, config)
	}

	if service == integration.Kubernetes {
		// Kuerbnetes authentication is performed via initializing a k8s client
		// instead of the Python client, so we don't launch a job for it.
		return validateKubernetesConfig(ctx, config)
	}

	if service == integration.Lambda {
		// Lambda authentication is performed by creating Lambda jobs
		// instead of the Python client, so we don't launch a job for it.
		return validateLambdaConfig(ctx, config)
	}

	if service == integration.Databricks {
		// Databricks authentication is performed by posting a ListJobs
		// request, so we don't launch a job for it.
		return validateDatabricksConfig(ctx, config)
	}

	if service == integration.Email {
		return validateEmailConfig(config)
	}

	if service == integration.Slack {
		return validateSlackConfig(config)
	}

	jobName := fmt.Sprintf("authenticate-operator-%s", uuid.New().String())
	if service == integration.Conda {
		return validateConda()
	}

	// Schedule authenticate job
	jobMetadataPath := fmt.Sprintf("authenticate-%s", requestId)

	defer func() {
		// Delete storage files created for authenticate job metadata
		go utils.CleanupStorageFiles(ctx, storageConfig, []string{jobMetadataPath})
	}()

	jobSpec := job.NewAuthenticateSpec(
		jobName,
		storageConfig,
		jobMetadataPath,
		service,
		config,
	)

	if err := jobManager.Launch(ctx, jobName, jobSpec); err != nil {
		return http.StatusInternalServerError, errors.Wrap(err, "Unable to launch authenticate job.")
	}

	jobStatus, err := job.PollJob(ctx, jobName, jobManager, pollAuthenticateInterval, pollAuthenticateTimeout)
	if err != nil {
		return http.StatusInternalServerError, errors.Wrap(err, "Unable to connect integration.")
	}

	if jobStatus == shared.SucceededExecutionStatus {
		// Authentication was successful
		return http.StatusOK, nil
	}

	// Authentication failed, so we need to fetch the error message from storage
	var execState shared.ExecutionState
	if err := utils.ReadFromStorage(
		ctx,
		storageConfig,
		jobMetadataPath,
		&execState,
	); err != nil {
		return http.StatusInternalServerError, errors.Wrap(err, "Unable to connect integration.")
	}

	if execState.Error != nil {
		return http.StatusBadRequest, errors.Newf(
			"Unable to authenticate.\n%s\n%s",
			execState.Error.Tip,
			execState.Error.Context,
		)
	}

	return http.StatusInternalServerError, errors.New(
		"Unable to authenticate credentials, we couldn't obtain more context at this point.",
	)
}

// validateAirflowConfig authenticates the Airflow config provided.
// It returns a status code and an error, if any.
func validateAirflowConfig(
	ctx context.Context,
	config auth.Config,
) (int, error) {
	if err := airflow.Authenticate(ctx, config); err != nil {
		return http.StatusBadRequest, err
	}

	return http.StatusOK, nil
}

// checkIntegrationSetStorage returns whether this integration should be used as the storage layer.
func checkIntegrationSetStorage(svc integration.Service, conf auth.Config) (bool, error) {
	if svc != integration.S3 && svc != integration.GCS {
		// Only S3 and GCS can be used for storage
		return false, nil
	}

	data, err := conf.Marshal()
	if err != nil {
		return false, err
	}

	switch svc {
	case integration.S3:
		var c integration.S3Config
		if err := json.Unmarshal(data, &c); err != nil {
			return false, err
		}
		return bool(c.UseAsStorage), nil
	case integration.GCS:
		var c integration.GCSConfig
		if err := json.Unmarshal(data, &c); err != nil {
			return false, err
		}
		return bool(c.UseAsStorage), nil
	default:
		return false, errors.Newf("%v cannot be used as the metadata storage layer", svc)
	}
}

// setIntegrationAsStorage use the integration config `conf` and updates the global
// storage config with it. This involves migrating the storage (and vault) content to the new
// storage layer.
func setIntegrationAsStorage(
	ctx context.Context,
	svc integration.Service,
	conf auth.Config,
	orgID string,
	dagRepo repos.DAG,
	artifactRepo repos.Artifact,
	artifactResultRepo repos.ArtifactResult,
	operatorRepo repos.Operator,
	integrationRepo repos.Integration,
	db database.Database,
) error {
	data, err := conf.Marshal()
	if err != nil {
		return err
	}

	var storageConfig *shared.StorageConfig

	switch svc {
	case integration.S3:
		var c integration.S3Config
		if err := json.Unmarshal(data, &c); err != nil {
			return err
		}

		storageConfig, err = convertS3IntegrationtoStorageConfig(&c)
		if err != nil {
			return err
		}
	case integration.GCS:
		var c integration.GCSConfig
		if err := json.Unmarshal(data, &c); err != nil {
			return err
		}

		storageConfig = convertGCSIntegrationtoStorageConfig(&c)
	default:
		return errors.Newf("%v cannot be used as the metadata storage layer", svc)
	}

	currentStorageConfig := config.Storage()

	// Migrate all storage content to the new storage config
	if err := utils.MigrateStorageAndVault(
		ctx,
		&currentStorageConfig,
		storageConfig,
		orgID,
		dagRepo,
		artifactRepo,
		artifactResultRepo,
		operatorRepo,
		integrationRepo,
		db,
	); err != nil {
		return err
	}

	// Change global storage config
	return config.UpdateStorage(storageConfig)
}

func convertS3IntegrationtoStorageConfig(c *integration.S3Config) (*shared.StorageConfig, error) {
	// Users provide AWS credentials for an S3 integration via one of the following:
	//  1. AWS Access Key and Secret Key
	//  2. Credentials file content
	//  3. Credentials filepath and profile name
	// The S3 Storage implementation expects the AWS credentials to be specified via a
	// filepath and profile name, so we must convert the above to the correct format.
	storageConfig := &shared.StorageConfig{
		Type: shared.S3StorageType,
		S3Config: &shared.S3Config{
			Bucket: fmt.Sprintf("s3://%s", c.Bucket),
			Region: c.Region,
		},
	}
	switch c.Type {
	case integration.AccessKeyS3ConfigType:
		// AWS access and secret keys need to be written to a credentials file
		path := filepath.Join(config.AqueductPath(), "storage", uuid.NewString())
		f, err := os.Create(path)
		if err != nil {
			return nil, err
		}
		defer f.Close()

		credentialsContent := fmt.Sprintf(
			"[default]\naws_access_key_id=%s\naws_secret_access_key=%s\n",
			c.AccessKeyId,
			c.SecretAccessKey,
		)
		if _, err := f.WriteString(credentialsContent); err != nil {
			return nil, err
		}

		storageConfig.S3Config.CredentialsPath = path
		storageConfig.S3Config.CredentialsProfile = "default"
	case integration.ConfigFileContentS3ConfigType:
		// The credentials content needs to be written to a credentials file
		path := filepath.Join(config.AqueductPath(), "storage", uuid.NewString())
		f, err := os.Create(path)
		if err != nil {
			return nil, err
		}
		defer f.Close()

		// Determine profile name by looking for [profile_name]
		i := strings.Index(c.ConfigFileContent, "[")
		if i < 0 {
			return nil, errors.New("Unable to determine AWS credentials profile name.")
		}

		j := strings.Index(c.ConfigFileContent, "]")
		if j < 0 {
			return nil, errors.New("Unable to determine AWS credentials profile name.")
		}

		profileName := c.ConfigFileContent[i+1 : j]

		if _, err := f.WriteString(c.ConfigFileContent); err != nil {
			return nil, err
		}

		storageConfig.S3Config.CredentialsPath = path
		storageConfig.S3Config.CredentialsProfile = profileName
	case integration.ConfigFilePathS3ConfigType:
		// The credentials are already in the form of a filepath and profile, so no changes
		// need to be made
		storageConfig.S3Config.CredentialsPath = c.ConfigFilePath
		storageConfig.S3Config.CredentialsProfile = c.ConfigFileProfile
	default:
		return nil, errors.Newf("Unknown S3ConfigType: %v", c.Type)
	}

	return storageConfig, nil
}

func convertGCSIntegrationtoStorageConfig(c *integration.GCSConfig) *shared.StorageConfig {
	return &shared.StorageConfig{
		Type: shared.GCSStorageType,
		GCSConfig: &shared.GCSConfig{
			Bucket:                    c.Bucket,
			ServiceAccountCredentials: c.ServiceAccountCredentials,
		},
	}
}

func validateKubernetesConfig(
	ctx context.Context,
	config auth.Config,
) (int, error) {
	if err := engine.AuthenticateK8sConfig(ctx, config); err != nil {
		return http.StatusBadRequest, err
	}

	return http.StatusOK, nil
}

func validateLambdaConfig(
	ctx context.Context,
	config auth.Config,
) (int, error) {
	if err := engine.AuthenticateLambdaConfig(ctx, config); err != nil {
		return http.StatusBadRequest, err
	}

	return http.StatusOK, nil
}

func validateDatabricksConfig(
	ctx context.Context,
	config auth.Config,
) (int, error) {
	if err := engine.AuthenticateDatabricksConfig(ctx, config); err != nil {
		return http.StatusBadRequest, err
	}

	return http.StatusOK, nil
}

func validateEmailConfig(config auth.Config) (int, error) {
	emailConfig, err := lib_utils.ParseEmailConfig(config)
	if err != nil {
		return http.StatusInternalServerError, err
	}

	if err := notification.AuthenticateEmail(emailConfig); err != nil {
		return http.StatusBadRequest, err
	}

	return http.StatusOK, nil
}

func validateSlackConfig(config auth.Config) (int, error) {
	slackConfig, err := lib_utils.ParseSlackConfig(config)
	if err != nil {
		return http.StatusInternalServerError, err
	}

	if err := notification.AuthenticateSlack(slackConfig); err != nil {
		return http.StatusBadRequest, err
	}

	return http.StatusOK, nil
}

// ValidatePrerequisites validates if the integration for the given service can be connected at all.
// For now, it checks if an integration already exists for unique integrations including
// conda, email, and slack.
func ValidatePrerequisites(
	ctx context.Context,
	svc integration.Service,
	userID uuid.UUID,
	integrationRepo repos.Integration,
	DB database.Database,
) (int, error) {
	if svc == integration.Conda {
		condaIntegration, err := exec_env.GetCondaIntegration(
			ctx, userID, integrationRepo, DB,
		)
		if err != nil {
			return http.StatusInternalServerError, errors.Wrap(err, "Unable to verify if conda is connected.")
		}

		if condaIntegration != nil {
			return http.StatusBadRequest, errors.Newf(
				"You already have conda integration %s connected.",
				condaIntegration.Name,
			)
		}

		if err = exec_env.ValidateCondaDevelop(); err != nil {
			return http.StatusBadRequest, errors.Wrap(
				err,
				"You don't seem to have `conda develop` available. We use this to help set up conda environments. Please install the dependency before connecting Aqueduct to Conda. Typically, this can be done by running `conda install conda-build`.",
			)
		}

		return http.StatusOK, nil
	}

	// These integrations should be unique.
	if svc == integration.Email || svc == integration.Slack {
		integrations, err := integrationRepo.GetByServiceAndUser(ctx, svc, userID, DB)
		if err != nil {
			return http.StatusInternalServerError, errors.Wrap(err, "Unable to verify if email is connected.")
		}

		if len(integrations) > 0 {
			return http.StatusBadRequest, errors.Newf(
<<<<<<< HEAD
				"You already have an email integration %s connected.",
=======
				"You already have an %s integration %s connected.",
				svc,
>>>>>>> 51beb9e7
				integrations[0].Name,
			)
		}

		return http.StatusOK, nil
	}

	return http.StatusOK, nil
}

func validateConda() (int, error) {
	errMsg := "Unable to validate conda installation. Do you have conda installed?"
	_, _, err := lib_utils.RunCmd(exec_env.CondaCmdPrefix, "--version")
	if err != nil {
		return http.StatusBadRequest, errors.Wrap(err, errMsg)
	}

	return http.StatusOK, nil
}<|MERGE_RESOLUTION|>--- conflicted
+++ resolved
@@ -689,12 +689,8 @@
 
 		if len(integrations) > 0 {
 			return http.StatusBadRequest, errors.Newf(
-<<<<<<< HEAD
-				"You already have an email integration %s connected.",
-=======
 				"You already have an %s integration %s connected.",
 				svc,
->>>>>>> 51beb9e7
 				integrations[0].Name,
 			)
 		}
