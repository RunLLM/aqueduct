--- conflicted
+++ resolved
@@ -249,13 +249,7 @@
 	execEnvWriter db_exec_env.Writer,
 	db database.Database,
 ) (map[uuid.UUID]exec_env.ExecutionEnvironment, int, error) {
-<<<<<<< HEAD
-	condaIntegration, condaConnectionState, err := exec_env.CondaConnectionState(
-		ctx, userId, integrationReader, db,
-	)
-=======
-	condaIntegration, err := exec_env.GetCondaIntegration(ctx, args.Id, h.IntegrationReader, h.Database)
->>>>>>> 4c5f4c07
+	condaIntegration, err := exec_env.GetCondaIntegration(ctx, userId, integrationReader, db)
 	if err != nil {
 		return nil, http.StatusInternalServerError, errors.Wrap(err, "error getting Conda integration.")
 	}
@@ -289,7 +283,6 @@
 		)
 	}
 
-	dagSummary := args.DagSummary
 	rawEnvByOperator := make(
 		map[uuid.UUID]exec_env.ExecutionEnvironment,
 		len(dagSummary.FileContentsByOperatorUUID),
