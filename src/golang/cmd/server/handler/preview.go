--- conflicted
+++ resolved
@@ -2,24 +2,14 @@
 
 import (
 	"context"
-	"encoding/base64"
 	"net/http"
 
 	"github.com/aqueducthq/aqueduct/cmd/server/request"
-<<<<<<< HEAD
-	"github.com/aqueducthq/aqueduct/lib/collections/artifact_result"
-=======
->>>>>>> a2399b47
 	"github.com/aqueducthq/aqueduct/lib/collections/integration"
 	"github.com/aqueducthq/aqueduct/lib/collections/shared"
 	aq_context "github.com/aqueducthq/aqueduct/lib/context"
 	"github.com/aqueducthq/aqueduct/lib/database"
-<<<<<<< HEAD
-	"github.com/aqueducthq/aqueduct/lib/job"
-	"github.com/aqueducthq/aqueduct/lib/vault"
-=======
 	"github.com/aqueducthq/aqueduct/lib/engine"
->>>>>>> a2399b47
 	dag_utils "github.com/aqueducthq/aqueduct/lib/workflow/dag"
 	"github.com/aqueducthq/aqueduct/lib/workflow/operator"
 	"github.com/aqueducthq/aqueduct/lib/workflow/operator/connector/github"
@@ -47,20 +37,10 @@
 	DagSummary *request.DagSummary
 	// Add list of IDs
 }
-
-<<<<<<< HEAD
-type previewArtifactResponse struct {
-	SerializationType string `json:"serialization_type"`
-	ArtifactType      string `json:"artifact_type"`
-	Content           string `json:"content"`
-}
-
-=======
->>>>>>> a2399b47
 type previewResponse struct {
-	Status          shared.ExecutionStatus                      `json:"status"`
-	OperatorResults map[uuid.UUID]shared.ExecutionState         `json:"operator_results"`
-	ArtifactResults map[uuid.UUID]engine.PreviewArtifactResults `json:"artifact_results"`
+	Status          shared.ExecutionStatus                     `json:"status"`
+	OperatorResults map[uuid.UUID]shared.ExecutionState        `json:"operator_results"`
+	ArtifactResults map[uuid.UUID]engine.PreviewArtifactResult `json:"artifact_results"`
 }
 
 type PreviewHandler struct {
@@ -161,39 +141,6 @@
 		statusCode = http.StatusBadRequest
 	}
 
-<<<<<<< HEAD
-	execStateByOp := make(map[uuid.UUID]shared.ExecutionState, len(workflowDag.Operators()))
-	for _, op := range workflowDag.Operators() {
-		execState, err := op.GetExecState(ctx)
-		if err != nil {
-			return errorRespPtr, http.StatusInternalServerError, err
-		}
-		execStateByOp[op.ID()] = *execState
-	}
-
-	// Only include artifact results that were successfully computed.
-	artifactResults := make(map[uuid.UUID]previewArtifactResponse)
-	for _, artf := range workflowDag.Artifacts() {
-		if artf.Computed(ctx) {
-			artifact_metadata, err := artf.GetMetadata(ctx)
-			if err != nil {
-				return errorRespPtr, http.StatusInternalServerError, err
-			}
-
-			content, err := artf.GetContent(ctx)
-			if err != nil {
-				return errorRespPtr, http.StatusInternalServerError, err
-			}
-			artifactResults[artf.ID()] = previewArtifactResponse{
-				SerializationType: artifact_metadata.SerializationType,
-				ArtifactType:      artifact_metadata.ArtifactType,
-				Content:           base64.StdEncoding.EncodeToString(content),
-			}
-		}
-	}
-
-=======
->>>>>>> a2399b47
 	return &previewResponse{
 		Status:          workflowPreviewResult.Status,
 		OperatorResults: workflowPreviewResult.Operators,
