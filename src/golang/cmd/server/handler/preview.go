package handler

import (
	"context"
	"encoding/json"
	"fmt"
	"mime/multipart"
	"net/http"

	"github.com/aqueducthq/aqueduct/cmd/server/request"
	artifact_db "github.com/aqueducthq/aqueduct/lib/collections/artifact"
	"github.com/aqueducthq/aqueduct/lib/collections/artifact_result"
	db_exec_env "github.com/aqueducthq/aqueduct/lib/collections/execution_environment"
	"github.com/aqueducthq/aqueduct/lib/collections/integration"
	"github.com/aqueducthq/aqueduct/lib/collections/shared"
	aq_context "github.com/aqueducthq/aqueduct/lib/context"
	"github.com/aqueducthq/aqueduct/lib/database"
	"github.com/aqueducthq/aqueduct/lib/engine"
	exec_env "github.com/aqueducthq/aqueduct/lib/execution_environment"
	dag_utils "github.com/aqueducthq/aqueduct/lib/workflow/dag"
	"github.com/aqueducthq/aqueduct/lib/workflow/operator"
	"github.com/aqueducthq/aqueduct/lib/workflow/operator/connector/github"
	"github.com/dropbox/godropbox/errors"
	"github.com/google/uuid"
)

// Route: /preview
// Method: POST
// Params: none
// Request:
//	Headers:
//		`api-key`: user's API Key
//	Body:
//		"dag": a serialized `workflow_dag` object
//		"<operator_id>": zip file associated with operator for the `operator_id`.
//  	"<operator_id>": ... (more operator files)
// Response:
//	Body:
//		serialized `previewResponse` object consisting of overall status and results for all executed operators / artifacts.

type previewArgs struct {
	*aq_context.AqContext
	DagSummary *request.DagSummary
	// Add list of IDs
}

type previewResponse struct {
	Status                shared.ExecutionStatus              `json:"status"`
	OperatorResults       map[uuid.UUID]shared.ExecutionState `json:"operator_results"`
	ArtifactContents      map[uuid.UUID][]byte                `json:"artifact_contents"`
	ArtifactTypesMetadata map[uuid.UUID]artifactTypeMetadata  `json:"artifact_types_metadata"`
}

type previewResponseMetadata struct {
	Status                shared.ExecutionStatus              `json:"status"`
	OperatorResults       map[uuid.UUID]shared.ExecutionState `json:"operator_results"`
	ArtifactTypesMetadata map[uuid.UUID]artifactTypeMetadata  `json:"artifact_types_metadata"`
}

type artifactTypeMetadata struct {
	SerializationType artifact_result.SerializationType `json:"serialization_type"`
	ArtifactType      artifact_db.Type                  `json:"artifact_type"`
}

type PreviewHandler struct {
	PostHandler

	Database                   database.Database
	IntegrationReader          integration.Reader
	ExecutionEnvironmentReader db_exec_env.Reader
	ExecutionEnvironmentWriter db_exec_env.Writer
	GithubManager              github.Manager
	AqEngine                   engine.AqEngine
}

func (*PreviewHandler) Name() string {
	return "Preview"
}

// This custom implementation of SendResponse constructs a multipart form response with the following fields:
// "metadata" contains a json serialized blob of operator and artifact result metadata.
// For each artifact, it generates a field with artifact id as the field name and artifact content
// as the value.
func (*PreviewHandler) SendResponse(w http.ResponseWriter, response interface{}) {
	resp := response.(*previewResponse)
	multipartWriter := multipart.NewWriter(w)
	defer multipartWriter.Close()

	w.Header().Set("Content-Type", multipartWriter.FormDataContentType())

	responseMetadata := previewResponseMetadata{
		Status:                resp.Status,
		OperatorResults:       resp.OperatorResults,
		ArtifactTypesMetadata: resp.ArtifactTypesMetadata,
	}

	jsonBlob, err := json.Marshal(responseMetadata)
	if err != nil {
		http.Error(w, err.Error(), http.StatusInternalServerError)
		return
	}

	fw, err := multipartWriter.CreateFormField(metadataFormFieldName)
	if err != nil {
		http.Error(w, err.Error(), http.StatusInternalServerError)
		return
	}

	_, err = fw.Write(jsonBlob)
	if err != nil {
		http.Error(w, err.Error(), http.StatusInternalServerError)
		return
	}

	for artifact_id, artifact_content := range resp.ArtifactContents {
		fw, err := multipartWriter.CreateFormField(artifact_id.String())
		if err != nil {
			http.Error(w, err.Error(), http.StatusInternalServerError)
			return
		}

		_, err = fw.Write(artifact_content)
		if err != nil {
			http.Error(w, err.Error(), http.StatusInternalServerError)
			return
		}
	}
}

func (h *PreviewHandler) Prepare(r *http.Request) (interface{}, int, error) {
	aqContext, statusCode, err := aq_context.ParseAqContext(r.Context())
	if err != nil {
		return nil, statusCode, err
	}

	dagSummary, statusCode, err := request.ParseDagSummaryFromRequest(
		r,
		aqContext.Id,
		h.GithubManager,
		aqContext.StorageConfig,
	)
	if err != nil {
		return nil, statusCode, err
	}

	ok, err := dag_utils.ValidateDagOperatorIntegrationOwnership(
		r.Context(),
		dagSummary.Dag.Operators,
		aqContext.OrganizationId,
		aqContext.Id,
		h.IntegrationReader,
		h.Database,
	)
	if err != nil {
		return nil, http.StatusInternalServerError, errors.Wrap(err, "Unexpected error during integration ownership validation.")
	}
	if !ok {
		return nil, http.StatusBadRequest, errors.Wrap(err, "The organization does not own the integrations defined in the Dag.")
	}

	removeLoadOperators(dagSummary)

	if err := dag_utils.Validate(
		dagSummary.Dag,
	); err != nil {
		if _, ok := dag_utils.ValidationErrors[err]; !ok {
			return nil, http.StatusInternalServerError, errors.Wrap(err, "Internal system error occurred while validating the DAG.")
		} else {
			return nil, http.StatusBadRequest, err
		}
	}

	return &previewArgs{
		AqContext:  aqContext,
		DagSummary: dagSummary,
	}, http.StatusOK, nil
}

func (h *PreviewHandler) Perform(ctx context.Context, interfaceArgs interface{}) (interface{}, int, error) {
	args := interfaceArgs.(*previewArgs)
	errorRespPtr := &previewResponse{Status: shared.FailedExecutionStatus}
	dagSummary := args.DagSummary

	_, err := operator.UploadOperatorFiles(ctx, dagSummary.Dag, dagSummary.FileContentsByOperatorUUID)
	if err != nil {
		return errorRespPtr, http.StatusInternalServerError, errors.Wrap(err, "Error uploading function files.")
	}

	execEnvByOpId, status, err := h.setupExecEnv(ctx, args)
	if err != nil {
		return errorRespPtr, status, err
	}

	timeConfig := &engine.AqueductTimeConfig{
		OperatorPollInterval: engine.DefaultPollIntervalMillisec,
		ExecTimeout:          engine.DefaultExecutionTimeout,
		CleanupTimeout:       engine.DefaultCleanupTimeout,
	}

	workflowPreviewResult, err := h.AqEngine.PreviewWorkflow(
		ctx,
		dagSummary.Dag,
		execEnvByOpId,
		timeConfig,
	)
	if err != nil && err != engine.ErrOpExecSystemFailure && err != engine.ErrOpExecBlockingUserFailure {
		return errorRespPtr, http.StatusInternalServerError, errors.Wrap(err, "Error executing the workflow.")
	}

	statusCode := http.StatusOK
	if err == engine.ErrOpExecSystemFailure {
		statusCode = http.StatusInternalServerError
	} else if err == engine.ErrOpExecBlockingUserFailure {
		statusCode = http.StatusBadRequest
	}

	artifactContents := make(map[uuid.UUID][]byte, len(workflowPreviewResult.Artifacts))
	artifactTypesMetadata := make(map[uuid.UUID]artifactTypeMetadata, len(workflowPreviewResult.Artifacts))
	for id, artf := range workflowPreviewResult.Artifacts {
		artifactContents[id] = artf.Content
		artifactTypesMetadata[id] = artifactTypeMetadata{
			SerializationType: artf.SerializationType,
			ArtifactType:      artf.ArtifactType,
		}
	}

	return &previewResponse{
		Status:                workflowPreviewResult.Status,
		OperatorResults:       workflowPreviewResult.Operators,
		ArtifactContents:      artifactContents,
		ArtifactTypesMetadata: artifactTypesMetadata,
	}, statusCode, nil
}

func (h *PreviewHandler) setupExecEnv(
	ctx context.Context,
	args *previewArgs,
) (map[uuid.UUID]exec_env.ExecutionEnvironment, int, error) {
	condaIntegration, err := exec_env.GetCondaIntegration(ctx, args.Id, h.IntegrationReader, h.Database)
	if err != nil {
<<<<<<< HEAD
		return nil, http.StatusInternalServerError, errors.Wrap(err, "error getting Conda integration.")
=======
		return nil, http.StatusInternalServerError, errors.Wrap(err, "error getting conda integration.")
>>>>>>> c9a0da17
	}

	// For now, do nothing if conda is not connected.
	if condaIntegration == nil {
		return nil, http.StatusOK, nil
	}

	condaConnectionState, err := exec_env.ExtractConnectionState(condaIntegration)
	if err != nil {
<<<<<<< HEAD
		return nil, http.StatusInternalServerError, errors.Wrap(err, "Unable to retrieve Conda connection state.")
	}

	if condaConnectionState.Status == shared.FailedExecutionStatus {
		errMsg := "Failed to create Conda environments."
		if condaConnectionState.Error != nil {
			errMsg = fmt.Sprintf(
				"Failed to create Conda environments: %s. %s.",
=======
		return nil, http.StatusInternalServerError, errors.Wrap(err, "Unable to retrieve conda connection state.")
	}

	if condaConnectionState.Status == shared.FailedExecutionStatus {
		errMsg := "Failed to create conda environments."
		if condaConnectionState.Error != nil {
			errMsg = fmt.Sprintf(
				"Failed to create base conda environments: %s. %s.",
>>>>>>> c9a0da17
				condaConnectionState.Error.Context,
				condaConnectionState.Error.Tip,
			)
		}

		return nil, http.StatusInternalServerError, errors.New(errMsg)
	}

	if condaConnectionState.Status != shared.SucceededExecutionStatus {
		return nil, http.StatusBadRequest, errors.New(
<<<<<<< HEAD
			"We are still creating Conda environments. This may take a few minutes.",
=======
			"We are still creating base conda environments. This may take a few minutes.",
>>>>>>> c9a0da17
		)
	}

	dagSummary := args.DagSummary
	rawEnvByOperator := make(
		map[uuid.UUID]exec_env.ExecutionEnvironment,
		len(dagSummary.FileContentsByOperatorUUID),
	)

	for opId, zipball := range dagSummary.FileContentsByOperatorUUID {
		rawEnv, err := exec_env.ExtractDependenciesFromZipFile(zipball)
		if err != nil {
			return nil, http.StatusInternalServerError, err
		}

		rawEnv.CondaPath = condaIntegration.Config[exec_env.CondaPathKey]

		rawEnvByOperator[opId] = *rawEnv
	}

	txn, err := h.Database.BeginTx(ctx)
	if err != nil {
		return nil, http.StatusInternalServerError, err
	}
	defer database.TxnRollbackIgnoreErr(ctx, txn)

	envByOperator, err := exec_env.CreateMissingAndSyncExistingEnvs(
		ctx,
		h.ExecutionEnvironmentReader,
		h.ExecutionEnvironmentWriter,
		rawEnvByOperator,
		txn,
	)
	if err != nil {
		return nil, http.StatusInternalServerError, err
	}

	if err := txn.Commit(ctx); err != nil {
		return nil, http.StatusInternalServerError, err
	}

	return envByOperator, http.StatusOK, nil
}

func removeLoadOperators(dagSummary *request.DagSummary) {
	removeList := make([]uuid.UUID, 0, len(dagSummary.Dag.Operators))

	for id, op := range dagSummary.Dag.Operators {
		if op.Spec.IsLoad() {
			removeList = append(removeList, id)
		}
	}

	for _, id := range removeList {
		delete(dagSummary.Dag.Operators, id)
	}
}<|MERGE_RESOLUTION|>--- conflicted
+++ resolved
@@ -238,11 +238,7 @@
 ) (map[uuid.UUID]exec_env.ExecutionEnvironment, int, error) {
 	condaIntegration, err := exec_env.GetCondaIntegration(ctx, args.Id, h.IntegrationReader, h.Database)
 	if err != nil {
-<<<<<<< HEAD
-		return nil, http.StatusInternalServerError, errors.Wrap(err, "error getting Conda integration.")
-=======
 		return nil, http.StatusInternalServerError, errors.Wrap(err, "error getting conda integration.")
->>>>>>> c9a0da17
 	}
 
 	// For now, do nothing if conda is not connected.
@@ -252,25 +248,14 @@
 
 	condaConnectionState, err := exec_env.ExtractConnectionState(condaIntegration)
 	if err != nil {
-<<<<<<< HEAD
 		return nil, http.StatusInternalServerError, errors.Wrap(err, "Unable to retrieve Conda connection state.")
-	}
-
-	if condaConnectionState.Status == shared.FailedExecutionStatus {
-		errMsg := "Failed to create Conda environments."
-		if condaConnectionState.Error != nil {
-			errMsg = fmt.Sprintf(
-				"Failed to create Conda environments: %s. %s.",
-=======
-		return nil, http.StatusInternalServerError, errors.Wrap(err, "Unable to retrieve conda connection state.")
 	}
 
 	if condaConnectionState.Status == shared.FailedExecutionStatus {
 		errMsg := "Failed to create conda environments."
 		if condaConnectionState.Error != nil {
 			errMsg = fmt.Sprintf(
-				"Failed to create base conda environments: %s. %s.",
->>>>>>> c9a0da17
+				"Failed to create conda environments: %s. %s.",
 				condaConnectionState.Error.Context,
 				condaConnectionState.Error.Tip,
 			)
@@ -281,11 +266,7 @@
 
 	if condaConnectionState.Status != shared.SucceededExecutionStatus {
 		return nil, http.StatusBadRequest, errors.New(
-<<<<<<< HEAD
-			"We are still creating Conda environments. This may take a few minutes.",
-=======
 			"We are still creating base conda environments. This may take a few minutes.",
->>>>>>> c9a0da17
 		)
 	}
 
