--- conflicted
+++ resolved
@@ -197,16 +197,7 @@
 		return emptyResp, http.StatusInternalServerError, errors.Wrap(err, "Unexpected error occurred when retrieving workflow dag.")
 	}
 
-<<<<<<< HEAD
-	dagResult, err := h.DAGResultRepo.Get(ctx, args.dagResultID, h.Database)
-	if err != nil {
-		return emptyResp, http.StatusInternalServerError, errors.Wrap(err, "Unexpected error occurred when retrieving workflow result.")
-	}
-
 	dbArtifact, err := h.ArtifactRepo.Get(ctx, args.artifactID, h.Database)
-=======
-	artifact, err := h.ArtifactRepo.Get(ctx, args.artifactID, h.Database)
->>>>>>> 107c44ee
 	if err != nil {
 		return emptyResp, http.StatusInternalServerError, errors.Wrap(err, "Unexpected error occurred when retrieving artifact result.")
 	}
@@ -257,19 +248,11 @@
 		return emptyResp, http.StatusInternalServerError, errors.Wrap(err, "Unable to retrieve artifact result metadata.")
 	}
 
-<<<<<<< HEAD
 	if resultMetadata != nil {
 		metadata.Schema = resultMetadata.Schema
 		metadata.ArtifactType = resultMetadata.ArtifactType
 		metadata.SerializationType = resultMetadata.SerializationType
 		metadata.PythonType = resultMetadata.PythonType
-=======
-	if dbArtifactResult != nil && !dbArtifactResult.Metadata.IsNull {
-		metadata.Schema = dbArtifactResult.Metadata.Schema
-		metadata.ArtifactType = dbArtifactResult.Metadata.ArtifactType
-		metadata.SerializationType = dbArtifactResult.Metadata.SerializationType
-		metadata.PythonType = dbArtifactResult.Metadata.PythonType
->>>>>>> 107c44ee
 	}
 
 	response := &getArtifactResultResponse{
