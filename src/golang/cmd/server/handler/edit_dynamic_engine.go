package handler

import (
	"context"
	"encoding/json"
	"net/http"

	"github.com/aqueducthq/aqueduct/cmd/server/request"
	"github.com/aqueducthq/aqueduct/cmd/server/response"
	"github.com/aqueducthq/aqueduct/cmd/server/routes"
	"github.com/aqueducthq/aqueduct/config"
	aq_context "github.com/aqueducthq/aqueduct/lib/context"
	"github.com/aqueducthq/aqueduct/lib/database"
	"github.com/aqueducthq/aqueduct/lib/dynamic"
	"github.com/aqueducthq/aqueduct/lib/models/shared"
	"github.com/aqueducthq/aqueduct/lib/repos"
	"github.com/aqueducthq/aqueduct/lib/vault"
	"github.com/dropbox/godropbox/errors"
	"github.com/go-chi/chi/v5"
	"github.com/google/uuid"
	log "github.com/sirupsen/logrus"
)

// Route: /api/integration/dynamic-engine/{integrationId}/edit
// Method: POST
// Params:
//
//	`integrationId`: ID of the dynamic engine integration
//
// Request:
//
//	Headers:
//		`api-key`: user's API Key
//		`action`: indicates whether this is a creation or deletion request
type EditDynamicEngineHandler struct {
	PostHandler

	Database database.Database

	IntegrationRepo repos.Integration
}

type editDynamicEngineArgs struct {
	*aq_context.AqContext
	action        dynamicEngineAction
	integrationId uuid.UUID
	configDelta   *shared.DynamicK8sConfig
}

func (*EditDynamicEngineHandler) Name() string {
	return "EditDynamicEngine"
}

func (*EditDynamicEngineHandler) Headers() []string {
	return []string{
		routes.DynamicEngineActionHeader,
	}
}

type dynamicEngineAction string

const (
<<<<<<< HEAD
	createAction      string = "create"
	updateAction      string = "update"
	deleteAction      string = "delete"
	forceDeleteAction string = "force-delete"
	configDeltaKey    string = "config_delta"
=======
	createAction      dynamicEngineAction = "create"
	deleteAction      dynamicEngineAction = "delete"
	forceDeleteAction dynamicEngineAction = "force-delete"
>>>>>>> dedf0556
)

func (*EditDynamicEngineHandler) Prepare(r *http.Request) (interface{}, int, error) {
	aqContext, statusCode, err := aq_context.ParseAqContext(r.Context())
	if err != nil {
		return nil, statusCode, err
	}

	integrationIdStr := chi.URLParam(r, routes.IntegrationIdUrlParam)
	integrationId, err := uuid.Parse(integrationIdStr)
	if err != nil {
		return nil, http.StatusBadRequest, errors.Wrap(err, "Malformed dynamic engine integration ID.")
	}

	action := r.Header.Get("action")
	if action == "" {
		return nil, http.StatusBadRequest, errors.Wrap(err, "No action specified by the request.")
	}

	configDeltaBytes, err := request.ExtractHttpPayload(
		r.Header.Get(routes.ContentTypeHeader),
		configDeltaKey,
		false, // not a file
		r,
	)
	if err != nil {
		return nil, http.StatusBadRequest, errors.Wrap(err, "Unable to extract config delta.")
	}

	configDelta := shared.DynamicK8sConfig{}
	if err = json.Unmarshal(configDeltaBytes, &configDelta); err != nil {
		return nil, http.StatusBadRequest, errors.Wrap(err, "Unable to deserialize config delta.")
	}

	return &editDynamicEngineArgs{
		AqContext:     aqContext,
		action:        dynamicEngineAction(action),
		integrationId: integrationId,
		configDelta:   &configDelta,
	}, http.StatusOK, nil
}

func (h *EditDynamicEngineHandler) Perform(ctx context.Context, interfaceArgs interface{}) (interface{}, int, error) {
	args := interfaceArgs.(*editDynamicEngineArgs)
	emptyResponse := response.EmptyResponse{}

	dynamicEngineIntegration, err := h.IntegrationRepo.Get(
		ctx,
		args.integrationId,
		h.Database,
	)
	if err != nil {
		return emptyResponse, http.StatusInternalServerError, errors.Wrap(err, "Unable to get dynamic engine integration.")
	}

	if _, ok := dynamicEngineIntegration.Config[shared.K8sDynamicKey]; !ok {
		return emptyResponse, http.StatusBadRequest, errors.New("This is not a dynamic engine integration.")
	}

	storageConfig := config.Storage()
	vaultObject, err := vault.NewVault(&storageConfig, config.EncryptionKey())
	if err != nil {
		return emptyResponse, http.StatusInternalServerError, errors.Wrap(err, "Unable to initialize vault.")
	}

	if args.action == createAction {
		log.Info("Received a cluster creation request")
		err = dynamic.PrepareCluster(
			ctx,
			args.configDelta,
			args.integrationId,
			h.IntegrationRepo,
			vaultObject,
			h.Database,
		)
		if err != nil {
			return emptyResponse, http.StatusInternalServerError, errors.Wrap(err, "Unable to create dynamic k8s engine.")
		}

		return emptyResponse, http.StatusOK, nil
	} else if args.action == updateAction {
		log.Info("Received a cluster update request")
		if len(args.configDelta.ToMap()) == 0 {
			return emptyResponse, http.StatusBadRequest, errors.New("Empty config delta provided.")
		}

		if dynamicEngineIntegration.Config[shared.K8sStatusKey] != string(shared.K8sClusterActiveStatus) {
			return emptyResponse, http.StatusUnprocessableEntity, errors.Newf(
				"Action %s is only applicable when the cluster is in %s status, but it is now in %s status.",
				updateAction,
				shared.K8sClusterActiveStatus,
				dynamicEngineIntegration.Config[shared.K8sStatusKey],
			)
		}

		if err = dynamic.CreateOrUpdateK8sCluster(
			ctx,
			args.configDelta,
			dynamic.K8sClusterUpdateAction,
			dynamicEngineIntegration,
			h.IntegrationRepo,
			vaultObject,
			h.Database,
		); err != nil {
			return emptyResponse, http.StatusInternalServerError, err
		}

		return emptyResponse, http.StatusOK, nil
	} else if args.action == deleteAction || args.action == forceDeleteAction {
		log.Info("Received a cluster deletion request")
		forceDelete := false
		if args.action == forceDeleteAction {
			forceDelete = true
		}

		for {
			if dynamicEngineIntegration.Config[shared.K8sStatusKey] == string(shared.K8sClusterActiveStatus) {
				log.Info("Tearing down the Kubernetes cluster...")
				if err = dynamic.DeleteK8sCluster(
					ctx,
					forceDelete,
					dynamicEngineIntegration,
					h.IntegrationRepo,
					h.Database,
				); err != nil {
					return emptyResponse, http.StatusInternalServerError, errors.Wrap(err, "Unable to delete dynamic k8s engine")
				}

				return emptyResponse, http.StatusOK, nil
			} else if dynamicEngineIntegration.Config[shared.K8sStatusKey] == string(shared.K8sClusterTerminatedStatus) {
				return emptyResponse, http.StatusOK, nil
			} else {
				dynamicEngineIntegration, err = dynamic.PollClusterStatus(ctx, dynamicEngineIntegration, h.IntegrationRepo, h.Database)
				if err != nil {
					return emptyResponse, http.StatusInternalServerError, err
				}
			}
		}
	} else {
		return emptyResponse, http.StatusBadRequest, errors.Newf("Unsupported action: %s.", args.action)
	}
}<|MERGE_RESOLUTION|>--- conflicted
+++ resolved
@@ -60,17 +60,11 @@
 type dynamicEngineAction string
 
 const (
-<<<<<<< HEAD
-	createAction      string = "create"
-	updateAction      string = "update"
-	deleteAction      string = "delete"
-	forceDeleteAction string = "force-delete"
-	configDeltaKey    string = "config_delta"
-=======
 	createAction      dynamicEngineAction = "create"
+	updateAction      dynamicEngineAction = "update"
 	deleteAction      dynamicEngineAction = "delete"
 	forceDeleteAction dynamicEngineAction = "force-delete"
->>>>>>> dedf0556
+	configDeltaKey    string              = "config_delta"
 )
 
 func (*EditDynamicEngineHandler) Prepare(r *http.Request) (interface{}, int, error) {
