--- conflicted
+++ resolved
@@ -21,11 +21,7 @@
 	ListOperatorsForIntegrationRoute = "/api/integration/{integrationId}/operators"
 	TestIntegrationRoute             = "/api/integration/{integrationId}/test"
 	GetDynamicEngineStatusRoute      = "/api/integration/dynamic-engine/status"
-<<<<<<< HEAD
-	ModifyDynamicEngineRoute         = "/api/integration/dynamic-engine/{integrationId}/modify"
-=======
 	EditDynamicEngineRoute           = "/api/integration/dynamic-engine/{integrationId}/edit"
->>>>>>> 1bb602a5
 
 	ResetApiKeyRoute = "/api/keys/reset" // nolint:gosec
 
