package server

import (
	"context"
	"net/http"

	"github.com/aqueducthq/aqueduct/cmd/server/handler"
	"github.com/aqueducthq/aqueduct/cmd/server/response"
	"github.com/dropbox/godropbox/errors"
	log "github.com/sirupsen/logrus"
)

// Logs the full internal error message and sends the external error message back to the client.
func HandleError(
	ctx context.Context,
	server Server,
	handlerName string,
	w http.ResponseWriter,
	r *http.Request,
	statusCode int,
	err error,
) {
	if err == nil {
		log.Fatal("Cannot pass no error into handleError()!")
	}
	server.Log(ctx, handlerName, r, statusCode, err)

<<<<<<< HEAD
=======
	// errors.GetMessage(err) returns both the outer and the inner error messages, excluding stack trace.
>>>>>>> e6d216d3
	response.SendErrorResponse(w, errors.GetMessage(err), statusCode)
}

func HandleSuccess(
	ctx context.Context,
	server Server,
	handlerObj handler.Handler,
	w http.ResponseWriter,
	r *http.Request,
	resp interface{},
) {
	server.Log(ctx, handlerObj.Name(), r, http.StatusOK, nil)
	handlerObj.SendResponse(w, resp)
}

func ExecuteHandler(server *AqServer, handlerObj handler.Handler) func(w http.ResponseWriter, r *http.Request) {
	return func(w http.ResponseWriter, r *http.Request) {
		if handlerObj.Name() != new(handler.ConfigureStorageHandler).Name() {
			// ConfigureStorageHandler requests an exclusive Lock on RequestMutex,
			// so there would be dead-lock if this request first acquired a shared lock
			server.RequestMutex.RLock()
			defer server.RequestMutex.RUnlock()
		}

		args, statusCode, err := handlerObj.Prepare(r)
		ctx := r.Context()
		if err != nil {
			HandleError(ctx, server, handlerObj.Name(), w, r, statusCode, err)
			return
		}
		resp, statusCode, err := handlerObj.Perform(ctx, args)
		if err != nil {
			HandleError(ctx, server, handlerObj.Name(), w, r, statusCode, err)
			return
		}
		HandleSuccess(ctx, server, handlerObj, w, r, resp)
	}
}<|MERGE_RESOLUTION|>--- conflicted
+++ resolved
@@ -25,10 +25,7 @@
 	}
 	server.Log(ctx, handlerName, r, statusCode, err)
 
-<<<<<<< HEAD
-=======
 	// errors.GetMessage(err) returns both the outer and the inner error messages, excluding stack trace.
->>>>>>> e6d216d3
 	response.SendErrorResponse(w, errors.GetMessage(err), statusCode)
 }
 
