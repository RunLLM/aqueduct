package server

import (
	"github.com/aqueducthq/aqueduct/cmd/server/handler"
	"github.com/aqueducthq/aqueduct/cmd/server/routes"
)

func (s *AqServer) Handlers() map[string]handler.Handler {
	return map[string]handler.Handler{
		routes.ArchiveNotificationRoute: &handler.ArchiveNotificationHandler{
			NotificationReader: s.NotificationReader,
			NotificationWriter: s.NotificationWriter,
			Database:           s.Database,
		},
		routes.ConnectIntegrationRoute: &handler.ConnectIntegrationHandler{
			Database:          s.Database,
			IntegrationWriter: s.IntegrationWriter,
			JobManager:        s.JobManager,
			Vault:             s.Vault,
			StorageConfig:     s.StorageConfig,
		},
		routes.DeleteWorkflowRoute: &handler.DeleteWorkflowHandler{
<<<<<<< HEAD
			Database:                s.Database,
			StorageConfig:           s.StorageConfig,
			JobManager:              s.JobManager,
			Vault:                   s.Vault,
			WorkflowReader:          s.WorkflowReader,
			WorkflowDagReader:       s.WorkflowDagReader,
			WorkflowDagEdgeReader:   s.WorkflowDagEdgeReader,
			WorkflowDagResultReader: s.WorkflowDagResultReader,
			OperatorReader:          s.OperatorReader,
			OperatorResultReader:    s.OperatorResultReader,
			ArtifactResultReader:    s.ArtifactResultReader,
			IntegrationReader:       s.IntegrationReader,
=======
			Database:      s.Database,
			Engine:        s.AqEngine,
			StorageConfig: s.StorageConfig,
			JobManager:    s.JobManager,
			Vault:         s.Vault,
>>>>>>> 18ffee01

			OperatorReader:    s.OperatorReader,
			IntegrationReader: s.IntegrationReader,
			WorkflowReader:    s.WorkflowReader,
		},
		routes.EditWorkflowRoute: &handler.EditWorkflowHandler{
			Database:       s.Database,
			WorkflowReader: s.WorkflowReader,
			Engine:         s.AqEngine,
		},
		routes.ExportFunctionRoute: &handler.ExportFunctionHandler{
			Database:          s.Database,
			OperatorReader:    s.OperatorReader,
			WorkflowDagReader: s.WorkflowDagReader,
		},
		routes.GetArtifactResultRoute: &handler.GetArtifactResultHandler{
			Database:             s.Database,
			ArtifactReader:       s.ArtifactReader,
			ArtifactResultReader: s.ArtifactResultReader,
			WorkflowDagReader:    s.WorkflowDagReader,
		},
		routes.GetArtifactVersionsRoute: &handler.GetArtifactVersionsHandler{
			Database:     s.Database,
			CustomReader: s.CustomReader,
		},
		routes.GetNodePositionsRoute: &handler.GetNodePositionsHandler{},
		routes.GetOperatorResultRoute: &handler.GetOperatorResultHandler{
			Database:             s.Database,
			OperatorReader:       s.OperatorReader,
			OperatorResultReader: s.OperatorResultReader,
		},
		routes.GetUserProfileRoute: &handler.GetUserProfileHandler{},
		routes.ListWorkflowObjectsRoute: &handler.ListWorkflowObjectsHandler{
			Database:       s.Database,
			OperatorReader: s.OperatorReader,
			WorkflowReader: s.WorkflowReader,
		},
		routes.GetWorkflowRoute: &handler.GetWorkflowHandler{
			Database:                s.Database,
			ArtifactReader:          s.ArtifactReader,
			OperatorReader:          s.OperatorReader,
			UserReader:              s.UserReader,
			WorkflowReader:          s.WorkflowReader,
			WorkflowDagReader:       s.WorkflowDagReader,
			WorkflowDagEdgeReader:   s.WorkflowDagEdgeReader,
			WorkflowDagResultReader: s.WorkflowDagResultReader,
		},
		routes.ListBuiltinFunctionsRoute: &handler.ListBuiltinFunctionsHandler{
			StorageConfig: s.StorageConfig,
		},
		routes.ListIntegrationsRoute: &handler.ListIntegrationsHandler{
			Database:          s.Database,
			IntegrationReader: s.IntegrationReader,
		},
		routes.ListNotificationsRoute: &handler.ListNotificationsHandler{
			Database:           s.Database,
			NotificationReader: s.NotificationReader,
			WorkflowReader:     s.WorkflowReader,
		},
		routes.ListOperatorsForIntegrationRoute: &handler.ListOperatorsForIntegrationHandler{
			Database:       s.Database,
			OperatorReader: s.OperatorReader,
			CustomReader:   s.CustomReader,
		},
		routes.ListWorkflowsRoute: &handler.ListWorkflowsHandler{
			Database:                s.Database,
			Vault:                   s.Vault,
			UserReader:              s.UserReader,
			ArtifactReader:          s.ArtifactReader,
			OperatorReader:          s.OperatorReader,
			WorkflowReader:          s.WorkflowReader,
			WorkflowDagReader:       s.WorkflowDagReader,
			WorkflowDagEdgeReader:   s.WorkflowDagEdgeReader,
			WorkflowDagResultReader: s.WorkflowDagResultReader,
			CustomReader:            s.CustomReader,
			ArtifactWriter:          s.ArtifactWriter,
			OperatorWriter:          s.OperatorWriter,
			WorkflowWriter:          s.WorkflowWriter,
			WorkflowDagWriter:       s.WorkflowDagWriter,
			WorkflowDagEdgeWriter:   s.WorkflowDagEdgeWriter,
			WorkflowDagResultWriter: s.WorkflowDagResultWriter,
			OperatorResultWriter:    s.OperatorResultWriter,
			ArtifactResultWriter:    s.ArtifactResultWriter,
			NotificationWriter:      s.NotificationWriter,
		},
		routes.PreviewTableRoute: &handler.PreviewTableHandler{
			Database:          s.Database,
			IntegrationReader: s.IntegrationReader,
			StorageConfig:     s.StorageConfig,
			JobManager:        s.JobManager,
			Vault:             s.Vault,
		},
		routes.PreviewRoute: &handler.PreviewHandler{
			Database:          s.Database,
			IntegrationReader: s.IntegrationReader,
			StorageConfig:     s.StorageConfig,
			GithubManager:     s.GithubManager,
			AqEngine:          s.AqEngine,
		},
		routes.DiscoverRoute: &handler.DiscoverHandler{
			Database:          s.Database,
			CustomReader:      s.CustomReader,
			IntegrationReader: s.IntegrationReader,
			StorageConfig:     s.StorageConfig,
			JobManager:        s.JobManager,
			Vault:             s.Vault,
		},
<<<<<<< HEAD
		routes.IntegrationObjectsRoute: &handler.IntegrationObjectsHandler{
=======
		routes.ListIntegrationObjectsRoute: &handler.ListIntegrationObjectsHandler{
>>>>>>> 18ffee01
			Database:          s.Database,
			IntegrationReader: s.IntegrationReader,
			StorageConfig:     s.StorageConfig,
			JobManager:        s.JobManager,
			Vault:             s.Vault,
		},
		routes.CreateTableRoute: &handler.CreateTableHandler{
			Database:          s.Database,
			IntegrationReader: s.IntegrationReader,
			StorageConfig:     s.StorageConfig,
			JobManager:        s.JobManager,
			Vault:             s.Vault,
		},
		routes.RefreshWorkflowRoute: &handler.RefreshWorkflowHandler{
			Database:       s.Database,
			WorkflowReader: s.WorkflowReader,
			Engine:         s.AqEngine,
		},
		routes.RegisterWorkflowRoute: &handler.RegisterWorkflowHandler{
			Database:      s.Database,
			JobManager:    s.JobManager,
			GithubManager: s.GithubManager,
			Vault:         s.Vault,
			StorageConfig: s.StorageConfig,
			Engine:        s.AqEngine,

			ArtifactReader:    s.ArtifactReader,
			IntegrationReader: s.IntegrationReader,
			OperatorReader:    s.OperatorReader,
			WorkflowReader:    s.WorkflowReader,

			ArtifactWriter:        s.ArtifactWriter,
			OperatorWriter:        s.OperatorWriter,
			WorkflowWriter:        s.WorkflowWriter,
			WorkflowDagWriter:     s.WorkflowDagWriter,
			WorkflowDagEdgeWriter: s.WorkflowDagEdgeWriter,
			WorkflowWatcherWriter: s.WorkflowWatcherWriter,
		},
		routes.RegisterAirflowWorkflowRoute: &handler.RegisterAirflowWorkflowHandler{
			RegisterWorkflowHandler: handler.RegisterWorkflowHandler{
				Database:      s.Database,
				JobManager:    s.JobManager,
				GithubManager: s.GithubManager,
				Vault:         s.Vault,
				StorageConfig: s.StorageConfig,

				ArtifactReader:    s.ArtifactReader,
				IntegrationReader: s.IntegrationReader,
				OperatorReader:    s.OperatorReader,
				WorkflowReader:    s.WorkflowReader,

				ArtifactWriter:        s.ArtifactWriter,
				OperatorWriter:        s.OperatorWriter,
				WorkflowWriter:        s.WorkflowWriter,
				WorkflowDagWriter:     s.WorkflowDagWriter,
				WorkflowDagEdgeWriter: s.WorkflowDagEdgeWriter,
				WorkflowWatcherWriter: s.WorkflowWatcherWriter,
			},
			WorkflowDagReader:     s.WorkflowDagReader,
			WorkflowDagEdgeReader: s.WorkflowDagEdgeReader,
		},
		routes.ResetApiKeyRoute: &handler.ResetApiKeyHandler{
			Database:   s.Database,
			UserWriter: s.UserWriter,
		},
		routes.TestIntegrationRoute: &handler.TestIntegrationHandler{
			Database:          s.Database,
			IntegrationReader: s.IntegrationReader,
			JobManager:        s.JobManager,
			Vault:             s.Vault,
			StorageConfig:     s.StorageConfig,
		},
	}
}<|MERGE_RESOLUTION|>--- conflicted
+++ resolved
@@ -20,26 +20,11 @@
 			StorageConfig:     s.StorageConfig,
 		},
 		routes.DeleteWorkflowRoute: &handler.DeleteWorkflowHandler{
-<<<<<<< HEAD
-			Database:                s.Database,
-			StorageConfig:           s.StorageConfig,
-			JobManager:              s.JobManager,
-			Vault:                   s.Vault,
-			WorkflowReader:          s.WorkflowReader,
-			WorkflowDagReader:       s.WorkflowDagReader,
-			WorkflowDagEdgeReader:   s.WorkflowDagEdgeReader,
-			WorkflowDagResultReader: s.WorkflowDagResultReader,
-			OperatorReader:          s.OperatorReader,
-			OperatorResultReader:    s.OperatorResultReader,
-			ArtifactResultReader:    s.ArtifactResultReader,
-			IntegrationReader:       s.IntegrationReader,
-=======
 			Database:      s.Database,
 			Engine:        s.AqEngine,
 			StorageConfig: s.StorageConfig,
 			JobManager:    s.JobManager,
 			Vault:         s.Vault,
->>>>>>> 18ffee01
 
 			OperatorReader:    s.OperatorReader,
 			IntegrationReader: s.IntegrationReader,
@@ -147,11 +132,7 @@
 			JobManager:        s.JobManager,
 			Vault:             s.Vault,
 		},
-<<<<<<< HEAD
-		routes.IntegrationObjectsRoute: &handler.IntegrationObjectsHandler{
-=======
 		routes.ListIntegrationObjectsRoute: &handler.ListIntegrationObjectsHandler{
->>>>>>> 18ffee01
 			Database:          s.Database,
 			IntegrationReader: s.IntegrationReader,
 			StorageConfig:     s.StorageConfig,
