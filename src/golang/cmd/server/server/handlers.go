--- conflicted
+++ resolved
@@ -94,19 +94,13 @@
 			Database:        s.Database,
 			IntegrationRepo: s.IntegrationRepo,
 			OperatorRepo:    s.OperatorRepo,
-<<<<<<< HEAD
-=======
 			DAGResultRepo:   s.DAGResultRepo,
->>>>>>> e84bac96
 		},
 		routes.IntegrationWorkflowsRoute: &v2.IntegrationWorkflowsGetHandler{
 			Database:        s.Database,
 			IntegrationRepo: s.IntegrationRepo,
 			OperatorRepo:    s.OperatorRepo,
-<<<<<<< HEAD
-=======
 			DAGResultRepo:   s.DAGResultRepo,
->>>>>>> e84bac96
 		},
 
 		// V1 Handlers
