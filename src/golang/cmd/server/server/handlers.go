package server

import (
	"github.com/aqueducthq/aqueduct/cmd/server/handler"
	"github.com/aqueducthq/aqueduct/cmd/server/routes"
)

func (s *AqServer) Handlers() map[string]handler.Handler {
	return map[string]handler.Handler{
		routes.ArchiveNotificationRoute: &handler.ArchiveNotificationHandler{
			NotificationReader: s.NotificationReader,
			NotificationWriter: s.NotificationWriter,
			Database:           s.Database,
		},
		routes.ConnectIntegrationRoute: &handler.ConnectIntegrationHandler{
			Database:          s.Database,
			IntegrationWriter: s.IntegrationWriter,
			JobManager:        s.JobManager,
			Vault:             s.Vault,
			StorageConfig:     s.StorageConfig,
		},
		routes.DeleteWorkflowRoute: &handler.DeleteWorkflowHandler{
			Database:                s.Database,
			JobManager:              s.JobManager,
			WorkflowReader:          s.WorkflowReader,
			WorkflowDagReader:       s.WorkflowDagReader,
			WorkflowDagEdgeReader:   s.WorkflowDagEdgeReader,
			WorkflowDagResultReader: s.WorkflowDagResultReader,
			OperatorReader:          s.OperatorReader,
			OperatorResultReader:    s.OperatorResultReader,
			ArtifactResultReader:    s.ArtifactResultReader,

			WorkflowWriter:          s.WorkflowWriter,
			WorkflowDagWriter:       s.WorkflowDagWriter,
			WorkflowDagEdgeWriter:   s.WorkflowDagEdgeWriter,
			WorkflowDagResultWriter: s.WorkflowDagResultWriter,
			WorkflowWatcherWriter:   s.WorkflowWatcherWriter,
			OperatorWriter:          s.OperatorWriter,
			OperatorResultWriter:    s.OperatorResultWriter,
			ArtifactWriter:          s.ArtifactWriter,
			ArtifactResultWriter:    s.ArtifactResultWriter,
		},
		routes.EditWorkflowRoute: &handler.EditWorkflowHandler{
			Database:       s.Database,
			WorkflowReader: s.WorkflowReader,
			WorkflowWriter: s.WorkflowWriter,
			JobManager:     s.JobManager,
			Vault:          s.Vault,
			GithubManager:  s.GithubManager,
		},
		routes.ExportFunctionRoute: &handler.ExportFunctionHandler{
			Database:          s.Database,
			OperatorReader:    s.OperatorReader,
			WorkflowDagReader: s.WorkflowDagReader,
		},
		routes.GetArtifactResultRoute: &handler.GetArtifactResultHandler{
			Database:             s.Database,
			ArtifactReader:       s.ArtifactReader,
			ArtifactResultReader: s.ArtifactResultReader,
			WorkflowDagReader:    s.WorkflowDagReader,
		},
		routes.GetArtifactVersionsRoute: &handler.GetArtifactVersionsHandler{
			Database:     s.Database,
			CustomReader: s.CustomReader,
		},
		routes.GetNodePositionsRoute: &handler.GetNodePositionsHandler{},
		routes.GetOperatorResultRoute: &handler.GetOperatorResultHandler{
			Database:             s.Database,
			OperatorReader:       s.OperatorReader,
			OperatorResultReader: s.OperatorResultReader,
		},
		routes.GetUserProfileRoute: &handler.GetUserProfileHandler{},
		routes.GetWorkflowRoute: &handler.GetWorkflowHandler{
			Database:                s.Database,
			ArtifactReader:          s.ArtifactReader,
			OperatorReader:          s.OperatorReader,
			UserReader:              s.UserReader,
			WorkflowReader:          s.WorkflowReader,
			WorkflowDagReader:       s.WorkflowDagReader,
			WorkflowDagEdgeReader:   s.WorkflowDagEdgeReader,
			WorkflowDagResultReader: s.WorkflowDagResultReader,
		},
		routes.ListBuiltinFunctionsRoute: &handler.ListBuiltinFunctionsHandler{
			StorageConfig: s.StorageConfig,
		},
		routes.ListIntegrationsRoute: &handler.ListIntegrationsHandler{
			Database:          s.Database,
			IntegrationReader: s.IntegrationReader,
		},
		routes.ListNotificationsRoute: &handler.ListNotificationsHandler{
			Database:           s.Database,
			NotificationReader: s.NotificationReader,
			WorkflowReader:     s.WorkflowReader,
		},
		routes.ListWorkflowsRoute: &handler.ListWorkflowsHandler{
			Database:       s.Database,
			WorkflowReader: s.WorkflowReader,
		},
		routes.PreviewTableRoute: &handler.PreviewTableHandler{
			Database:          s.Database,
			IntegrationReader: s.IntegrationReader,
			StorageConfig:     s.StorageConfig,
			JobManager:        s.JobManager,
			Vault:             s.Vault,
		},
		routes.PreviewRoute: &handler.PreviewHandler{
			Database:          s.Database,
			IntegrationReader: s.IntegrationReader,
			StorageConfig:     s.StorageConfig,
			GithubManager:     s.GithubManager,
			JobManager:        s.JobManager,
			Vault:             s.Vault,
		},
		routes.DiscoverRoute: &handler.DiscoverHandler{
			Database:          s.Database,
			IntegrationReader: s.IntegrationReader,
			StorageConfig:     s.StorageConfig,
			JobManager:        s.JobManager,
			Vault:             s.Vault,
		},
<<<<<<< HEAD
		routes.CreateTableRoute: &CreateTableHandler{
			Database:          s.Database,
			IntegrationReader: s.IntegrationReader,
			StorageConfig:     s.StorageConfig,
			JobManager:        s.JobManager,
			Vault:             s.Vault,
		},
		routes.RefreshWorkflowRoute: &RefreshWorkflowHandler{
=======
		routes.RefreshWorkflowRoute: &handler.RefreshWorkflowHandler{
>>>>>>> a887ea68
			Database:       s.Database,
			JobManager:     s.JobManager,
			GithubManager:  s.GithubManager,
			Vault:          s.Vault,
			WorkflowReader: s.WorkflowReader,
		},
		routes.RegisterWorkflowRoute: &handler.RegisterWorkflowHandler{
			Database:      s.Database,
			JobManager:    s.JobManager,
			GithubManager: s.GithubManager,
			Vault:         s.Vault,
			StorageConfig: s.StorageConfig,

			ArtifactReader:    s.ArtifactReader,
			IntegrationReader: s.IntegrationReader,
			OperatorReader:    s.OperatorReader,
			WorkflowReader:    s.WorkflowReader,

			ArtifactWriter:        s.ArtifactWriter,
			OperatorWriter:        s.OperatorWriter,
			WorkflowWriter:        s.WorkflowWriter,
			WorkflowDagWriter:     s.WorkflowDagWriter,
			WorkflowDagEdgeWriter: s.WorkflowDagEdgeWriter,
			WorkflowWatcherWriter: s.WorkflowWatcherWriter,
		},
		routes.ResetApiKeyRoute: &handler.ResetApiKeyHandler{
			Database:   s.Database,
			UserWriter: s.UserWriter,
		},
	}
}<|MERGE_RESOLUTION|>--- conflicted
+++ resolved
@@ -118,18 +118,14 @@
 			JobManager:        s.JobManager,
 			Vault:             s.Vault,
 		},
-<<<<<<< HEAD
-		routes.CreateTableRoute: &CreateTableHandler{
+		routes.CreateTableRoute: &handler.CreateTableHandler{
 			Database:          s.Database,
 			IntegrationReader: s.IntegrationReader,
 			StorageConfig:     s.StorageConfig,
 			JobManager:        s.JobManager,
 			Vault:             s.Vault,
 		},
-		routes.RefreshWorkflowRoute: &RefreshWorkflowHandler{
-=======
 		routes.RefreshWorkflowRoute: &handler.RefreshWorkflowHandler{
->>>>>>> a887ea68
 			Database:       s.Database,
 			JobManager:     s.JobManager,
 			GithubManager:  s.GithubManager,
