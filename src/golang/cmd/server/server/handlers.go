package server

import (
	"github.com/aqueducthq/aqueduct/cmd/server/handler"
	v2 "github.com/aqueducthq/aqueduct/cmd/server/handler/v2"
	"github.com/aqueducthq/aqueduct/cmd/server/routes"
)

func (s *AqServer) Handlers() map[string]handler.Handler {
	return map[string]handler.Handler{
		// V2 Handlers
		routes.WorkflowRoute: &v2.WorkflowGetHandler{
			Database:     s.Database,
			WorkflowRepo: s.WorkflowRepo,
		},
		routes.DAGRoute: &v2.DAGGetHandler{
			Database:     s.Database,
			WorkflowRepo: s.WorkflowRepo,
			DAGRepo:      s.DAGRepo,
		},
		routes.DAGResultRoute: &v2.DAGResultGetHandler{
			Database:      s.Database,
			WorkflowRepo:  s.WorkflowRepo,
			DAGResultRepo: s.DAGResultRepo,
		},
		routes.ListStorageMigrationRoute: &v2.ListStorageMigrationsHandler{
			Database:             s.Database,
			StorageMigrationRepo: s.StorageMigrationRepo,
		},
<<<<<<< HEAD
		routes.ListWorkflowsRoute: &v2.ListWorkflowsHandler{
			Database:     s.Database,
			WorkflowRepo: s.WorkflowRepo,
=======
		routes.NodesRoute: &v2.NodesGetHandler{
			Database:     s.Database,
			WorkflowRepo: s.WorkflowRepo,
			OperatorRepo: s.OperatorRepo,
			ArtifactRepo: s.ArtifactRepo,
		},
		routes.NodeArtifactRoute: &v2.NodeArtifactGetHandler{
			Database:     s.Database,
			WorkflowRepo: s.WorkflowRepo,
			ArtifactRepo: s.ArtifactRepo,
		},
		routes.NodeArtifactResultContentRoute: &v2.NodeArtifactResultContentGetHandler{
			Database:           s.Database,
			WorkflowRepo:       s.WorkflowRepo,
			DAGRepo:            s.DAGRepo,
			ArtifactRepo:       s.ArtifactRepo,
			ArtifactResultRepo: s.ArtifactResultRepo,
		},
		routes.NodeArtifactResultsRoute: &v2.NodeArtifactResultsGetHandler{
			Database:           s.Database,
			WorkflowRepo:       s.WorkflowRepo,
			DAGRepo:            s.DAGRepo,
			ArtifactRepo:       s.ArtifactRepo,
			ArtifactResultRepo: s.ArtifactResultRepo,
		},
		routes.NodeOperatorContentRoute: &v2.NodeOperatorContentGetHandler{
			Database:     s.Database,
			WorkflowRepo: s.WorkflowRepo,
			DAGRepo:      s.DAGRepo,
			OperatorRepo: s.OperatorRepo,
		},
		routes.NodeOperatorRoute: &v2.NodeOperatorGetHandler{
			Database:     s.Database,
			WorkflowRepo: s.WorkflowRepo,
			OperatorRepo: s.OperatorRepo,
		},
		routes.NodesResultsRoute: &v2.NodesResultsGetHandler{
			Database:           s.Database,
			WorkflowRepo:       s.WorkflowRepo,
			DAGRepo:            s.DAGRepo,
			ArtifactRepo:       s.ArtifactRepo,
			OperatorResultRepo: s.OperatorResultRepo,
			ArtifactResultRepo: s.ArtifactResultRepo,
>>>>>>> 003bf753
		},

		// V1 Handlers
		// (ENG-2715) Remove deprecated ones
		routes.ArchiveNotificationRoute: &handler.ArchiveNotificationHandler{
			Database: s.Database,

			NotificationRepo: s.NotificationRepo,
		},
		routes.ConnectIntegrationRoute: &handler.ConnectIntegrationHandler{
			Database:   s.Database,
			JobManager: s.JobManager,

			ArtifactRepo:         s.ArtifactRepo,
			ArtifactResultRepo:   s.ArtifactResultRepo,
			DAGRepo:              s.DAGRepo,
			IntegrationRepo:      s.IntegrationRepo,
			StorageMigrationRepo: s.StorageMigrationRepo,
			OperatorRepo:         s.OperatorRepo,

			PauseServer:   s.Pause,
			RestartServer: s.Restart,
		},
		routes.DeleteIntegrationRoute: &handler.DeleteIntegrationHandler{
			Database: s.Database,

			DAGRepo:                  s.DAGRepo,
			ExecutionEnvironmentRepo: s.ExecutionEnvironmentRepo,
			IntegrationRepo:          s.IntegrationRepo,
			OperatorRepo:             s.OperatorRepo,
			StorageMigrationRepo:     s.StorageMigrationRepo,
			WorkflowRepo:             s.WorkflowRepo,
		},
		routes.DeleteWorkflowRoute: &handler.DeleteWorkflowHandler{
			Database:   s.Database,
			Engine:     s.AqEngine,
			JobManager: s.JobManager,

			IntegrationRepo:          s.IntegrationRepo,
			ExecutionEnvironmentRepo: s.ExecutionEnvironmentRepo,
			OperatorRepo:             s.OperatorRepo,
			WorkflowRepo:             s.WorkflowRepo,
		},
		routes.EditIntegrationRoute: &handler.EditIntegrationHandler{
			Database:   s.Database,
			JobManager: s.JobManager,

			IntegrationRepo: s.IntegrationRepo,
		},
		routes.EditWorkflowRoute: &handler.EditWorkflowHandler{
			Database: s.Database,
			Engine:   s.AqEngine,

			ArtifactRepo: s.ArtifactRepo,
			DAGRepo:      s.DAGRepo,
			DAGEdgeRepo:  s.DAGEdgeRepo,
			OperatorRepo: s.OperatorRepo,
			WorkflowRepo: s.WorkflowRepo,
		},
		routes.ExportFunctionRoute: &handler.ExportFunctionHandlerDeprecated{
			Database: s.Database,

			DAGRepo:      s.DAGRepo,
			OperatorRepo: s.OperatorRepo,
		},
		routes.GetArtifactResultRoute: &handler.GetArtifactResultHandlerDeprecated{
			Database: s.Database,

			ArtifactRepo:       s.ArtifactRepo,
			ArtifactResultRepo: s.ArtifactResultRepo,
			DAGRepo:            s.DAGRepo,
			DAGResultRepo:      s.DAGResultRepo,
		},
		routes.GetArtifactVersionsRoute: &handler.GetArtifactVersionsHandler{
			Database: s.Database,

			ArtifactRepo:       s.ArtifactRepo,
			ArtifactResultRepo: s.ArtifactResultRepo,
			DAGRepo:            s.DAGRepo,
			DAGResultRepo:      s.DAGResultRepo,
			OperatorRepo:       s.OperatorRepo,
			OperatorResultRepo: s.OperatorResultRepo,
		},
		routes.GetConfigRoute: &handler.GetConfigHandler{
			IntegrationRepo:      s.IntegrationRepo,
			StorageMigrationRepo: s.StorageMigrationRepo,
			Database:             s.Database,
		},
		routes.ConfigureStorageRoute: &handler.ConfigureStorageHandler{
			Database: s.Database,

			ArtifactRepo:         s.ArtifactRepo,
			ArtifactResultRepo:   s.ArtifactResultRepo,
			DAGRepo:              s.DAGRepo,
			IntegrationRepo:      s.IntegrationRepo,
			OperatorRepo:         s.OperatorRepo,
			StorageMigrationRepo: s.StorageMigrationRepo,

			PauseServerFn:   s.Pause,
			RestartServerFn: s.Restart,
		},
		routes.GetNodePositionsRoute: &handler.GetNodePositionsHandler{},
		routes.GetOperatorResultRoute: &handler.GetOperatorResultHandlerDeprecated{
			Database: s.Database,

			DAGResultRepo:      s.DAGResultRepo,
			OperatorRepo:       s.OperatorRepo,
			OperatorResultRepo: s.OperatorResultRepo,
		},
		routes.GetUserProfileRoute: &handler.GetUserProfileHandler{},
		routes.ListWorkflowObjectsRoute: &handler.ListWorkflowObjectsHandler{
			Database: s.Database,

			OperatorRepo: s.OperatorRepo,
			WorkflowRepo: s.WorkflowRepo,
		},
		routes.GetWorkflowRouteV1: &handler.GetWorkflowHandler{
			Database: s.Database,

			ArtifactRepo:       s.ArtifactRepo,
			ArtifactResultRepo: s.ArtifactResultRepo,
			DAGRepo:            s.DAGRepo,
			DAGEdgeRepo:        s.DAGEdgeRepo,
			DAGResultRepo:      s.DAGResultRepo,
			OperatorRepo:       s.OperatorRepo,
			OperatorResultRepo: s.OperatorResultRepo,
			WorkflowRepo:       s.WorkflowRepo,
		},
		routes.GetWorkflowDAGRoute: &handler.GetWorkflowDAGHandler{
			Database: s.Database,

			ArtifactRepo: s.ArtifactRepo,
			DAGRepo:      s.DAGRepo,
			DAGEdgeRepo:  s.DAGEdgeRepo,
			OperatorRepo: s.OperatorRepo,
			WorkflowRepo: s.WorkflowRepo,
		},
		routes.GetWorkflowDagResultRoute: &handler.GetWorkflowDagResultHandlerDeprecated{
			Database: s.Database,

			ArtifactRepo:       s.ArtifactRepo,
			ArtifactResultRepo: s.ArtifactResultRepo,
			DAGRepo:            s.DAGRepo,
			DAGEdgeRepo:        s.DAGEdgeRepo,
			DAGResultRepo:      s.DAGResultRepo,
			OperatorRepo:       s.OperatorRepo,
			OperatorResultRepo: s.OperatorResultRepo,
			WorkflowRepo:       s.WorkflowRepo,
		},
		routes.GetWorkflowHistoryRoute: &handler.GetWorkflowHistoryHandler{
			Database: s.Database,

			DAGResultRepo: s.DAGResultRepo,
			WorkflowRepo:  s.WorkflowRepo,
		},
		routes.ListArtifactResultsRoute: &handler.ListArtifactResultsHandlerDeprecated{
			Database: s.Database,

			ArtifactRepo:       s.ArtifactRepo,
			ArtifactResultRepo: s.ArtifactResultRepo,
			DAGRepo:            s.DAGRepo,
		},
		routes.ListIntegrationsRoute: &handler.ListIntegrationsHandler{
			Database: s.Database,

			IntegrationRepo: s.IntegrationRepo,
		},
		routes.GetDynamicEngineStatusRoute: &handler.GetDynamicEngineStatusHandler{
			Database: s.Database,

			IntegrationRepo: s.IntegrationRepo,
		},
		routes.EditDynamicEngineRoute: &handler.EditDynamicEngineHandler{
			Database: s.Database,

			IntegrationRepo: s.IntegrationRepo,
		},
		routes.ListNotificationsRoute: &handler.ListNotificationsHandler{
			Database: s.Database,

			DAGResultRepo:    s.DAGResultRepo,
			NotificationRepo: s.NotificationRepo,
		},
		routes.ListOperatorsForIntegrationRoute: &handler.ListOperatorsForIntegrationHandler{
			Database: s.Database,

			DAGRepo:         s.DAGRepo,
			IntegrationRepo: s.IntegrationRepo,
			OperatorRepo:    s.OperatorRepo,
		},
		routes.ListWorkflowsRouteV1: &handler.ListWorkflowsHandler{
			Database: s.Database,

			ArtifactRepo:       s.ArtifactRepo,
			ArtifactResultRepo: s.ArtifactResultRepo,
			DAGRepo:            s.DAGRepo,
			DAGEdgeRepo:        s.DAGEdgeRepo,
			DAGResultRepo:      s.DAGResultRepo,
			OperatorRepo:       s.OperatorRepo,
			OperatorResultRepo: s.OperatorResultRepo,
			WorkflowRepo:       s.WorkflowRepo,
		},
		routes.PreviewTableRoute: &handler.PreviewTableHandler{
			Database:   s.Database,
			JobManager: s.JobManager,

			IntegrationRepo: s.IntegrationRepo,
		},
		routes.PreviewRoute: &handler.PreviewHandler{
			Database:      s.Database,
			GithubManager: s.GithubManager,
			AqEngine:      s.AqEngine,

			ExecutionEnvironmentRepo: s.ExecutionEnvironmentRepo,
			IntegrationRepo:          s.IntegrationRepo,
		},
		routes.DiscoverRoute: &handler.DiscoverHandler{
			Database:   s.Database,
			JobManager: s.JobManager,

			IntegrationRepo: s.IntegrationRepo,
			OperatorRepo:    s.OperatorRepo,
		},
		routes.ListIntegrationObjectsRoute: &handler.ListIntegrationObjectsHandler{
			Database:   s.Database,
			JobManager: s.JobManager,

			IntegrationRepo: s.IntegrationRepo,
		},
		routes.CreateTableRoute: &handler.CreateTableHandler{
			Database:   s.Database,
			JobManager: s.JobManager,

			IntegrationRepo: s.IntegrationRepo,
		},
		routes.RefreshWorkflowRoute: &handler.RefreshWorkflowHandler{
			Database: s.Database,
			Engine:   s.AqEngine,

			WorkflowRepo: s.WorkflowRepo,
		},
		routes.RegisterWorkflowRoute: &handler.RegisterWorkflowHandler{
			Database:      s.Database,
			JobManager:    s.JobManager,
			GithubManager: s.GithubManager,
			Engine:        s.AqEngine,

			ArtifactRepo:             s.ArtifactRepo,
			DAGRepo:                  s.DAGRepo,
			DAGEdgeRepo:              s.DAGEdgeRepo,
			ExecutionEnvironmentRepo: s.ExecutionEnvironmentRepo,
			IntegrationRepo:          s.IntegrationRepo,
			OperatorRepo:             s.OperatorRepo,
			WatcherRepo:              s.WatcherRepo,
			WorkflowRepo:             s.WorkflowRepo,
		},
		routes.RegisterAirflowWorkflowRoute: &handler.RegisterAirflowWorkflowHandler{
			RegisterWorkflowHandler: handler.RegisterWorkflowHandler{
				Database:      s.Database,
				JobManager:    s.JobManager,
				GithubManager: s.GithubManager,

				ArtifactRepo:    s.ArtifactRepo,
				DAGRepo:         s.DAGRepo,
				DAGEdgeRepo:     s.DAGEdgeRepo,
				IntegrationRepo: s.IntegrationRepo,
				OperatorRepo:    s.OperatorRepo,
				WatcherRepo:     s.WatcherRepo,
				WorkflowRepo:    s.WorkflowRepo,
			},

			ArtifactResultRepo: s.ArtifactResultRepo,
			DAGResultRepo:      s.DAGResultRepo,
			OperatorResultRepo: s.OperatorResultRepo,
		},
		routes.ResetApiKeyRoute: &handler.ResetApiKeyHandler{
			Database: s.Database,
			UserRepo: s.UserRepo,
		},
		routes.TestIntegrationRoute: &handler.TestIntegrationHandler{
			Database:   s.Database,
			JobManager: s.JobManager,

			IntegrationRepo: s.IntegrationRepo,
		},
		routes.GetServerVersionRoute:     &handler.GetServerVersionHandler{},
		routes.GetServerEnvironmentRoute: &handler.GetServerEnvironmentHandler{},
	}
}<|MERGE_RESOLUTION|>--- conflicted
+++ resolved
@@ -27,11 +27,10 @@
 			Database:             s.Database,
 			StorageMigrationRepo: s.StorageMigrationRepo,
 		},
-<<<<<<< HEAD
 		routes.ListWorkflowsRoute: &v2.ListWorkflowsHandler{
 			Database:     s.Database,
 			WorkflowRepo: s.WorkflowRepo,
-=======
+		},
 		routes.NodesRoute: &v2.NodesGetHandler{
 			Database:     s.Database,
 			WorkflowRepo: s.WorkflowRepo,
@@ -75,7 +74,6 @@
 			ArtifactRepo:       s.ArtifactRepo,
 			OperatorResultRepo: s.OperatorResultRepo,
 			ArtifactResultRepo: s.ArtifactResultRepo,
->>>>>>> 003bf753
 		},
 
 		// V1 Handlers
