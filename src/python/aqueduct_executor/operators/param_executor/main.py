--- conflicted
+++ resolved
@@ -3,13 +3,8 @@
 import sys
 
 from aqueduct_executor.operators.utils import enums, utils
-<<<<<<< HEAD
 from aqueduct_executor.operators.param_executor.spec import ParamSpec, parse_spec
-from aqueduct_executor.operators.utils.logging import (
-=======
-from aqueduct_executor.operators.param_executor import spec
 from aqueduct_executor.operators.utils.execution import (
->>>>>>> a6eb3e10
     Error,
     ExecutionState,
     Logs,
