--- conflicted
+++ resolved
@@ -1,23 +1,12 @@
 import io
 import json
-<<<<<<< HEAD
-from typing import Any, Dict, List, Tuple, Union
-=======
 from typing import Any, Callable, Dict, List, Optional, Tuple, Union
->>>>>>> e4d2f6d9
 
 import cloudpickle as pickle
 import numpy as np
 import pandas as pd
 from aqueduct_executor.operators.utils.enums import (
     ArtifactType,
-<<<<<<< HEAD
-    SerializationType,
-    artifact_to_serialization,
-)
-from aqueduct_executor.operators.utils.execution import ExecutionState
-from aqueduct_executor.operators.utils.storage.storage import Storage
-=======
     ExecutionStatus,
     FailureType,
     SerializationType,
@@ -33,7 +22,6 @@
 from aqueduct_executor.operators.utils.saved_object_delete import SavedObjectDelete
 from aqueduct_executor.operators.utils.storage.storage import Storage
 from pandas import DataFrame
->>>>>>> e4d2f6d9
 from PIL import Image
 
 _DEFAULT_ENCODING = "utf8"
@@ -51,11 +39,7 @@
     return pd.read_csv(io.BytesIO(input_bytes))
 
 
-<<<<<<< HEAD
-def _read_tabular_input(storage: Storage, path: str) -> pd.DataFrame:
-=======
 def _read_table_input(storage: Storage, path: str) -> pd.DataFrame:
->>>>>>> e4d2f6d9
     input_bytes = storage.get(path)
     return pd.read_json(io.BytesIO(input_bytes), orient="table")
 
@@ -81,11 +65,7 @@
 
 
 _deserialization_function_mapping = {
-<<<<<<< HEAD
-    SerializationType.TABULAR: _read_tabular_input,
-=======
     SerializationType.TABLE: _read_table_input,
->>>>>>> e4d2f6d9
     SerializationType.JSON: _read_json_input,
     SerializationType.PICKLE: _read_pickle_input,
     SerializationType.IMAGE: _read_image_input,
@@ -142,11 +122,7 @@
     return [metadata[key_name] for metadata in metadata_inputs]
 
 
-<<<<<<< HEAD
-def _write_tabular_output(
-=======
 def _write_table_output(
->>>>>>> e4d2f6d9
     storage: Storage,
     output_path: str,
     output: pd.DataFrame,
@@ -172,7 +148,6 @@
 ) -> None:
     storage.put(output_path, output.encode(_DEFAULT_ENCODING))
 
-<<<<<<< HEAD
 
 def _write_bytes_output(
     storage: Storage,
@@ -180,20 +155,8 @@
     output: bytes,
 ) -> None:
     storage.put(output_path, output)
-=======
->>>>>>> e4d2f6d9
-
-def _write_bytes_output(
-    storage: Storage,
-    output_path: str,
-    output: bytes,
-) -> None:
-    storage.put(output_path, output)
-
-<<<<<<< HEAD
-=======
-
->>>>>>> e4d2f6d9
+
+
 def _write_pickle_output(
     storage: Storage,
     output_path: str,
@@ -201,7 +164,6 @@
 ) -> None:
     storage.put(output_path, pickle.dumps(output))
 
-<<<<<<< HEAD
 
 def _write_json_output(
     storage: Storage,
@@ -209,24 +171,10 @@
     output: Any,
 ) -> None:
     storage.put(output_path, json.dumps(output).encode(_DEFAULT_ENCODING))
-=======
->>>>>>> e4d2f6d9
-
-def _write_json_output(
-    storage: Storage,
-    output_path: str,
-    output: Any,
-) -> None:
-    storage.put(output_path, json.dumps(output).encode(_DEFAULT_ENCODING))
-
-<<<<<<< HEAD
-_serialization_function_mapping = {
-    SerializationType.TABULAR: _write_tabular_output,
-=======
+
 
 _serialization_function_mapping = {
     SerializationType.TABLE: _write_table_output,
->>>>>>> e4d2f6d9
     SerializationType.JSON: _write_json_output,
     SerializationType.PICKLE: _write_pickle_output,
     SerializationType.IMAGE: _write_image_output,
@@ -249,15 +197,9 @@
         _METADATA_ARTIFACT_TYPE_KEY: artifact_type.value,
     }
 
-<<<<<<< HEAD
-    if artifact_type == ArtifactType.TABULAR:
-        output_metadata[_METADATA_SCHEMA_KEY] = [{col: str(content[col].dtype)} for col in content]
-        output_metadata[_METADATA_SERIALIZATION_TYPE_KEY] = SerializationType.TABULAR.value
-=======
     if artifact_type == ArtifactType.TABLE:
         output_metadata[_METADATA_SCHEMA_KEY] = [{col: str(content[col].dtype)} for col in content]
         output_metadata[_METADATA_SERIALIZATION_TYPE_KEY] = SerializationType.TABLE.value
->>>>>>> e4d2f6d9
     elif artifact_type == ArtifactType.IMAGE:
         output_metadata[_METADATA_SERIALIZATION_TYPE_KEY] = SerializationType.IMAGE.value
     elif artifact_type == ArtifactType.JSON or artifact_type == ArtifactType.STRING:
@@ -280,21 +222,12 @@
     assert (
         output_metadata[_METADATA_SERIALIZATION_TYPE_KEY]
         in artifact_to_serialization[artifact_type]
-<<<<<<< HEAD
     )
     _serialization_function_mapping[output_metadata[_METADATA_SERIALIZATION_TYPE_KEY]](
         storage,
         output_path,
         content,
     )
-=======
-    )
-    _serialization_function_mapping[output_metadata[_METADATA_SERIALIZATION_TYPE_KEY]](
-        storage,
-        output_path,
-        content,
-    )
->>>>>>> e4d2f6d9
 
     storage.put(output_metadata_path, json.dumps(output_metadata).encode(_DEFAULT_ENCODING))
 
@@ -356,11 +289,7 @@
             "instead got %s" % type(content).__name__
         )
 
-<<<<<<< HEAD
-        
-=======
-
->>>>>>> e4d2f6d9
+
 def write_compile_airflow_output(storage: Storage, path: str, dag_file: bytes) -> None:
     """
     Writes the provided Airflow DAG file to storage.
