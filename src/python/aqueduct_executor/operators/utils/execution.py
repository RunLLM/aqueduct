--- conflicted
+++ resolved
@@ -53,12 +53,7 @@
     failure_type: Optional[FailureType] = None
     error: Optional[Error] = None
 
-<<<<<<< HEAD
     def user_fn_redirected(self, failure_tip: str) -> Callable[..., Any]:
-        def wrapper(user_fn: Callable[..., Any]) -> Callable[..., Any]:
-            def inner(*args: Any, **kwargs: Any) -> Any:
-=======
-    def user_fn_redirected(self, failure_tip: str) -> Callable:
         """
         Usage:
         ```
@@ -75,9 +70,8 @@
         The `error` object will contain the first frame of stack together with the tip provided.
         """
 
-        def wrapper(user_fn: Callable) -> Callable:
-            def inner(*args, **kwargs):
->>>>>>> 9b1f0b78
+        def wrapper(user_fn: Callable[..., Any]) -> Callable[..., Any]:
+            def inner(*args: Any, **kwargs: Any) -> Any:
                 stdout_log = io.StringIO()
                 stderr_log = io.StringIO()
                 try:
