import importlib
import json
import os
import shutil
import sys
import tracemalloc
import uuid
from typing import Any, Callable, Dict, List, Tuple

import cloudpickle as pickle
<<<<<<< HEAD
import pandas as pd
import numpy as np
=======
import numpy as np
import pandas as pd
>>>>>>> e4d2f6d9
from aqueduct_executor.operators.function_executor import extract_function, get_extract_path
from aqueduct_executor.operators.function_executor.spec import FunctionSpec
from aqueduct_executor.operators.function_executor.utils import OP_DIR
from aqueduct_executor.operators.utils import utils
from aqueduct_executor.operators.utils.enums import (
    ArtifactType,
    CheckSeverityLevel,
    ExecutionStatus,
    FailureType,
    OperatorType,
)
from aqueduct_executor.operators.utils.execution import (
    TIP_CHECK_DID_NOT_PASS,
    TIP_NOT_BOOL,
    TIP_NOT_NUMERIC,
    TIP_OP_EXECUTION,
    TIP_UNKNOWN_ERROR,
    Error,
    ExecutionState,
    Logs,
    exception_traceback,
    TIP_NOT_NUMERIC,
    TIP_NOT_BOOL,
)
from aqueduct_executor.operators.utils.storage.parse import parse_storage
from aqueduct_executor.operators.utils.timer import Timer
from aqueduct_executor.operators.utils.utils import check_passed, infer_artifact_type
from pandas import DataFrame
from PIL import Image


def _get_py_import_path(spec: FunctionSpec) -> str:
    """
    Generates the import path based on fixed function dir and
    FUNCTION_ENTRY_POINT_FILE env var.

    It removes .py (if any) from the entry point and replaces all
    '/' with '.'

    For example, entry point 'model/churn.py'  will finally become
    'app.function.model.churn', where we can import from.
    """
    file_path = spec.entry_point_file
    if file_path.endswith(".py"):
        file_path = file_path[:-3]

    if file_path.startswith("/"):
        file_path = file_path[1:]
    return file_path.replace("/", ".")


def _import_invoke_method(spec: FunctionSpec) -> Callable[..., Any]:
    """
    `_import_invoke_method` imports the model object.
    it assumes the operator has been extracted to `<storage>/operators/<id>/op`
    and imports the route from the above path.
    """

    # fn_path should be `<storage>/operators/<id>`
    fn_path = spec.function_extract_path

    # work_dir should be `<storage>/operators/<id>/op`
    work_dir = os.path.join(fn_path, OP_DIR)
    print(f"listdir(workdir): {os.listdir(work_dir)}")
    print(f"listdir(fn_path): {os.listdir(fn_path)}")

    # this ensures any file manipulation happens with respect to work_dir
    os.chdir(work_dir)
    # adds work_dir to sys.path to support relative imports from work_dir
    sys.path.append(work_dir)

    import_path = _get_py_import_path(spec)
    print(f"import_path: {import_path}")
    class_name = spec.entry_point_class
    method_name = spec.entry_point_method
    custom_args_str = spec.custom_args

    # Invoke the function and parse out the result object.

    module = importlib.import_module(import_path)

    if not class_name:
        return getattr(module, method_name)  # type: ignore

    fn_class = getattr(module, class_name)
    function = fn_class()
    # Set the custom arguments if provided
    if custom_args_str:
        custom_args = json.loads(custom_args_str)
        function.set_args(custom_args)

    return getattr(function, method_name)  # type: ignore


def _infer_result_type(result: Any) -> ArtifactType:
    if isinstance(result, DataFrame):
        return ArtifactType.TABULAR
    elif isinstance(result, Image.Image):
        return ArtifactType.IMAGE
    elif isinstance(result, bytes):
        return ArtifactType.BYTES
    elif isinstance(result, str):
        # We first check if the result is a valid JSON string.
        try:
            json.loads(result)
            return ArtifactType.JSON
        except:
            return ArtifactType.STRING
    elif isinstance(result, bool) or isinstance(result, np.bool_):
        return ArtifactType.BOOL
    elif isinstance(result, int) or isinstance(result, float) or isinstance(result, np.number):
        return ArtifactType.NUMERIC
    elif isinstance(result, dict):
        return ArtifactType.DICT
    elif isinstance(result, tuple):
        return ArtifactType.TUPLE
    else:
        try:
            pickle.dumps(result)
            return ArtifactType.PICKLABLE
        except:
            raise Exception("Failed to map type %s to supported artifact type." % type(result))


def _execute_function(
    spec: FunctionSpec,
    inputs: List[Any],
    exec_state: ExecutionState,
) -> Tuple[Any, ArtifactType, Dict[str, str]]:
    """
    Invokes the given function on the input data. Does not raise an exception on any
    user function errors. Instead, returns the error message as a string.

    :param inputs: the input data to feed into the user's function.
    """

    invoke = _import_invoke_method(spec)
    timer = Timer()
    print("Invoking the function...")
    timer.start()
    tracemalloc.start()

    @exec_state.user_fn_redirected(failure_tip=TIP_OP_EXECUTION)
    def _invoke() -> Any:
        return invoke(*inputs)

    result = _invoke()
<<<<<<< HEAD
    inferred_result_type = _infer_result_type(result)
=======
    inferred_result_type = infer_artifact_type(result)
>>>>>>> e4d2f6d9

    elapsedTime = timer.stop()
    _, peak = tracemalloc.get_traced_memory()
    system_metadata = {
        utils._RUNTIME_SEC_METRIC_NAME: str(elapsedTime),
        utils._MAX_MEMORY_MB_METRIC_NAME: str(peak / 10**6),
    }

    sys.path.pop(0)
    return result, inferred_result_type, system_metadata


def run(spec: FunctionSpec) -> None:
    """
    Executes a function operator.
    """
    print("Started %s job: %s" % (spec.type, spec.name))

    print("operator type is:", spec.operator_type)
    exec_state = ExecutionState(user_logs=Logs())
    storage = parse_storage(spec.storage_config)
    try:
        # Read the input data from intermediate storage.
        inputs, _ = utils.read_artifacts(
            storage, spec.input_content_paths, spec.input_metadata_paths
        )

        print("Invoking the function...")
        result, result_type, system_metadata = _execute_function(spec, inputs, exec_state)
        if exec_state.status == ExecutionStatus.FAILED:
            # user failure
            utils.write_exec_state(storage, spec.metadata_path, exec_state)
            sys.exit(1)

        print("Function invoked successfully!")
<<<<<<< HEAD
        print("result is", result)
        print("result type is", result_type)

        # Perform type checking for metric and check operators.
        type_error = False
        if spec.operator_type == OperatorType.METRIC:
            if not (isinstance(result, int) or isinstance(result, float) or isinstance(result, np.number)):
                type_error = True
                type_error_tip = TIP_NOT_NUMERIC
        elif spec.operator_type == OperatorType.CHECK:
            if isinstance(result, pd.Series) and result.dtype == "bool":
                # Cast pd.Series to a bool.
                # We only write True if every boolean in the series is True.
                series = pd.Series(result)
                result = bool(series.size - series.sum().item() == 0)
                result_type = ArtifactType.BOOL
            elif isinstance(result, bool) or isinstance(result, np.bool_):
                # Cast np.bool_ to a bool.
                result = bool(result)
            else:
                type_error = True
                type_error_tip = TIP_NOT_BOOL

        if type_error:
            exec_state.status = ExecutionStatus.FAILED
            exec_state.failure_type = FailureType.USER_FATAL
            exec_state.error = Error(
                context="",
                tip=type_error_tip,
            )
            utils.write_exec_state(storage, spec.metadata_path, exec_state)
            sys.exit(1)

=======

        # Perform type checking for metric and check operators.
        type_error = False
        if spec.operator_type == OperatorType.METRIC:
            if not (
                isinstance(result, int)
                or isinstance(result, float)
                or isinstance(result, np.number)
            ):
                type_error = True
                type_error_tip = TIP_NOT_NUMERIC
        elif spec.operator_type == OperatorType.CHECK:
            if isinstance(result, pd.Series) and result.dtype == "bool":
                # Cast pd.Series to a bool.
                # We only write True if every boolean in the series is True.
                series = pd.Series(result)
                result = bool(series.size - series.sum().item() == 0)
                result_type = ArtifactType.BOOL
            elif isinstance(result, bool) or isinstance(result, np.bool_):
                # Cast np.bool_ to a bool.
                result = bool(result)
            else:
                type_error = True
                type_error_tip = TIP_NOT_BOOL

        if type_error:
            exec_state.status = ExecutionStatus.FAILED
            exec_state.failure_type = FailureType.USER_FATAL
            exec_state.error = Error(
                context="",
                tip=type_error_tip,
            )
            utils.write_exec_state(storage, spec.metadata_path, exec_state)
            sys.exit(1)

>>>>>>> e4d2f6d9
        utils.write_artifact(
            storage,
            result_type,
            spec.output_content_paths[0],
            spec.output_metadata_paths[0],
            result,
            system_metadata=system_metadata,
        )

        # For check operators, we want to fail the operator based on the exact output of the user's function.
        # Assumption: the check operator only has a single output.
        if spec.operator_type == OperatorType.CHECK and not check_passed(result):
            check_severity = spec.check_severity
            if spec.check_severity is None:
                print("Check operator has an unspecified severity on spec. Defaulting to ERROR.")
                check_severity = CheckSeverityLevel.ERROR

            failure_type = FailureType.USER_FATAL
            if check_severity == CheckSeverityLevel.WARNING:
                failure_type = FailureType.USER_NON_FATAL

            exec_state.status = ExecutionStatus.FAILED
            exec_state.failure_type = failure_type
            exec_state.error = Error(
                context="",
                tip=TIP_CHECK_DID_NOT_PASS,
            )
            utils.write_exec_state(storage, spec.metadata_path, exec_state)
            print(f"Check Operator did not pass. Full logs: {exec_state.json()}")
        else:
            exec_state.status = ExecutionStatus.SUCCEEDED
            utils.write_exec_state(storage, spec.metadata_path, exec_state)
            print(f"Succeeded! Full logs: {exec_state.json()}")

    except Exception as e:
        exec_state.status = ExecutionStatus.FAILED
        exec_state.failure_type = FailureType.SYSTEM
        exec_state.error = Error(
            context=exception_traceback(e),
            tip=TIP_UNKNOWN_ERROR,
        )
        print(f"Failed with system error. Full Logs:\n{exec_state.json()}")
        utils.write_exec_state(storage, spec.metadata_path, exec_state)
        sys.exit(1)


def run_with_setup(spec: FunctionSpec) -> None:
    """
    Performs the setup needed for a Function operator and then executes it.
    """
    # Generate a unique function extract path if one does not exist already
    fn_extract_path = None
    if not spec.function_extract_path:
        fn_extract_path = os.path.join(os.getcwd(), str(uuid.uuid4()))
        spec.function_extract_path = fn_extract_path

    op_path = get_extract_path.run(spec)

    extract_function.run(spec)

    requirements_path = os.path.join(op_path, "requirements.txt")
    if os.path.exists(requirements_path):
        os.system("{} -m pip install -r {}".format(sys.executable, requirements_path))

    run(spec)

    if fn_extract_path:
        # Delete extracted function
        shutil.rmtree(fn_extract_path)<|MERGE_RESOLUTION|>--- conflicted
+++ resolved
@@ -8,13 +8,8 @@
 from typing import Any, Callable, Dict, List, Tuple
 
 import cloudpickle as pickle
-<<<<<<< HEAD
-import pandas as pd
-import numpy as np
-=======
 import numpy as np
 import pandas as pd
->>>>>>> e4d2f6d9
 from aqueduct_executor.operators.function_executor import extract_function, get_extract_path
 from aqueduct_executor.operators.function_executor.spec import FunctionSpec
 from aqueduct_executor.operators.function_executor.utils import OP_DIR
@@ -162,11 +157,7 @@
         return invoke(*inputs)
 
     result = _invoke()
-<<<<<<< HEAD
-    inferred_result_type = _infer_result_type(result)
-=======
     inferred_result_type = infer_artifact_type(result)
->>>>>>> e4d2f6d9
 
     elapsedTime = timer.stop()
     _, peak = tracemalloc.get_traced_memory()
@@ -202,41 +193,6 @@
             sys.exit(1)
 
         print("Function invoked successfully!")
-<<<<<<< HEAD
-        print("result is", result)
-        print("result type is", result_type)
-
-        # Perform type checking for metric and check operators.
-        type_error = False
-        if spec.operator_type == OperatorType.METRIC:
-            if not (isinstance(result, int) or isinstance(result, float) or isinstance(result, np.number)):
-                type_error = True
-                type_error_tip = TIP_NOT_NUMERIC
-        elif spec.operator_type == OperatorType.CHECK:
-            if isinstance(result, pd.Series) and result.dtype == "bool":
-                # Cast pd.Series to a bool.
-                # We only write True if every boolean in the series is True.
-                series = pd.Series(result)
-                result = bool(series.size - series.sum().item() == 0)
-                result_type = ArtifactType.BOOL
-            elif isinstance(result, bool) or isinstance(result, np.bool_):
-                # Cast np.bool_ to a bool.
-                result = bool(result)
-            else:
-                type_error = True
-                type_error_tip = TIP_NOT_BOOL
-
-        if type_error:
-            exec_state.status = ExecutionStatus.FAILED
-            exec_state.failure_type = FailureType.USER_FATAL
-            exec_state.error = Error(
-                context="",
-                tip=type_error_tip,
-            )
-            utils.write_exec_state(storage, spec.metadata_path, exec_state)
-            sys.exit(1)
-
-=======
 
         # Perform type checking for metric and check operators.
         type_error = False
@@ -272,7 +228,6 @@
             utils.write_exec_state(storage, spec.metadata_path, exec_state)
             sys.exit(1)
 
->>>>>>> e4d2f6d9
         utils.write_artifact(
             storage,
             result_type,
