import json
from typing import List, Optional

try:
    from typing import Literal
except ImportError:
    # Python 3.7 does not support typing.Literal
    from typing_extensions import Literal  # type: ignore

from aqueduct_executor.operators.utils import enums
from aqueduct_executor.operators.utils.storage import config
from pydantic import BaseModel, Extra, parse_obj_as, validator


class FunctionSpec(BaseModel):
    name: str
    type: Literal[enums.JobType.FUNCTION]
    storage_config: config.StorageConfig
    metadata_path: str
    function_path: str
    function_extract_path: str
    entry_point_file: str
    entry_point_class: str
    entry_point_method: str
    custom_args: str
    input_content_paths: List[str]
    input_metadata_paths: List[str]
    output_content_paths: List[str]
    output_metadata_paths: List[str]
<<<<<<< HEAD
    # TODO(cgwu): add an operator_type field. We can't rely on the types of input/output artifact to infer the operator type anymore.
    expected_output_artifact_type: Optional[enums.ArtifactType]
    #input_artifact_types: List[enums.ArtifactType]
    #output_artifact_types: List[enums.ArtifactType]
=======
    input_artifact_types: List[enums.InputArtifactType]
    output_artifact_types: List[enums.OutputArtifactType]
    operator_type: enums.OperatorType
>>>>>>> 7439425b

    # This is specific to the check operator. This is left unset by any other function type.
    check_severity: Optional[enums.CheckSeverityLevel]

    class Config:
        extra = Extra.forbid


def parse_spec(spec_json: bytes) -> FunctionSpec:
    """
    Parses a JSON string into a FunctionSpec.
    """
    data = json.loads(spec_json)
    return parse_obj_as(FunctionSpec, data)<|MERGE_RESOLUTION|>--- conflicted
+++ resolved
@@ -27,16 +27,8 @@
     input_metadata_paths: List[str]
     output_content_paths: List[str]
     output_metadata_paths: List[str]
-<<<<<<< HEAD
-    # TODO(cgwu): add an operator_type field. We can't rely on the types of input/output artifact to infer the operator type anymore.
     expected_output_artifact_type: Optional[enums.ArtifactType]
-    #input_artifact_types: List[enums.ArtifactType]
-    #output_artifact_types: List[enums.ArtifactType]
-=======
-    input_artifact_types: List[enums.InputArtifactType]
-    output_artifact_types: List[enums.OutputArtifactType]
     operator_type: enums.OperatorType
->>>>>>> 7439425b
 
     # This is specific to the check operator. This is left unset by any other function type.
     check_severity: Optional[enums.CheckSeverityLevel]
