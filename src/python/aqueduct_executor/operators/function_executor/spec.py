import json
from typing import List, Optional

try:
    from typing import Literal
except ImportError:
    # Python 3.7 does not support typing.Literal
    from typing_extensions import Literal  # type: ignore

from aqueduct_executor.operators.utils import enums
from aqueduct_executor.operators.utils.storage import config
from pydantic import BaseModel, Extra, parse_obj_as, validator


class FunctionSpec(BaseModel):
    name: str
    type: Literal[enums.JobType.FUNCTION]
    storage_config: config.StorageConfig
    metadata_path: str
    function_path: str
    function_extract_path: str
    entry_point_file: str
    entry_point_class: str
    entry_point_method: str
    custom_args: str
    input_content_paths: List[str]
    input_metadata_paths: List[str]
    output_content_paths: List[str]
    output_metadata_paths: List[str]
    input_artifact_types: List[enums.InputArtifactType]
    output_artifact_types: List[enums.OutputArtifactType]
    operator_type: enums.OperatorType

    # This is specific to the check operator. This is left unset by any other function type.
    check_severity: Optional[enums.CheckSeverityLevel]

    class Config:
        extra = Extra.forbid

    @validator("output_artifact_types")
    def check_metric_outputs(
        cls, output_artifact_types: List[enums.OutputArtifactType]
    ) -> List[enums.OutputArtifactType]:
        if (
            len(output_artifact_types) > 1
            and enums.OutputArtifactType.FLOAT in output_artifact_types
        ):
            raise ValueError("A metric operator cannot have multiple outputs.")
        return output_artifact_types


def parse_spec(spec_json: bytes) -> FunctionSpec:
    """
    Parses a JSON string into a FunctionSpec.
    """
    data = json.loads(spec_json)
<<<<<<< HEAD
    print("JSON Function Spec: ", data)

=======
>>>>>>> f8dd8100
    return parse_obj_as(FunctionSpec, data)<|MERGE_RESOLUTION|>--- conflicted
+++ resolved
@@ -54,9 +54,4 @@
     Parses a JSON string into a FunctionSpec.
     """
     data = json.loads(spec_json)
-<<<<<<< HEAD
-    print("JSON Function Spec: ", data)
-
-=======
->>>>>>> f8dd8100
     return parse_obj_as(FunctionSpec, data)