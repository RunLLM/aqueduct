import argparse
import base64
import importlib
import json
import os
import sys
import tracemalloc
from typing import Any, Callable, Dict, List, Tuple

from aqueduct_executor.operators.function_executor.spec import FunctionSpec, parse_spec
from aqueduct_executor.operators.function_executor.utils import OP_DIR
from aqueduct_executor.operators.utils import utils
from aqueduct_executor.operators.utils.enums import ExecutionCode, FailureReason
from aqueduct_executor.operators.utils.logging import (
    Error,
    ExecutionLogs,
    Logs,
    exception_traceback,
    TIP_OP_EXECUTION,
    TIP_UNKNOWN_ERROR,
)
from aqueduct_executor.operators.utils.storage.parse import parse_storage
from aqueduct_executor.operators.utils.timer import Timer

from pandas import DataFrame


def _get_py_import_path(spec: FunctionSpec) -> str:
    """
    Generates the import path based on fixed function dir and
    FUNCTION_ENTRY_POINT_FILE env var.

    It removes .py (if any) from the entry point and replaces all
    '/' with '.'

    For example, entry point 'model/churn.py'  will finally become
    'app.function.model.churn', where we can import from.
    """
    file_path = spec.entry_point_file
    if file_path.endswith(".py"):
        file_path = file_path[:-3]

    if file_path.startswith("/"):
        file_path = file_path[1:]
    return ".".join([OP_DIR, file_path.replace("/", ".")])


def _import_invoke_method(spec: FunctionSpec) -> Callable[..., DataFrame]:
    fn_path = spec.function_extract_path
    os.chdir(os.path.join(fn_path, OP_DIR))
    sys.path.append(fn_path)
    import_path = _get_py_import_path(spec)
    class_name = spec.entry_point_class
    method_name = spec.entry_point_method
    custom_args_str = spec.custom_args
    # Invoke the function and parse out the result object.
    module = importlib.import_module(import_path)
    if not class_name:
        return getattr(module, method_name)

    fn_class = getattr(module, class_name)
    function = fn_class()
    # Set the custom arguments if provided
    if custom_args_str:
        custom_args = json.loads(custom_args_str)
        function.set_args(custom_args)

    return getattr(function, method_name)


def _execute_function(
<<<<<<< HEAD
    spec: FunctionSpec,
    inputs: List[utils.InputArtifact],
=======
    spec: spec.FunctionSpec,
    inputs: List[Any],
>>>>>>> 77aac245
    exec_logs: ExecutionLogs,
) -> Tuple[Any, Dict[str, str]]:
    """
    Invokes the given function on the input data. Does not raise an exception on any
    user function errors. Instead, returns the error message as a string.

    :param inputs: the input data to feed into the user's function.
    """

    invoke = _import_invoke_method(spec)
    timer = Timer()
    print("Invoking the function...")
    timer.start()
    tracemalloc.start()

    @exec_logs.user_fn_redirected(failure_tip=TIP_OP_EXECUTION)
    def _invoke() -> Any:
        return invoke(*inputs)

    result = _invoke()

    elapsedTime = timer.stop()
    _, peak = tracemalloc.get_traced_memory()
    system_metadata = {
        utils._RUNTIME_SEC_METRIC_NAME: str(elapsedTime),
        utils._MAX_MEMORY_MB_METRIC_NAME: str(peak / 10**6),
    }

    sys.path.pop(0)
    return result, system_metadata


def run(spec: FunctionSpec) -> None:
    """
    Executes a function operator.
    """

    exec_logs =ExecutionLogs(user_logs=Logs())
    storage = parse_storage(spec.storage_config)
    try:
        # Read the input data from intermediate storage.
        inputs = utils.read_artifacts(
            storage, spec.input_content_paths, spec.input_metadata_paths, spec.input_artifact_types
        )

        print("Invoking the function...")
        results, system_metadata = _execute_function(spec, inputs, exec_logs)
        if exec_logs.code == ExecutionCode.FAILED:
            # user failure
            utils.write_logs(storage, spec.metadata_path, exec_logs)
            sys.exit(1)

        print("Function invoked successfully!")
        # Force all results to be of type `list`, so we can always loop over them.
        if not isinstance(results, list):
            results = [results]

        utils.write_artifacts(
            storage,
            spec.output_artifact_types,
            spec.output_content_paths,
            spec.output_metadata_paths,
            results,
            system_metadata=system_metadata,
        )

        exec_logs.code = ExecutionCode.SUCCEEDED
        utils.write_logs(storage, spec.metadata_path, exec_logs)
        print(f"Succeeded! Full logs: {exec_logs.json()}")

    except Exception as e:
        exec_logs.code = ExecutionCode.FAILED
        exec_logs.failure_reason = FailureReason.SYSTEM
        exec_logs.error = Error(
            context=exception_traceback(e),
            tip=TIP_UNKNOWN_ERROR,
        )
        print(f"Failed with system error. Full Logs:\n{exec_logs.json()}")
        utils.write_logs(storage, spec.metadata_path, exec_logs)
        sys.exit(1)


if __name__ == "__main__":
    parser = argparse.ArgumentParser()
    parser.add_argument("-s", "--spec", required=True)
    args = parser.parse_args()

    spec_json = base64.b64decode(args.spec)
    spec = parse_spec(spec_json)

    print("Started %s job: %s" % (spec.type, spec.name))

    run(spec)<|MERGE_RESOLUTION|>--- conflicted
+++ resolved
@@ -69,13 +69,8 @@
 
 
 def _execute_function(
-<<<<<<< HEAD
     spec: FunctionSpec,
-    inputs: List[utils.InputArtifact],
-=======
-    spec: spec.FunctionSpec,
     inputs: List[Any],
->>>>>>> 77aac245
     exec_logs: ExecutionLogs,
 ) -> Tuple[Any, Dict[str, str]]:
     """
@@ -113,7 +108,7 @@
     Executes a function operator.
     """
 
-    exec_logs =ExecutionLogs(user_logs=Logs())
+    exec_logs = ExecutionLogs(user_logs=Logs())
     storage = parse_storage(spec.storage_config)
     try:
         # Read the input data from intermediate storage.
