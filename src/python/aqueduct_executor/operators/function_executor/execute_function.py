import argparse
import base64
import importlib
import json
import os
import sys
import tracemalloc
from typing import Any, Callable, Dict, List, Tuple

from aqueduct_executor.operators.function_executor import spec
from aqueduct_executor.operators.function_executor.utils import OP_DIR
from aqueduct_executor.operators.utils import utils
from aqueduct_executor.operators.utils.enums import ExecutionCode, FailureReason
from aqueduct_executor.operators.utils.logging import (
    Error,
    ExecutionLogs,
    Logs,
    exception_traceback,
    TIP_OP_EXECUTION,
    TIP_UNKNOWN_ERROR,
)
from aqueduct_executor.operators.utils.storage.parse import parse_storage
from aqueduct_executor.operators.utils.timer import Timer

from pandas import DataFrame


def _get_py_import_path(spec: spec.FunctionSpec) -> str:
    """
    Generates the import path based on fixed function dir and
    FUNCTION_ENTRY_POINT_FILE env var.

    It removes .py (if any) from the entry point and replaces all
    '/' with '.'

    For example, entry point 'model/churn.py'  will finally become
    'app.function.model.churn', where we can import from.
    """
    file_path = spec.entry_point_file
    if file_path.endswith(".py"):
        file_path = file_path[:-3]

    if file_path.startswith("/"):
        file_path = file_path[1:]
    return ".".join([OP_DIR, file_path.replace("/", ".")])


def _import_invoke_method(spec: spec.FunctionSpec) -> Callable[..., DataFrame]:
    fn_path = spec.function_extract_path
    os.chdir(os.path.join(fn_path, OP_DIR))
    sys.path.append(fn_path)
    import_path = _get_py_import_path(spec)
    class_name = spec.entry_point_class
    method_name = spec.entry_point_method
    custom_args_str = spec.custom_args
    # Invoke the function and parse out the result object.
    module = importlib.import_module(import_path)
    if not class_name:
        return getattr(module, method_name)

    fn_class = getattr(module, class_name)
    function = fn_class()
    # Set the custom arguments if provided
    if custom_args_str:
        custom_args = json.loads(custom_args_str)
        function.set_args(custom_args)

    return getattr(function, method_name)


def _execute_function(
    spec: spec.FunctionSpec,
<<<<<<< HEAD
    inputs: List[utils.InputArtifact],
    exec_logs: ExecutionLogs,
) -> Tuple[Any, Dict[str, str]]:
=======
    inputs: List[Any],
) -> Tuple[Any, Dict[str, str], str, Dict[str, str]]:
>>>>>>> d2998a76
    """
    Invokes the given function on the input data. Does not raise an exception on any
    user function errors. Instead, returns the error message as a string.

    :param inputs: the input data to feed into the user's function.
    """

    invoke = _import_invoke_method(spec)
    timer = Timer()
    print("Invoking the function...")
    timer.start()
    tracemalloc.start()

<<<<<<< HEAD
    @exec_logs.user_fn_redirected(failure_tip=TIP_OP_EXECUTION)
    def _invoke() -> Any:
        return invoke(*inputs)

    result = _invoke()

    elapsedTime = timer.stop()
    _, peak = tracemalloc.get_traced_memory()
    system_metadata = {
        utils._RUNTIME_SEC_METRIC_NAME: str(elapsedTime),
        utils._MAX_MEMORY_MB_METRIC_NAME: str(peak / 10**6),
    }
=======
    except Exception as e:
        # For user-induced errors that we can't extract stack traces for,
        # just return the exception message.
        return (
            None,
            _fetch_logs(stdout_log, stderr_log),
            str(type(e).__name__) + ": " + str(e),
            {},
        )
    finally:
        sys.path.pop(0)
>>>>>>> d2998a76

    sys.path.pop(0)
    return result, system_metadata


def run(spec: spec.FunctionSpec) -> None:
    """
    Executes a function operator.
    """

    exec_logs =ExecutionLogs(user_logs=Logs())
    storage = parse_storage(spec.storage_config)
    try:
        # Read the input data from intermediate storage.
        inputs = utils.read_artifacts(
            storage, spec.input_content_paths, spec.input_metadata_paths, spec.input_artifact_types
        )

        print("Invoking the function...")
        results, system_metadata = _execute_function(spec, inputs, exec_logs)
        if exec_logs.code == ExecutionCode.FAILED:
            # user failure
            utils.write_logs(storage, spec.metadata_path, exec_logs)
            sys.exit(1)

        print("Function invoked successfully!")
        # Force all results to be of type `list`, so we can always loop over them.
        if not isinstance(results, list):
            results = [results]

        utils.write_artifacts(
            storage,
            spec.output_artifact_types,
            spec.output_content_paths,
            spec.output_metadata_paths,
            results,
            system_metadata=system_metadata,
        )

        exec_logs.code = ExecutionCode.SUCCEEDED
        utils.write_logs(storage, spec.metadata_path, exec_logs)
        print(f"Succeeded! Full logs: {exec_logs.json()}")

    except Exception as e:
        exec_logs.code = ExecutionCode.FAILED
        exec_logs.failure_reason = FailureReason.SYSTEM
        exec_logs.error = Error(
            context=exception_traceback(e),
            tip=TIP_UNKNOWN_ERROR,
        )
        print(f"Failed with system error. Full Logs:\n{exec_logs.json()}")
        utils.write_logs(storage, spec.metadata_path, exec_logs)
        sys.exit(1)


if __name__ == "__main__":
    parser = argparse.ArgumentParser()
    parser.add_argument("-s", "--spec", required=True)
    args = parser.parse_args()

    spec_json = base64.b64decode(args.spec)
    spec = spec.parse_spec(spec_json)

    print("Started %s job: %s" % (spec.type, spec.name))

    run(spec)<|MERGE_RESOLUTION|>--- conflicted
+++ resolved
@@ -70,14 +70,9 @@
 
 def _execute_function(
     spec: spec.FunctionSpec,
-<<<<<<< HEAD
-    inputs: List[utils.InputArtifact],
+    inputs: List[Any],
     exec_logs: ExecutionLogs,
 ) -> Tuple[Any, Dict[str, str]]:
-=======
-    inputs: List[Any],
-) -> Tuple[Any, Dict[str, str], str, Dict[str, str]]:
->>>>>>> d2998a76
     """
     Invokes the given function on the input data. Does not raise an exception on any
     user function errors. Instead, returns the error message as a string.
@@ -91,7 +86,6 @@
     timer.start()
     tracemalloc.start()
 
-<<<<<<< HEAD
     @exec_logs.user_fn_redirected(failure_tip=TIP_OP_EXECUTION)
     def _invoke() -> Any:
         return invoke(*inputs)
@@ -104,19 +98,6 @@
         utils._RUNTIME_SEC_METRIC_NAME: str(elapsedTime),
         utils._MAX_MEMORY_MB_METRIC_NAME: str(peak / 10**6),
     }
-=======
-    except Exception as e:
-        # For user-induced errors that we can't extract stack traces for,
-        # just return the exception message.
-        return (
-            None,
-            _fetch_logs(stdout_log, stderr_log),
-            str(type(e).__name__) + ": " + str(e),
-            {},
-        )
-    finally:
-        sys.path.pop(0)
->>>>>>> d2998a76
 
     sys.path.pop(0)
     return result, system_metadata
