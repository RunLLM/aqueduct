--- conflicted
+++ resolved
@@ -4,22 +4,10 @@
 from datetime import date
 from typing import Any, Dict, List, Optional, Union
 
-from aqueduct.integrations.sql_integration import BUILT_IN_EXPANSIONS, TAG_PATTERN
+from aqueduct.integrations.sql_integration import BUILT_IN_EXPANSIONS, CHAIN_TABLE_TAG, TAG_PATTERN
 from aqueduct_executor.operators.connectors.data import common, models
 from aqueduct_executor.operators.utils import enums
 
-<<<<<<< HEAD
-# Regular Expression that matches any substring appearance with
-# "{{ }}" and a word inside with optional space in front or after
-# Potential Matches: "{{today}}", "{{ today  }}""
-#
-# Duplicated in the SDK at `sdk/aqueduct/integrations/sql_integration.py`.
-# Make sure the two are in sync.
-TAG_PATTERN = r"{{\s*[\w-]+\s*}}"
-CHAIN_TABLE_TAG = "$"
-
-=======
->>>>>>> 3e7966d7
 
 def replace_today() -> str:
     return "'" + date.today().strftime("%Y-%m-%d") + "'"
