--- conflicted
+++ resolved
@@ -43,34 +43,19 @@
     - spec: The spec provided for this operator.
     - storage: An execution storage to use for reading or writing artifacts.
     """
-<<<<<<< HEAD
     if spec.type == enums.JobType.DELETETABLE:
         run_delete_all(spec, storage)
-=======
-    op = setup_connector(spec.connector_name, spec.connector_config)
-
-    if spec.type == enums.JobType.AUTHENTICATE:
-        run_authenticate(op, exec_state, is_demo=(spec.name == AQUEDUCT_DEMO_NAME))
-    elif spec.type == enums.JobType.EXTRACT:
-        run_extract(spec, op, storage, exec_state)
-    elif spec.type == enums.JobType.LOADTABLE:
-        run_load_table(spec, op, storage)
-    elif spec.type == enums.JobType.LOAD:
-        run_load(spec, op, storage, exec_state)
-    elif spec.type == enums.JobType.DISCOVER:
-        run_discover(spec, op, storage)
->>>>>>> 84ee03f4
     else:
         op = setup_connector(spec.connector_name, spec.connector_config)
 
         if spec.type == enums.JobType.AUTHENTICATE:
-            run_authenticate(op)
+            run_authenticate(op, exec_state, is_demo=(spec.name == AQUEDUCT_DEMO_NAME))
         elif spec.type == enums.JobType.EXTRACT:
-            run_extract(spec, op, storage)
+            run_extract(spec, op, storage, exec_state)
         elif spec.type == enums.JobType.LOADTABLE:
             run_load_table(spec, op, storage)
         elif spec.type == enums.JobType.LOAD:
-            run_load(spec, op, storage)
+            run_load(spec, op, storage, exec_state)
         elif spec.type == enums.JobType.DISCOVER:
             run_discover(spec, op, storage)
         else:
@@ -129,7 +114,6 @@
         )
 
 
-<<<<<<< HEAD
 def run_delete_all(spec: spec.DeleteSpec, storage: Storage):
     all_res = []
     for i in range(len(spec.connector_name)):
@@ -142,14 +126,10 @@
             })
     utils.write_delete_results(storage, spec.output_content_path, all_res)
     
-
-
-def run_load(spec: spec.LoadSpec, op: connector.TabularConnector, storage: Storage):
-=======
+    
 def run_load(
     spec: LoadSpec, op: connector.TabularConnector, storage: Storage, exec_state: ExecutionState
 ) -> None:
->>>>>>> 84ee03f4
     inputs = utils.read_artifacts(
         storage,
         [spec.input_content_path],
