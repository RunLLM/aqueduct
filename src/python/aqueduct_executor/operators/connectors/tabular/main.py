--- conflicted
+++ resolved
@@ -2,6 +2,8 @@
 import base64
 import json
 import sys
+
+import pandas as pd
 
 from pydantic import parse_obj_as
 
@@ -38,7 +40,7 @@
 from aqueduct_executor.operators.utils import enums
 
 
-def run(spec: Spec, storage: Storage, exec_logs: ExecutionLogs):
+def run(spec: Spec, storage: Storage, exec_logs: ExecutionLogs) -> None:
     """
     Runs one of the following connector operations:
     - authenticate
@@ -67,23 +69,21 @@
         raise Exception("Unknown job: %s" % spec.type)
 
 
-def run_authenticate(op: connector.TabularConnector, exec_logs: ExecutionLogs, is_demo: bool):
+def run_authenticate(
+    op: connector.TabularConnector, exec_logs: ExecutionLogs, is_demo: bool
+) -> None:
     @exec_logs.user_fn_redirected(
         failure_tip=TIP_DEMO_CONNECTION if is_demo else TIP_INTEGRATION_CONNECTION
     )
-    def _authenticate():
+    def _authenticate() -> None:
         op.authenticate()
 
     _authenticate()
 
 
-<<<<<<< HEAD
 def run_extract(
     spec: ExtractSpec, op: connector.TabularConnector, storage: Storage, exec_logs: ExecutionLogs
-):
-=======
-def run_extract(spec: spec.ExtractSpec, op: connector.TabularConnector, storage: Storage):
->>>>>>> 91d37726
+) -> None:
     extract_params = spec.parameters
 
     # Search for user-defined placeholder if this is a relational query, and replace them with
@@ -104,7 +104,7 @@
         extract_params.expand_placeholders(parameters)
 
     @exec_logs.user_fn_redirected(failure_tip=TIP_EXTRACT)
-    def _extract():
+    def _extract() -> pd.DataFrame:
         return op.extract(spec.parameters)
 
     df = _extract()
@@ -120,12 +120,8 @@
 
 
 def run_load(
-<<<<<<< HEAD
     spec: LoadSpec, op: connector.TabularConnector, storage: Storage, exec_logs: ExecutionLogs
-=======
-    spec: spec.LoadSpec, op: connector.TabularConnector, storage: Storage, exec_logs: ExecutionLogs
->>>>>>> 91d37726
-):
+) -> None:
     inputs = utils.read_artifacts(
         storage,
         [spec.input_content_path],
@@ -136,18 +132,18 @@
         raise Exception("Expected 1 input artifact, but got %d" % len(inputs))
 
     @exec_logs.user_fn_redirected(failure_tip=TIP_LOAD)
-    def _load():
+    def _load() -> None:
         op.load(spec.parameters, inputs[0])
 
     _load()
 
 
-def run_load_table(spec: LoadTableSpec, op: connector.TabularConnector, storage: Storage):
+def run_load_table(spec: LoadTableSpec, op: connector.TabularConnector, storage: Storage) -> None:
     df = utils._read_csv(storage, spec.csv)
     op.load(spec.load_parameters.parameters, df)
 
 
-def run_discover(spec: DiscoverSpec, op: connector.TabularConnector, storage: Storage):
+def run_discover(spec: DiscoverSpec, op: connector.TabularConnector, storage: Storage) -> None:
     tables = op.discover()
     utils.write_discover_results(storage, spec.output_content_path, tables)
 
