--- conflicted
+++ resolved
@@ -5,8 +5,13 @@
 
 from pydantic import parse_obj_as
 
-<<<<<<< HEAD
-from aqueduct_executor.operators.connectors.tabular import common, config, connector, spec
+from aqueduct_executor.operators.connectors.tabular import (
+    common,
+    config,
+    connector,
+    extract,
+    spec,
+)
 from aqueduct_executor.operators.utils import enums, utils
 from aqueduct_executor.operators.utils.logging import (
     Error,
@@ -22,19 +27,6 @@
 from aqueduct_executor.operators.utils.storage.parse import parse_storage
 from aqueduct_executor.operators.utils.storage.storage import Storage
 
-=======
-from aqueduct_executor.operators.connectors.tabular import connector, extract, spec
-from aqueduct_executor.operators.utils import utils
-from aqueduct_executor.operators.utils.storage.parse import parse_storage
-from aqueduct_executor.operators.utils.storage.storage import Storage
-
-try:
-    from typing import Literal
-except ImportError:
-    # Python 3.7 does not support typing.Literal
-    from typing_extensions import Literal
-
->>>>>>> d2998a76
 from aqueduct_executor.operators.connectors.tabular import common, config
 from aqueduct_executor.operators.utils import enums
 
@@ -77,17 +69,6 @@
 
     _authenticate()
 
-
-def run_extract(
-    spec: spec.ExtractSpec, op: connector.TabularConnector, storage: Storage, exec_logs: ExecutionLogs
-):
-    @exec_logs.user_fn_redirected(failure_tip=TIP_EXTRACT)
-    def _extract():
-        return op.extract(spec.parameters)
-
-<<<<<<< HEAD
-    df = _extract()
-=======
 def run_extract(spec: spec.ExtractSpec, op: connector.TabularConnector, storage: Storage):
     extract_params = spec.parameters
 
@@ -108,8 +89,11 @@
         parameters = dict(zip(spec.input_param_names, input_vals))
         extract_params.expand_placeholders(parameters)
 
-    df = op.extract(extract_params)
->>>>>>> d2998a76
+    @exec_logs.user_fn_redirected(failure_tip=TIP_EXTRACT)
+    def _extract():
+        return op.extract(spec.parameters)
+    
+    df = _extract()
     utils.write_artifacts(
         storage,
         [utils.OutputArtifactType.TABLE],
