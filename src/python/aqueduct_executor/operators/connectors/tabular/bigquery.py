import json
from typing import List

import pandas as pd
from aqueduct_executor.operators.connectors.tabular import common, config, connector, extract, load
from google.cloud import bigquery
from google.oauth2 import service_account

<<<<<<< HEAD
from aqueduct_executor.operators.connectors.tabular import config, connector, extract, load, delete, common

=======
>>>>>>> 84ee03f4

class BigQueryConnector(connector.TabularConnector):
    def __init__(self, config: config.BigQueryConfig):
        self.project_id = config.project_id

        credentials_info = json.loads(config.service_account_credentials)
        self.credentials = service_account.Credentials.from_service_account_info(credentials_info)
        self.client = bigquery.Client(credentials=self.credentials, project=self.project_id)

    def authenticate(self) -> None:
        # There is no explicit authenticate method, so we execute a test query
        self.client.query("SELECT 1;")

    def discover(self) -> List[str]:
        all_tables = []
        for dataset in self.client.list_datasets():
            tables = self.client.list_tables(dataset.dataset_id)
            all_tables.extend([table.full_table_id.split(":")[-1] for table in tables])
        return all_tables

    def extract(self, params: extract.RelationalParams) -> pd.DataFrame:
        assert params.usable(), "Query is not usable. Did you forget to expand placeholders?"
        query = self.client.query(params.query)
        df = query.result().to_dataframe()
        return df

    def delete(self, params: delete.RelationalParams) -> None:
        try:
            self.client.delete_table(params.table, not_found_ok=False)
            return True
        except:
            return False

    def load(self, params: load.RelationalParams, df: pd.DataFrame) -> None:
        update_mode = params.update_mode
        write_disposition = bigquery.WriteDisposition.WRITE_TRUNCATE  # Default
        if update_mode == common.UpdateMode.APPEND:
            write_disposition = bigquery.WriteDisposition.WRITE_APPEND
        if update_mode == common.UpdateMode.REPLACE:
            write_disposition = bigquery.WriteDisposition.WRITE_TRUNCATE
        if update_mode == common.UpdateMode.FAIL:
            write_disposition = bigquery.WriteDisposition.WRITE_EMPTY
        # Since string columns use the "object" dtype, pass in a (partial) schema
        # to ensure the correct BigQuery data type.
        partial_schema = []
        for column in df:
            if df[column].dtype == object:
                partial_schema.append(bigquery.SchemaField(column, "STRING"))

        job_config = bigquery.LoadJobConfig(
            schema=partial_schema, write_disposition=write_disposition
        )
        job = self.client.load_table_from_dataframe(df, params.table, job_config=job_config)

        # Wait for the load job to complete.
        job.result()<|MERGE_RESOLUTION|>--- conflicted
+++ resolved
@@ -2,15 +2,10 @@
 from typing import List
 
 import pandas as pd
-from aqueduct_executor.operators.connectors.tabular import common, config, connector, extract, load
+from aqueduct_executor.operators.connectors.tabular import common, config, connector, extract, load, delete
 from google.cloud import bigquery
 from google.oauth2 import service_account
 
-<<<<<<< HEAD
-from aqueduct_executor.operators.connectors.tabular import config, connector, extract, load, delete, common
-
-=======
->>>>>>> 84ee03f4
 
 class BigQueryConnector(connector.TabularConnector):
     def __init__(self, config: config.BigQueryConfig):
