--- conflicted
+++ resolved
@@ -34,7 +34,6 @@
         """
 
     @abstractmethod
-<<<<<<< HEAD
     def delete(self, params: delete.Params) -> None:
         """Deletes DataFrame in destination.
 
@@ -43,15 +42,12 @@
         """
 
     @abstractmethod
-    def load(self, params: load.Params, df: pd.DataFrame) -> None:
-=======
     def load(  # type: ignore
         self,
         # TODO (ENG-1285): Revisit the typing issue that araises from inheritence
         params,  # load.Params
         df: pd.DataFrame,
     ) -> None:
->>>>>>> 84ee03f4
         """Loads DataFrame into destination.
 
         Args:
