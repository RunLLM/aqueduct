--- conflicted
+++ resolved
@@ -45,32 +45,24 @@
 
     if "connector_name" not in values:
         raise ValueError("Unknown connector name.")
+    
+    if not isinstance(connector_config, dict):
+        raise ValueError("connector_config is not a dictionary.")
 
-<<<<<<< HEAD
     if type(values["connector_name"]) == dict:
         for integration in connector_config:
             connector_config[integration] = connector_config[integration]["conf"]
         
         return connector_config
     else:
-        if not isinstance(connector_config, dict):
-            raise ValueError("connector_config is not a dictionary.")
+        if "conf" not in connector_config:
+            # There is no inner `conf` dictionary to unwrap
+            # This occurs when the spec is serialized in Python to run operators
+            # on other engines.
+            return connector_config
 
         # This is a static config
         return connector_config["conf"]
-=======
-    if not isinstance(connector_config, dict):
-        raise ValueError("connector_config is not a dictionary.")
-
-    if "conf" not in connector_config:
-        # There is no inner `conf` dictionary to unwrap
-        # This occurs when the spec is serialized in Python to run operators
-        # on other engines.
-        return connector_config
-
-    # This is a static config
-    return connector_config["conf"]
->>>>>>> 264c74ab
 
 
 class AuthenticateSpec(models.BaseSpec):
@@ -174,10 +166,7 @@
     )
 
 
-<<<<<<< HEAD
-Spec = DeleteWrittenObjectsSpec#Union[AuthenticateSpec, ExtractSpec, LoadSpec, LoadTableSpec, DeleteWrittenObjectsSpec, DiscoverSpec]
-=======
-Spec = Union[AuthenticateSpec, ExtractSpec, LoadSpec, LoadTableSpec, DiscoverSpec]
+Spec = Union[AuthenticateSpec, ExtractSpec, LoadSpec, LoadTableSpec, DiscoverSpec, DeleteWrittenObjectsSpec]
 
 
 def parse_spec(spec_json: bytes) -> Spec:
@@ -190,5 +179,4 @@
     # The following line is working, but mypy complains:
     # Argument 1 to "parse_obj_as" has incompatible type "object"; expected "Type[<nothing>]"
     # We ignore the error for now.
-    return parse_obj_as(Spec, data)  # type: ignore
->>>>>>> 264c74ab
+    return parse_obj_as(Spec, data)  # type: ignore