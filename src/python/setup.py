import os
from pathlib import Path

from setuptools import find_packages, setup

version = open("version").read()
if not version:
    raise Exception("Version file must contain a valid version string.")

<<<<<<< HEAD
install_requires = (
    open("requirements.txt")
    .read()
    .strip()
    .split("\n")
    .append(
        # We expect the SDK version always being consistent with executor version
        f"aqueduct-sdk=={version}"
    )
)
=======
install_requires = open("requirements.txt").read().strip().split("\n")
# We expect the SDK version to be always consistent with the executor version
install_requires.append(f"aqueduct-sdk=={version}")
>>>>>>> 3881c158

readme_path = Path(os.environ["PWD"], "../../README.md")
long_description = open(readme_path).read()

setup(
    name="aqueduct-ml",
    version=version,
    install_requires=install_requires,
    scripts=["bin/aqueduct"],
    packages=find_packages(),
    description="The control center for ML in the cloud",
    long_description=long_description,
    long_description_content_type="text/markdown",
    url="https://www.aqueducthq.com/",
    license="Apache License 2.0",
    author="Aqueduct, Inc.",
    author_email="hello@aqueducthq.com",
    classifiers=[
        "Programming Language :: Python :: 3",
    ],
    python_requires=">=3.7",
)<|MERGE_RESOLUTION|>--- conflicted
+++ resolved
@@ -7,22 +7,9 @@
 if not version:
     raise Exception("Version file must contain a valid version string.")
 
-<<<<<<< HEAD
-install_requires = (
-    open("requirements.txt")
-    .read()
-    .strip()
-    .split("\n")
-    .append(
-        # We expect the SDK version always being consistent with executor version
-        f"aqueduct-sdk=={version}"
-    )
-)
-=======
 install_requires = open("requirements.txt").read().strip().split("\n")
 # We expect the SDK version to be always consistent with the executor version
 install_requires.append(f"aqueduct-sdk=={version}")
->>>>>>> 3881c158
 
 readme_path = Path(os.environ["PWD"], "../../README.md")
 long_description = open(readme_path).read()
