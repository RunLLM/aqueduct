--- conflicted
+++ resolved
@@ -174,7 +174,8 @@
 
             if not os.path.abspath(file_path).startswith(os.getcwd()):
                 raise InvalidDependencyFilePath(
-                    "File %s cannot be outside of the directory containing the function" % file_path
+                    "File %s cannot be outside of the directory containing the function"
+                    % file_path
                 )
 
             dstfolder = os.path.dirname(os.path.join(dir_path, file_path))
@@ -196,12 +197,15 @@
             if isinstance(requirements, str):
                 if os.path.exists(requirements):
                     logger().info(
-                        "Installing requirements found at {path}".format(path=requirements)
+                        "Installing requirements found at {path}".format(
+                            path=requirements
+                        )
                     )
                     shutil.copy(requirements, packaged_requirements_path)
                 else:
                     raise FileNotFoundError(
-                        "Requirements file provided at %s does not exist." % requirements
+                        "Requirements file provided at %s does not exist."
+                        % requirements
                     )
             else:
                 # User has given us a list of pip requirement strings.
@@ -210,18 +214,6 @@
 
         elif os.path.exists(REQUIREMENTS_FILE):
             # There exists a workflow-level requirements file (need to reside in the same directory as the function).
-<<<<<<< HEAD
-            logger().info(
-                "%s: requirements.txt file detected in current directory %s, will not self-generate by inferring package dependencies."
-                % (func.__name__, os.getcwd())
-            )
-            with open(REQUIREMENTS_FILE, "r") as f:
-                content = f.readlines()
-                if len(content) > 0 and content != ["nltk"]:
-                    raise Exception("Requirements: %s" % content)
-
-=======
->>>>>>> 003bf753
             shutil.copy(REQUIREMENTS_FILE, packaged_requirements_path)
 
         else:
@@ -232,13 +224,6 @@
                 "definition or alternatively add the requirements "
                 "directly in the @op/@metric/@check decorator"
             )
-<<<<<<< HEAD
-            raise Exception("Pip freeze!")
-
-            # with open(packaged_requirements_path, "x") as f:
-            #     f.write("\n".join(infer_requirements_from_env()))
-=======
->>>>>>> 003bf753
 
         # Prune out any blacklisted requirements.
         _filter_out_blacklisted_requirements(packaged_requirements_path)
@@ -256,7 +241,9 @@
 
     with open(packaged_requirements_path, "w") as f:
         for line in req_lines:
-            if any(blacklisted_req in line for blacklisted_req in BLACKLISTED_REQUIREMENTS):
+            if any(
+                blacklisted_req in line for blacklisted_req in BLACKLISTED_REQUIREMENTS
+            ):
                 continue
             f.write(line)
 
