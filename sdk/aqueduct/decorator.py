--- conflicted
+++ resolved
@@ -95,15 +95,10 @@
         artifact_spec = ArtifactSpec(float={})
         output_artifact = MetricArtifact(dag=dag, artifact_id=output_artifact_id)
     elif spec.function:
-<<<<<<< HEAD
         artifact_spec = ArtifactSpec(type=ArtifactType.UNTYPED)
         output_artifact = UntypedArtifact(
-            api_client=api_client, dag=dag, artifact_id=output_artifact_id
+            dag=dag, artifact_id=output_artifact_id
         )
-=======
-        artifact_spec = ArtifactSpec(table={})
-        output_artifact = TableArtifact(dag=dag, artifact_id=output_artifact_id)
->>>>>>> 7439425b
     elif spec.check:
         artifact_spec = ArtifactSpec(bool={})
         output_artifact = CheckArtifact(dag=dag, artifact_id=output_artifact_id)
