from enum import Enum, EnumMeta
from typing import Any, Iterable, cast

"""
All these enums can be replaced with protobufs for consistency with the backend.
"""


class MetaEnum(EnumMeta):
    """Allows to very easily check if strings are present in the enum, without a helper.

    Eg.
        if "Postgres" in ServiceType:
            ...
    """

    def __contains__(cls, item: Any) -> Any:
        return item in [v.value for v in cast(Iterable[Enum], cls.__members__.values())]


class FunctionType(str, Enum, metaclass=MetaEnum):
    FILE = "file"
    CODE = "code"
    GITHUB = "github"
    BUILTIN = "built_in"


class FunctionGranularity(str, Enum, metaclass=MetaEnum):
    TABLE = "table"
    ROW = "row"


class CheckSeverity(str, Enum, metaclass=MetaEnum):
    """An ERROR severity will fail the flow."""

    WARNING = "warning"
    ERROR = "error"


class OperatorType(Enum, metaclass=MetaEnum):
    EXTRACT = "extract"
    LOAD = "load"
    FUNCTION = "function"
    METRIC = "metric"
    CHECK = "check"
    PARAM = "param"
    SYSTEM_METRIC = "system_metric"


class TriggerType(Enum, metaclass=MetaEnum):
    MANUAL = "manual"
    PERIODIC = "periodic"
    CASCADE = "cascade"


class ServiceType(str, Enum, metaclass=MetaEnum):
    POSTGRES = "Postgres"
    SNOWFLAKE = "Snowflake"
    MYSQL = "MySQL"
    REDSHIFT = "Redshift"
    MARIADB = "MariaDB"
    SQLSERVER = "SQL Server"
    BIGQUERY = "BigQuery"
    AQUEDUCTDEMO = "Aqueduct Demo"
    GITHUB = "Github"
    SALESFORCE = "Salesforce"
    GOOGLE_SHEETS = "Google Sheets"
    S3 = "S3"
    ATHENA = "Athena"
    SQLITE = "SQLite"
    AIRFLOW = "Airflow"
    K8S = "Kubernetes"
    GCS = "GCS"
    LAMBDA = "Lambda"
    MONGO_DB = "MongoDB"
    CONDA = "Conda"
    AQUEDUCT_ENGINE = "Aqueduct Engine"
    DATABRICKS = "Databricks"
    EMAIL = "Email"
    SLACK = "Slack"
<<<<<<< HEAD
    AWS = "AWS"
=======
    SPARK = "Spark"
>>>>>>> d39ed29b


class RelationalDBServices(str, Enum, metaclass=MetaEnum):
    """Must match the corresponding entries in `ServiceType` exactly."""

    POSTGRES = "Postgres"
    SNOWFLAKE = "Snowflake"
    MYSQL = "MySQL"
    REDSHIFT = "Redshift"
    MARIADB = "MariaDB"
    SQLSERVER = "SQL Server"
    BIGQUERY = "BigQuery"
    AQUEDUCTDEMO = "Aqueduct Demo"
    SQLITE = "SQLite"
    ATHENA = "Athena"


class ExecutionStatus(str, Enum, metaclass=MetaEnum):
    UNKNOWN = "unknown"
    SUCCEEDED = "succeeded"
    FAILED = "failed"
    PENDING = "pending"
    REGISTERED = "registered"
    CANCELED = "canceled"


class FailureType(Enum, metaclass=MetaEnum):
    SYSTEM = 1
    USER_FATAL = 2
    # For failures that don't stop execution.
    # Eg. check operator with WARNING severity fails.
    USER_NON_FATAL = 3


class SalesforceExtractType(str, Enum, metaclass=MetaEnum):
    SEARCH = "search"
    QUERY = "query"


class S3TableFormat(str, Enum, metaclass=MetaEnum):
    CSV = "CSV"
    JSON = "JSON"
    PARQUET = "Parquet"


class LoadUpdateMode(str, Enum, metaclass=MetaEnum):
    APPEND = "append"
    REPLACE = "replace"
    FAIL = "fail"


class GoogleSheetsSaveMode(str, Enum, metaclass=MetaEnum):
    OVERWRITE = "overwrite"
    NEWSHEET = "newsheet"
    CREATE = "create"


class GithubRepoConfigContentType(str, Enum, metaclass=MetaEnum):
    """Github repo config (.aqconfig) content type."""

    OPERATOR = "operator"
    QUERY = "query"


# This is only for displaying the DAG.
class DisplayNodeType(str, Enum, metaclass=MetaEnum):
    OPERATOR = "OPERATOR"
    ARTIFACT = "ARTIFACT"


class ArtifactType(str, Enum, metaclass=MetaEnum):
    UNTYPED = "untyped"
    STRING = "string"
    BOOL = "boolean"
    NUMERIC = "numeric"
    DICT = "dictionary"
    TUPLE = "tuple"
    LIST = "list"
    TABLE = "table"
    JSON = "json"
    BYTES = "bytes"
    IMAGE = "image"  # corresponds to PIL.Image.Image type
    PICKLABLE = "picklable"
    TF_KERAS = "tensorflow-keras-model"


class S3SerializationType(str, Enum, metaclass=MetaEnum):
    CSV_TABLE = "csv_table"
    JSON_TABLE = "json_table"
    PARQUET_TABLE = "parquet_table"
    JSON = "json"
    BYTES = "bytes"
    IMAGE = "image"
    PICKLE = "pickle"


class SerializationType(str, Enum, metaclass=MetaEnum):
    TABLE = "table"
    BSON_TABLE = "bson_table"
    JSON = "json"
    PICKLE = "pickle"
    IMAGE = "image"
    STRING = "string"
    BYTES = "bytes"
    TF_KERAS = "tensorflow-keras-model"


class ExecutionMode(str, Enum, metaclass=MetaEnum):
    EAGER = "eager"
    LAZY = "lazy"


class RuntimeType(str, Enum, metaclass=MetaEnum):
    AQUEDUCT = "aqueduct"
    AIRFLOW = "airflow"
    K8S = "k8s"
    LAMBDA = "lambda"
    DATABRICKS = "databricks"
    SPARK = "spark"


class NotificationLevel(Enum, metaclass=MetaEnum):
    SUCCESS = "success"
    WARNING = "warning"
    ERROR = "error"


<<<<<<< HEAD
class K8sClusterStatusType(str, Enum, metaclass=MetaEnum):
    CREATING = "Creating"
    ACTIVE = "Active"
    TERMINATING = "Terminating"
    TERMINATED = "Terminated"
=======
class SparkRuntimeType(str, Enum, metaclass=MetaEnum):
    DATABRICKS = "databricks"
    SPARK = "spark"
>>>>>>> d39ed29b
<|MERGE_RESOLUTION|>--- conflicted
+++ resolved
@@ -78,11 +78,8 @@
     DATABRICKS = "Databricks"
     EMAIL = "Email"
     SLACK = "Slack"
-<<<<<<< HEAD
+    SPARK = "Spark"
     AWS = "AWS"
-=======
-    SPARK = "Spark"
->>>>>>> d39ed29b
 
 
 class RelationalDBServices(str, Enum, metaclass=MetaEnum):
@@ -210,14 +207,13 @@
     ERROR = "error"
 
 
-<<<<<<< HEAD
+class SparkRuntimeType(str, Enum, metaclass=MetaEnum):
+    DATABRICKS = "databricks"
+    SPARK = "spark"
+
+
 class K8sClusterStatusType(str, Enum, metaclass=MetaEnum):
     CREATING = "Creating"
     ACTIVE = "Active"
     TERMINATING = "Terminating"
-    TERMINATED = "Terminated"
-=======
-class SparkRuntimeType(str, Enum, metaclass=MetaEnum):
-    DATABRICKS = "databricks"
-    SPARK = "spark"
->>>>>>> d39ed29b
+    TERMINATED = "Terminated"