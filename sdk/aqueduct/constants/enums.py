--- conflicted
+++ resolved
@@ -220,7 +220,6 @@
     TERMINATING = "Terminating"
     TERMINATED = "Terminated"
 
-<<<<<<< HEAD
 class LocalDataTableFormat(str, Enum, metaclass=MetaEnum):
     CSV = "CSV"
     JSON = "JSON"
@@ -231,10 +230,8 @@
     JSON_TABLE = "json_table"
     PARQUET_TABLE = "parquet_table"
     IMAGE = "image"
-=======
 
 class K8sClusterActionType(str, Enum, metaclass=MetaEnum):
     CREATE = "create"
     DELETE = "delete"
-    FORCE_DELETE = "force-delete"
->>>>>>> f691fd2a
+    FORCE_DELETE = "force-delete"