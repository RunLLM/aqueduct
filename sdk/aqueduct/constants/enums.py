from enum import Enum, EnumMeta
from typing import Any, Iterable, cast

"""
All these enums can be replaced with protobufs for consistency with the backend.
"""


class MetaEnum(EnumMeta):
    """Allows to very easily check if strings are present in the enum, without a helper.

    Eg.
        if "Postgres" in ServiceType:
            ...
    """

    def __contains__(cls, item: Any) -> Any:
        return item in [v.value for v in cast(Iterable[Enum], cls.__members__.values())]


class FunctionType(str, Enum, metaclass=MetaEnum):
    FILE = "file"
    CODE = "code"
    GITHUB = "github"
    BUILTIN = "built_in"


class FunctionGranularity(str, Enum, metaclass=MetaEnum):
    TABLE = "table"
    ROW = "row"


class CheckSeverity(str, Enum, metaclass=MetaEnum):
    """An ERROR severity will fail the flow."""

    WARNING = "warning"
    ERROR = "error"


class OperatorType(Enum, metaclass=MetaEnum):
    EXTRACT = "extract"
    LOAD = "load"
    FUNCTION = "function"
    METRIC = "metric"
    CHECK = "check"
    PARAM = "param"
    SYSTEM_METRIC = "system_metric"


class TriggerType(Enum, metaclass=MetaEnum):
    MANUAL = "manual"
    PERIODIC = "periodic"
    CASCADE = "cascade"


class ServiceType(str, Enum, metaclass=MetaEnum):
    POSTGRES = "Postgres"
    SNOWFLAKE = "Snowflake"
    MYSQL = "MySQL"
    REDSHIFT = "Redshift"
    MARIADB = "MariaDB"
    SQLSERVER = "SQL Server"
    BIGQUERY = "BigQuery"
    AQUEDUCTDEMO = "Aqueduct Demo"
    GITHUB = "Github"
    SALESFORCE = "Salesforce"
    GOOGLE_SHEETS = "Google Sheets"
    S3 = "S3"
    ATHENA = "Athena"
    SQLITE = "SQLite"
    AIRFLOW = "Airflow"
    K8S = "Kubernetes"
    GCS = "GCS"
    LAMBDA = "Lambda"
    MONGO_DB = "MongoDB"
    CONDA = "Conda"
    AQUEDUCT_ENGINE = "Aqueduct Engine"
    DATABRICKS = "Databricks"
    EMAIL = "Email"
    SLACK = "Slack"
    SPARK = "Spark"
    AWS = "AWS"


class RelationalDBServices(str, Enum, metaclass=MetaEnum):
    """Must match the corresponding entries in `ServiceType` exactly."""

    POSTGRES = "Postgres"
    SNOWFLAKE = "Snowflake"
    MYSQL = "MySQL"
    REDSHIFT = "Redshift"
    MARIADB = "MariaDB"
    SQLSERVER = "SQL Server"
    BIGQUERY = "BigQuery"
    AQUEDUCTDEMO = "Aqueduct Demo"
    SQLITE = "SQLite"
    ATHENA = "Athena"


class ExecutionStatus(str, Enum, metaclass=MetaEnum):
    UNKNOWN = "unknown"
    SUCCEEDED = "succeeded"
    RUNNING = "running"
    FAILED = "failed"
    PENDING = "pending"
    REGISTERED = "registered"
    CANCELED = "canceled"


class FailureType(Enum, metaclass=MetaEnum):
    SYSTEM = 1
    USER_FATAL = 2
    # For failures that don't stop execution.
    # Eg. check operator with WARNING severity fails.
    USER_NON_FATAL = 3


class SalesforceExtractType(str, Enum, metaclass=MetaEnum):
    SEARCH = "search"
    QUERY = "query"


class S3TableFormat(str, Enum, metaclass=MetaEnum):
    CSV = "CSV"
    JSON = "JSON"
    PARQUET = "Parquet"


class LoadUpdateMode(str, Enum, metaclass=MetaEnum):
    APPEND = "append"
    REPLACE = "replace"
    FAIL = "fail"


class GoogleSheetsSaveMode(str, Enum, metaclass=MetaEnum):
    OVERWRITE = "overwrite"
    NEWSHEET = "newsheet"
    CREATE = "create"


class GithubRepoConfigContentType(str, Enum, metaclass=MetaEnum):
    """Github repo config (.aqconfig) content type."""

    OPERATOR = "operator"
    QUERY = "query"


# This is only for displaying the DAG.
class DisplayNodeType(str, Enum, metaclass=MetaEnum):
    OPERATOR = "OPERATOR"
    ARTIFACT = "ARTIFACT"


class ArtifactType(str, Enum, metaclass=MetaEnum):
    UNTYPED = "untyped"
    STRING = "string"
    BOOL = "boolean"
    NUMERIC = "numeric"
    DICT = "dictionary"
    TUPLE = "tuple"
    LIST = "list"
    TABLE = "table"
    JSON = "json"
    BYTES = "bytes"
    IMAGE = "image"  # corresponds to PIL.Image.Image type
    PICKLABLE = "picklable"
    TF_KERAS = "tensorflow-keras-model"


class S3SerializationType(str, Enum, metaclass=MetaEnum):
    CSV_TABLE = "csv_table"
    JSON_TABLE = "json_table"
    PARQUET_TABLE = "parquet_table"
    JSON = "json"
    BYTES = "bytes"
    IMAGE = "image"
    PICKLE = "pickle"


class SerializationType(str, Enum, metaclass=MetaEnum):
    TABLE = "table"
    BSON_TABLE = "bson_table"
    JSON = "json"
    PICKLE = "pickle"
    IMAGE = "image"
    STRING = "string"
    BYTES = "bytes"
    TF_KERAS = "tensorflow-keras-model"


class ExecutionMode(str, Enum, metaclass=MetaEnum):
    EAGER = "eager"
    LAZY = "lazy"


class RuntimeType(str, Enum, metaclass=MetaEnum):
    AQUEDUCT = "aqueduct"
    AQUEDUCT_CONDA = "aqueduct_conda"
    AIRFLOW = "airflow"
    K8S = "k8s"
    LAMBDA = "lambda"
    DATABRICKS = "databricks"
    SPARK = "spark"


class NotificationLevel(Enum, metaclass=MetaEnum):
    SUCCESS = "success"
    WARNING = "warning"
    ERROR = "error"


class SparkRuntimeType(str, Enum, metaclass=MetaEnum):
    DATABRICKS = "databricks"
    SPARK = "spark"


# The lifecycle of a cluster goes from Creating -> Active -> Terminating -> Terminated.
# If an Active cluster receives an config update request, it goes from Active -> Updating -> Active.
class K8sClusterStatusType(str, Enum, metaclass=MetaEnum):
    # The cluster is being created (transitioning from Terminated to Active status).
    CREATING = "Creating"
<<<<<<< HEAD
    UPDATING = "Updating"
=======
    # The cluster has been active, and it received a config update request and it's
    # updating to the new config. After the update completes, it will be in the Active status again.
    UPDATING = "Updating"
    # The cluster is currently active and ready to serve requests.
>>>>>>> d9f6cd0f
    ACTIVE = "Active"
    # The cluster is being deleted.
    TERMINATING = "Terminating"
    # The cluster is terminated.
    TERMINATED = "Terminated"


class K8sClusterActionType(str, Enum, metaclass=MetaEnum):
    CREATE = "create"
    UPDATE = "update"
    DELETE = "delete"
    FORCE_DELETE = "force-delete"<|MERGE_RESOLUTION|>--- conflicted
+++ resolved
@@ -219,14 +219,10 @@
 class K8sClusterStatusType(str, Enum, metaclass=MetaEnum):
     # The cluster is being created (transitioning from Terminated to Active status).
     CREATING = "Creating"
-<<<<<<< HEAD
-    UPDATING = "Updating"
-=======
     # The cluster has been active, and it received a config update request and it's
     # updating to the new config. After the update completes, it will be in the Active status again.
     UPDATING = "Updating"
     # The cluster is currently active and ready to serve requests.
->>>>>>> d9f6cd0f
     ACTIVE = "Active"
     # The cluster is being deleted.
     TERMINATING = "Terminating"
