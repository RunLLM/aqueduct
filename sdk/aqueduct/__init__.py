--- conflicted
+++ resolved
@@ -2,13 +2,8 @@
 
 from aqueduct.aqueduct_client import Client, get_apikey, infer_requirements
 from aqueduct.constants import exports
-<<<<<<< HEAD
-from aqueduct.decorator import check, metric, op
+from aqueduct.decorator import check, metric, op, to_operator
 from aqueduct.enums import ArtifactType, CheckSeverity, LoadUpdateMode
-=======
-from aqueduct.decorator import check, metric, op, to_operator
-from aqueduct.enums import CheckSeverity, LoadUpdateMode
->>>>>>> 4cb73287
 from aqueduct.flow import Flow
 from aqueduct.schedule import DayOfMonth, DayOfWeek, Hour, Minute, daily, hourly, monthly, weekly
 
