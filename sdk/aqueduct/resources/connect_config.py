--- conflicted
+++ resolved
@@ -291,16 +291,23 @@
     kubeconfig_path: str
     cluster_name: str
     use_same_cluster: str = "false"
-<<<<<<< HEAD
     # dynamic: str = "false"
     # cloud_integration_id: str = ""
     cloud_provider: Optional[CloudProviderType]
     gcp_config_serialized: Optional[str]  # this is a json-serialized string of GCPConfig
-    cluster_config_serialized: Optional[str] # this is a json-serialized string of cluster configuration
-=======
-    dynamic: str = "false"
-    cloud_resource_id: str = ""
->>>>>>> 70d3f749
+    # add fields from DynamicK8sConfig
+    keepalive: Optional[Union[str, int]]
+    cpu_node_type: Optional[str]
+    gpu_node_type: Optional[str]
+    min_cpu_node: Optional[Union[str, int]]
+    max_cpu_node: Optional[Union[str, int]]
+    min_gpu_node: Optional[Union[str, int]]
+    max_gpu_node: Optional[Union[str, int]]
+
+    # This converts all int fields to string during json serialization. We need to do this becasue our
+    # backend assumes all config fields must be string.
+    class Config:
+        json_encoders = {int: str}
 
 
 ResourceConfig = Union[
@@ -394,13 +401,11 @@
     if service == ServiceType.AWS:
         return _prepare_aws_config(cast(AWSConfig, config))
 
-<<<<<<< HEAD
     if service == ServiceType.K8S:
         return _prepare_k8s_config(cast(K8sConfig, config))
-=======
+
     if service == ServiceType.GAR:
         return _prepare_gar_config(cast(GARConfig, config))
->>>>>>> 70d3f749
 
     return config
 
@@ -437,7 +442,6 @@
     )
 
 
-<<<<<<< HEAD
 def _prepare_k8s_config(config: K8sConfig) -> _K8sConfigWithSerializedConfig:
     if config.gcp_config is not None and config.gcp_config.service_account_key_path is not None:
         with open(config.gcp_config.service_account_key_path, "r") as f:
@@ -453,17 +457,22 @@
         gcp_config_serialized=(
             None if config.gcp_config is None else config.gcp_config.json(exclude_none=True)
         ),
-        cluster_config_serialized=(
-            None if config.cluster_config is None else config.cluster_config.json(exclude_none=True)
-        )
+        # add fields from DynamicK8sConfig
+        keepalive=config.cluster_config.keepalive if config.cluster_config else None,
+        cpu_node_type=config.cluster_config.cpu_node_type if config.cluster_config else None,
+        gpu_node_type=config.cluster_config.gpu_node_type if config.cluster_config else None,
+        min_cpu_node=config.cluster_config.min_cpu_node if config.cluster_config else None,
+        max_cpu_node=config.cluster_config.max_cpu_node if config.cluster_config else None,
+        min_gpu_node=config.cluster_config.min_gpu_node if config.cluster_config else None,
+        max_gpu_node=config.cluster_config.max_gpu_node if config.cluster_config else None,
     )
-=======
+
+
 def _prepare_gar_config(config: GARConfig) -> GARConfig:
     if config.service_account_key_path is not None:
         with open(config.service_account_key_path, "r") as f:
             config.service_account_key = f.read()
     return config
->>>>>>> 70d3f749
 
 
 def _prepare_big_query_config(config: BigQueryConfig) -> BigQueryConfig:
