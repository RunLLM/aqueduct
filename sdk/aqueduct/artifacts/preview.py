from __future__ import annotations

import uuid
from typing import Any, Dict, List, Optional

from aqueduct.artifacts.base_artifact import BaseArtifact
from aqueduct.artifacts.transform import to_artifact_class
from aqueduct.backend.response_models import ArtifactResult
from aqueduct.constants.enums import ArtifactType, K8sClusterStatusType
from aqueduct.error import InvalidArtifactTypeException, InvalidIntegrationException
from aqueduct.models.config import EngineConfig
from aqueduct.models.dag import DAG
from aqueduct.utils.dag_deltas import SubgraphDAGDelta, UpdateParametersDelta, apply_deltas_to_dag
from aqueduct.utils.serialization import deserialize
from aqueduct.utils.type_inference import infer_artifact_type
from aqueduct.utils.utils import generate_engine_config

from aqueduct import globals


def preview_artifact(
    dag: DAG, target_artifact_id: uuid.UUID, parameters: Optional[Dict[str, Any]] = None
) -> BaseArtifact:
    """Previews the given artifact and returns the resulting Artifact class.

    Will handle all type inference of the target artifact, as well as any upstream artifacts
    that were lazily computed.
    """
    return preview_artifacts(dag, [target_artifact_id], parameters)[0]


def preview_artifacts(
    dag: DAG, target_artifact_ids: List[uuid.UUID], parameters: Optional[Dict[str, Any]] = None
) -> List[BaseArtifact]:
    """Batch version of `preview_artifact()`

    Returns a list of artifacts, each corresponding to one of the provided `target_artifact_ids`, in
    the same order.
    """
    subgraph = apply_deltas_to_dag(
        dag,
        deltas=[
            SubgraphDAGDelta(
                artifact_ids=target_artifact_ids,
                include_saves=False,
            ),
            UpdateParametersDelta(
                parameters=parameters,
            ),
        ],
        make_copy=True,
    )

    global_engine_config: Optional[EngineConfig] = None
    if globals.__GLOBAL_CONFIG__.engine is not None:
        global_engine_config = generate_engine_config(
            globals.__GLOBAL_API_CLIENT__.list_integrations(),
            globals.__GLOBAL_CONFIG__.engine,
        )
    subgraph.set_engine_config(global_engine_config=global_engine_config)

<<<<<<< HEAD
    engine_statuses = globals.__GLOBAL_API_CLIENT__.get_dag_engine_status(dag=subgraph)
=======
    engine_statuses = globals.__GLOBAL_API_CLIENT__.get_dynamic_engine_status_by_dag(dag=subgraph)
>>>>>>> 1bb602a5
    for name in engine_statuses:
        engine_status = engine_statuses[name]
        if engine_status.status != K8sClusterStatusType.ACTIVE:
            print(
                "Your preview request makes use of dynamic k8s integration %s, but the k8s cluster is in %s state. It could take 12-15 minutes for the cluster to be ready..."
                % (engine_status.name, engine_status.status)
            )
        else:
            print(
                "Your preview request makes use of dynamic k8s integration %s and the k8s cluster is in %s state, so you are good to go!"
                % (engine_status.name, engine_status.status)
            )

    preview_resp = globals.__GLOBAL_API_CLIENT__.preview(dag=subgraph)

    # Process all the target artifacts first. Assumption: the preview response contains a result entry
    # for each target artifact.
    output_artifacts: List[BaseArtifact] = []
    for target_artifact_id in target_artifact_ids:
        assert (
            target_artifact_id in preview_resp.artifact_results.keys()
        ), "Preview is expected to return a result for each target artifact."
        target_artifact_result = preview_resp.artifact_results[target_artifact_id]

        # Fetch the inferred type of the target artifact.
        target_artifact_type = target_artifact_result.artifact_type
        _update_artifact_type(dag, target_artifact_id, target_artifact_type)

        # Fetch the content of the target artifact.
        artifact_name = dag.must_get_artifact(target_artifact_id).name
        target_artifact_content = _get_content_from_artifact_result_resp(
            target_artifact_result, artifact_name
        )

        # Create the target artifact.
        output_artifacts.append(
            to_artifact_class(
                dag,
                target_artifact_id,
                target_artifact_type,
                target_artifact_content,
            )
        )

    # Any non-target artifacts are guaranteed to be upstream of the target artifact (due to the SubgraphDAGDelta),
    # so if any of them are the result of a lazy operation, we'll want to backfill their types. *We do NOT backfill
    # their contents*, as those are stored on the Artifact class itself and not the underlying shared dag.
    for artifact_id, artifact_result in preview_resp.artifact_results.items():
        # We've already processed the target artifact.
        if artifact_id in target_artifact_ids:
            continue

        _update_artifact_type(dag, artifact_id, artifact_result.artifact_type)

    return output_artifacts


def _update_artifact_type(
    dag: DAG, artifact_id: uuid.UUID, new_artifact_type: ArtifactType
) -> None:
    """Update's the type for an untyped artifact in the DAG.

    Fails if there is a type mismatch with an already existing type. This is safe to use as much
    as you want (eg. for backfills), since it will not change types arbitrarily.
    """
    artifact = dag.must_get_artifact(artifact_id)
    existing_type_annotation = artifact.type
    if (
        existing_type_annotation != ArtifactType.UNTYPED
        and existing_type_annotation != new_artifact_type
    ):
        raise InvalidArtifactTypeException(
            "The artifact `%s` was expected to have type %s, but instead computed type %s"
            % (artifact.name, existing_type_annotation, new_artifact_type)
        )

    # If the artifact was already typed, we've verified that the type does not change above.
    if existing_type_annotation == ArtifactType.UNTYPED:
        dag.update_artifact_type(artifact_id, new_artifact_type)


def _get_content_from_artifact_result_resp(
    artifact_result: ArtifactResult, artifact_name: str
) -> Any:
    """Deserialize and validate the type of the content for a given artifact result."""
    content = deserialize(
        artifact_result.serialization_type,
        artifact_result.artifact_type,
        artifact_result.content,
    )
    assert infer_artifact_type(content) == artifact_result.artifact_type, (
        "Artifact `%s` has deserialized content with type %s, but preview request returned type %s"
        % (
            artifact_name,
            infer_artifact_type(content),
            artifact_result.artifact_type,
        )
    )
    return content<|MERGE_RESOLUTION|>--- conflicted
+++ resolved
@@ -59,11 +59,7 @@
         )
     subgraph.set_engine_config(global_engine_config=global_engine_config)
 
-<<<<<<< HEAD
-    engine_statuses = globals.__GLOBAL_API_CLIENT__.get_dag_engine_status(dag=subgraph)
-=======
     engine_statuses = globals.__GLOBAL_API_CLIENT__.get_dynamic_engine_status_by_dag(dag=subgraph)
->>>>>>> 1bb602a5
     for name in engine_statuses:
         engine_status = engine_statuses[name]
         if engine_status.status != K8sClusterStatusType.ACTIVE:
