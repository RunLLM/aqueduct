--- conflicted
+++ resolved
@@ -40,14 +40,9 @@
     dag: DAG,
     param_name: str,
     default: Any,
-<<<<<<< HEAD
-    description: str = "",
-    is_implicit: bool = False,
-    is_local_data: bool = False,
-=======
     description: str,
     explicitly_named: bool,
->>>>>>> 15a45fa2
+    is_local_data: bool = False,
 ) -> BaseArtifact:
     """Creates a parameter operator and return an artifact that can be fed into other operators.
 
@@ -88,11 +83,8 @@
                         id=output_artifact_id,
                         name=sanitize_artifact_name(param_name),
                         type=artifact_type,
-<<<<<<< HEAD
+                        explicitly_named=explicitly_named,
                         from_local_data=is_local_data,
-=======
-                        explicitly_named=explicitly_named,
->>>>>>> 15a45fa2
                     ),
                 ],
             ),
