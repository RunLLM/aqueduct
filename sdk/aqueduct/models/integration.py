--- conflicted
+++ resolved
@@ -3,13 +3,9 @@
 from abc import ABC
 from typing import Any, Dict, Optional
 
-<<<<<<< HEAD
-from aqueduct.constants.enums import ServiceType
-=======
 from aqueduct.constants.enums import ExecutionStatus, ServiceType
 from aqueduct.models.execution_state import ExecutionState
 from aqueduct.models.utils import human_readable_timestamp
->>>>>>> c141a6f0
 from pydantic import BaseModel
 
 
