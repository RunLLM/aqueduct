--- conflicted
+++ resolved
@@ -14,29 +14,6 @@
 from aqueduct.models.operators import LoadSpec, Operator, OperatorSpec
 from aqueduct.models.utils import human_readable_timestamp
 from pydantic import BaseModel
-<<<<<<< HEAD
-
-
-class Logs(BaseModel):
-    stdout: str = ""
-    stderr: str = ""
-
-    def is_empty(self) -> bool:
-        return self.stdout == "" and self.stderr == ""
-
-
-class Error(BaseModel):
-    context: str = ""
-    tip: str = ""
-
-
-class ExecutionState(BaseModel):
-    user_logs: Optional[Logs] = None
-    error: Optional[Error] = None
-    status: ExecutionStatus = ExecutionStatus.UNKNOWN
-    failure_type: Optional[FailureType] = None
-=======
->>>>>>> c141a6f0
 
 
 class ArtifactResult(BaseModel):
