import json
import re
<<<<<<< HEAD
from typing import List, Optional, Union
=======
from datetime import date
from typing import Optional, Union
>>>>>>> 3e7966d7

import pandas as pd
from aqueduct.artifacts import utils as artifact_utils
from aqueduct.artifacts.metadata import ArtifactMetadata
from aqueduct.artifacts.table_artifact import TableArtifact
from aqueduct.dag import DAG
from aqueduct.dag_deltas import AddOrReplaceOperatorDelta, apply_deltas_to_dag
from aqueduct.enums import (
    ArtifactType,
    ExecutionMode,
    LoadUpdateMode,
    SerializationType,
    ServiceType,
)
from aqueduct.error import InvalidUserActionException, InvalidUserArgumentException
from aqueduct.integrations.integration import Integration, IntegrationInfo
from aqueduct.operators import (
    ExtractSpec,
    Operator,
    OperatorSpec,
    RelationalDBExtractParams,
    RelationalDBLoadParams,
    SaveConfig,
)
from aqueduct.utils import artifact_name_from_op_name, generate_uuid

from aqueduct import globals

LIST_TABLES_QUERY_PG = "SELECT tablename, tableowner FROM pg_catalog.pg_tables WHERE schemaname != 'pg_catalog' AND schemaname != 'information_schema';"
LIST_TABLES_QUERY_SNOWFLAKE = "SELECT table_name AS \"tablename\", table_owner AS \"tableowner\" FROM information_schema.tables WHERE table_schema != 'INFORMATION_SCHEMA' AND table_type = 'BASE TABLE';"
LIST_TABLES_QUERY_MYSQL = "SELECT table_name FROM INFORMATION_SCHEMA.TABLES WHERE table_type = 'BASE TABLE' AND table_schema NOT IN ('mysql', 'sys', 'performance_schema');"
LIST_TABLES_QUERY_SQLSERVER = (
    "SELECT table_name FROM INFORMATION_SCHEMA.TABLES WHERE table_type = 'BASE TABLE';"
)
LIST_TABLES_QUERY_BIGQUERY = "SELECT schema_name FROM information_schema.schemata;"
GET_TABLE_QUERY = "select * from %s"
LIST_TABLES_QUERY_SQLITE = "SELECT name FROM sqlite_master WHERE type='table';"
LIST_TABLES_QUERY_ATHENA = "AQUEDUCT_ATHENA_LIST_TABLE"

# Regular Expression that matches any substring appearance with
# "{{ }}" and a word inside with optional space in front or after
# Potential Matches: "{{today}}", "{{ today  }}""
TAG_PATTERN = r"{{\s*[\w-]+\s*}}"


# A dictionary of built-in tags to their replacement string functions.
def replace_today() -> str:
    return "'" + date.today().strftime("%Y-%m-%d") + "'"


# A dictionary of built-in tags to their replacement string functions.
BUILT_IN_EXPANSIONS = {
    "today": replace_today,
}


class RelationalDBIntegration(Integration):
    """
    Class for RealtionalDB integrations.
    """

    def __init__(self, dag: DAG, metadata: IntegrationInfo):
        self._dag = dag
        self._metadata = metadata

    def list_tables(self) -> pd.DataFrame:
        """
        Lists the tables available in the RealtionalDB integration.

        Returns:
            pd.DataFrame of available tables.
        """
        if self._metadata.service in [
            ServiceType.POSTGRES,
            ServiceType.AQUEDUCTDEMO,
            ServiceType.REDSHIFT,
        ]:
            list_tables_query = LIST_TABLES_QUERY_PG
        elif self._metadata.service == ServiceType.SNOWFLAKE:
            list_tables_query = LIST_TABLES_QUERY_SNOWFLAKE
        elif self._metadata.service in [ServiceType.MYSQL, ServiceType.MARIADB]:
            list_tables_query = LIST_TABLES_QUERY_MYSQL
        elif self._metadata.service == ServiceType.SQLSERVER:
            list_tables_query = LIST_TABLES_QUERY_SQLSERVER
        elif self._metadata.service == ServiceType.BIGQUERY:
            list_tables_query = LIST_TABLES_QUERY_BIGQUERY
        elif self._metadata.service == ServiceType.SQLITE:
            list_tables_query = LIST_TABLES_QUERY_SQLITE
        elif self._metadata.service == ServiceType.ATHENA:
            list_tables_query = LIST_TABLES_QUERY_ATHENA

        sql_artifact = self.sql(query=list_tables_query)
        return sql_artifact.get()

    def table(self, name: str) -> pd.DataFrame:
        """
        Retrieves a table from a RealtionalDB integration.

        Args:
            name:
                The name of the table to retrieve.

        Returns:
            pd.DataFrame of the table to retrieve.
        """
        sql_artifact = self.sql(query=GET_TABLE_QUERY % name)
        return sql_artifact.get()

    def sql(
        self,
        query: Union[str, List[str], RelationalDBExtractParams],
        name: Optional[str] = None,
        description: str = "",
        lazy: bool = False,
    ) -> TableArtifact:
        """
        Runs a SQL query against the RelationalDB integration.

        Args:
            query:
                The query to run.
            name:
                Name of the query.
            description:
                Description of the query.

        Returns:
            TableArtifact representing result of the SQL query.
        """
        if globals.__GLOBAL_CONFIG__.lazy:
            lazy = True
        execution_mode = ExecutionMode.EAGER if not lazy else ExecutionMode.LAZY

        integration_info = self._metadata

        # The sql operator name defaults to "[integration name] query 1". If another
        # sql operator already exists with that name, we'll continue bumping the suffix
        # until the sql operator is unique. If an explicit name is provided, we will
        # overwrite the existing one.
        sql_op_name = name
        if sql_op_name is None:
            sql_op_name = self._dag.get_unclaimed_op_name(prefix="%s query" % integration_info.name)

        extract_params = query
        if isinstance(extract_params, str):
            extract_params = RelationalDBExtractParams(
                query=extract_params,
            )
        elif isinstance(extract_params, list):
            for q in extract_params:
                assert isinstance(
                    q, str
                ), "The parameters should be a single string query, a list of string queries, or a RelationalDBExtractParams object."

            if len(extract_params) == 1:
                extract_params = RelationalDBExtractParams(
                    query=extract_params[0],
                )
            else:
                extract_params = RelationalDBExtractParams(
                    queries=extract_params,
                )
        elif isinstance(
            extract_params, RelationalDBExtractParams
        ):  # query is a RelationalDBExtractParams object
            if int(bool(extract_params.query)) + int(bool(extract_params.queries)) != 1:
                raise Exception(
                    "For a RelationalDBExtractParams object, exactly one of .query or .queries fields should be set."
                )

        # Find any tags that need to be expanded in the query, and add the parameters that correspond
        # to these tags as inputs to this operator. The orchestration engine will perform the replacement at runtime.
        sql_input_artifact_ids = []
        matches = []
        if extract_params.query is not None:
            matches = re.findall(TAG_PATTERN, extract_params.query)

        if extract_params.queries is not None:
            for q in extract_params.queries:
                matches.extend(re.findall(TAG_PATTERN, q))

        for match in matches:
            param_name = match.strip(" {}")
            param_artifact = self._dag.get_artifact_by_name(param_name)
            if param_artifact is None:
                # If it is a built-in tag, we can ignore it for now, since the python operators will perform the expansion.
                if param_name in BUILT_IN_EXPANSIONS:
                    continue

                raise InvalidUserArgumentException(
                    "There is no parameter defined with name `%s`." % param_name,
                )

            # Check that the parameter corresponds to a string value.
            if param_artifact.type != ArtifactType.STRING:
                raise InvalidUserArgumentException(
                    "The parameter `%s` must be defined as a string. Instead, got type %s"
                    % (param_name, param_artifact.type)
                )

            sql_input_artifact_ids.append(param_artifact.id)

        sql_operator_id = generate_uuid()
        sql_output_artifact_id = generate_uuid()
        apply_deltas_to_dag(
            self._dag,
            deltas=[
                AddOrReplaceOperatorDelta(
                    op=Operator(
                        id=sql_operator_id,
                        name=sql_op_name,
                        description=description,
                        spec=OperatorSpec(
                            extract=ExtractSpec(
                                service=integration_info.service,
                                integration_id=integration_info.id,
                                parameters=extract_params,
                            )
                        ),
                        inputs=sql_input_artifact_ids,
                        outputs=[sql_output_artifact_id],
                    ),
                    output_artifacts=[
                        ArtifactMetadata(
                            id=sql_output_artifact_id,
                            name=artifact_name_from_op_name(sql_op_name),
                            type=ArtifactType.TABLE,
                        ),
                    ],
                ),
            ],
        )

        if execution_mode == ExecutionMode.EAGER:
            # Issue preview request since this is an eager execution.
            artifact = artifact_utils.preview_artifact(self._dag, sql_output_artifact_id)
            assert isinstance(artifact, TableArtifact)
            return artifact
        else:
            # We are in lazy mode.
            return TableArtifact(self._dag, sql_output_artifact_id)

    def config(self, table: str, update_mode: LoadUpdateMode) -> SaveConfig:
        """
        Configuration for saving to RelationalDB Integration.

        Arguments:
            table:
                Table to save to.
            update_mode:
                The update mode to use when saving the artifact as a relational table.
                Possible values are: APPEND, REPLACE, or FAIL.
        Returns:
            SaveConfig object to use in TableArtifact.save()
        """
        if self._metadata.service == ServiceType.ATHENA:
            raise InvalidUserActionException(
                "Save operation is not supported for integration type %s."
                % self._metadata.service.value
            )

        return SaveConfig(
            integration_info=self._metadata,
            parameters=RelationalDBLoadParams(table=table, update_mode=update_mode),
        )

    def describe(self) -> None:
        """
        Prints out a human-readable description of the SQL integration.
        """
        print("==================== SQL Integration =============================")
        print("Integration Information:")
        self._metadata.describe()
        print("Integration Table List Preview:")
        print(self.list_tables()["name"].head().to_string())
        print("(only first 5 tables are shown)")<|MERGE_RESOLUTION|>--- conflicted
+++ resolved
@@ -1,11 +1,7 @@
 import json
 import re
-<<<<<<< HEAD
+from datetime import date
 from typing import List, Optional, Union
-=======
-from datetime import date
-from typing import Optional, Union
->>>>>>> 3e7966d7
 
 import pandas as pd
 from aqueduct.artifacts import utils as artifact_utils
@@ -50,6 +46,8 @@
 # Potential Matches: "{{today}}", "{{ today  }}""
 TAG_PATTERN = r"{{\s*[\w-]+\s*}}"
 
+# The TAG for 'previous table' when the user specifies a chained query.
+CHAIN_TABLE_TAG = "$"
 
 # A dictionary of built-in tags to their replacement string functions.
 def replace_today() -> str:
