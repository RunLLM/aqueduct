import json
from typing import Any, Dict, List, Optional

from aqueduct.artifacts import preview as artifact_utils
from aqueduct.artifacts.base_artifact import BaseArtifact
from aqueduct.artifacts.table_artifact import TableArtifact
from aqueduct.constants.enums import ArtifactType, ExecutionMode, LoadUpdateMode
from aqueduct.error import InvalidUserArgumentException
from aqueduct.integrations.naming import _validate_artifact_name
from aqueduct.integrations.save import _save_artifact
from aqueduct.integrations.sql_integration import find_parameter_artifacts, find_parameter_names
from aqueduct.models.artifact import ArtifactMetadata
from aqueduct.models.dag import DAG
from aqueduct.models.integration import Integration, IntegrationInfo
from aqueduct.models.operators import (
    ExtractSpec,
    MongoExtractParams,
    Operator,
    OperatorSpec,
    RelationalDBLoadParams,
)
from aqueduct.utils.dag_deltas import AddOrReplaceOperatorDelta, apply_deltas_to_dag
from aqueduct.utils.utils import artifact_name_from_op_name, generate_uuid

from aqueduct import globals


class MongoDBCollectionIntegration(Integration):
    _collection_name: str
    _dag: DAG

    def __init__(self, dag: DAG, metadata: IntegrationInfo, collection_name: str) -> None:
        self._metadata = metadata
        self._dag = dag
        self._collection_name = collection_name

    def find(
        self,
        *args: List[Any],
<<<<<<< HEAD
        name: Optional[str] = None,  # operator name
        output: Optional[str] = None,  # artifact name
=======
        name: Optional[str] = None,
        output: Optional[str] = None,
>>>>>>> da6bad63
        description: str = "",
        lazy: bool = False,
        **kwargs: Dict[str, Any],
    ) -> BaseArtifact:
        """
        `find` accepts almost exactly the same input signature as the `find` exposed by mongo:
        https://www.mongodb.com/docs/manual/tutorial/query-documents/ .

        Under the hood, we call mongo SDK's `find` API to extract from DB, using arguments you
        provided to this function.

        You can additionally provide the following keyword arguments:
            name:
                Name of the query.
            description:
                Description of the query.
            output:
                Name to assign the output artifact. If not set, the default naming scheme will be used.
            lazy:
                Whether to run this operator lazily. See https://docs.aqueducthq.com/operators/lazy-vs.-eager-execution .
        """
        op_name = name or self._dag.get_unclaimed_op_name(prefix="%s query" % self.name())
<<<<<<< HEAD
        artf_name = output or artifact_name_from_op_name(op_name)
=======
        artifact_name = output or artifact_name_from_op_name(op_name)
        _validate_artifact_name(self._dag, op_name, artifact_name)

>>>>>>> da6bad63
        if globals.__GLOBAL_CONFIG__.lazy:
            lazy = True
        execution_mode = ExecutionMode.EAGER if not lazy else ExecutionMode.LAZY

        try:
            serialized_args = json.dumps(
                {
                    "args": args or [],
                    "kwargs": kwargs or {},
                }
            )
        except Exception as e:
            raise Exception(
                f"Cannot serialize arguments for `find`."
                "Please refer to "
                "https://www.mongodb.com/docs/manual/tutorial/query-documents/ "
                "to pass proper parameters to your query."
            ) from e

        mongo_extract_params = MongoExtractParams(
            collection=self._collection_name, query_serialized=serialized_args
        )
        param_names = find_parameter_names(serialized_args)
        param_artifacts = find_parameter_artifacts(self._dag, param_names)
        for artf in param_artifacts:
            if artf.type != ArtifactType.STRING:
                raise InvalidUserArgumentException(
                    "The parameter `%s` must be defined as a string. Instead, got type %s"
                    % (artf.name, artf.type)
                )
        param_artf_ids = [artf.id for artf in param_artifacts]
        op_id = generate_uuid()
        output_artf_id = generate_uuid()
        apply_deltas_to_dag(
            self._dag,
            deltas=[
                AddOrReplaceOperatorDelta(
                    op=Operator(
                        id=op_id,
                        name=op_name,
                        description=description,
                        spec=OperatorSpec(
                            extract=ExtractSpec(
                                service=self.type(),
                                integration_id=self.id(),
                                parameters=mongo_extract_params,
                            )
                        ),
                        inputs=param_artf_ids,
                        outputs=[output_artf_id],
                    ),
                    output_artifacts=[
                        ArtifactMetadata(
                            id=output_artf_id,
<<<<<<< HEAD
                            name=artf_name,
=======
                            name=artifact_name,
>>>>>>> da6bad63
                            type=ArtifactType.TABLE,
                        ),
                    ],
                ),
            ],
        )

        if execution_mode == ExecutionMode.EAGER:
            # Issue preview request since this is an eager execution.
            artifact = artifact_utils.preview_artifact(self._dag, output_artf_id)
            assert isinstance(artifact, TableArtifact)
            return artifact
        else:
            # We are in lazy mode.
            return TableArtifact(self._dag, output_artf_id)

    def save(self, artifact: BaseArtifact, update_mode: LoadUpdateMode) -> None:
        """Registers a save operator of the given artifact, to be executed when it's computed in a published flow.

        Args:
            artifact:
                The artifact to save into this collection.
            update_mode:
                Defines the semantics of the save if a table already exists.
                Options are "replace", "append" (row-wise), or "fail" (if table already exists).
        """
        _save_artifact(
            artifact.id(),
            self._dag,
            self._metadata,
            save_params=RelationalDBLoadParams(
                table=self._collection_name, update_mode=update_mode
            ),
        )


class MongoDBIntegration(Integration):
    """
    Class for MongoDB integration. This works similar to mongo's `Database` object:

    mongo_integration = client.integration("my_integration_name")
    my_table_artifact = mongo_integration.collection("my_collection").find({})
    """

    def __init__(self, dag: DAG, metadata: IntegrationInfo):
        self._dag = dag
        self._metadata = metadata

    def collection(self, name: str) -> MongoDBCollectionIntegration:
        """Returns a specific collection object to call `.find()` method.

        Example:

        mongo_integration = client.integration("my_integration_name")
        my_table_artifact = mongo_integration.collection("my_collection").find({})
        """
        return MongoDBCollectionIntegration(self._dag, self._metadata, name)

    def describe(self) -> None:
        """Prints out a human-readable description of the MongoDB integration."""
        print("==================== MongoDB Integration  =============================")
        self._metadata.describe()

    def save(self, artifact: BaseArtifact, collection: str, update_mode: LoadUpdateMode) -> None:
        """Registers a save operator of the given artifact, to be executed when it's computed in a published flow.

        Args:
            artifact:
                The artifact to save into the given collection.
            collection:
                The name of the collection to save to.
            update_mode:
                Defines the semantics of the save if a collection already exists.
                Options are "replace", "append" (row-wise), or "fail" (if table already exists).
        """
        _save_artifact(
            artifact.id(),
            self._dag,
            self._metadata,
            save_params=RelationalDBLoadParams(table=collection, update_mode=update_mode),
        )<|MERGE_RESOLUTION|>--- conflicted
+++ resolved
@@ -37,13 +37,8 @@
     def find(
         self,
         *args: List[Any],
-<<<<<<< HEAD
-        name: Optional[str] = None,  # operator name
-        output: Optional[str] = None,  # artifact name
-=======
         name: Optional[str] = None,
         output: Optional[str] = None,
->>>>>>> da6bad63
         description: str = "",
         lazy: bool = False,
         **kwargs: Dict[str, Any],
@@ -66,13 +61,9 @@
                 Whether to run this operator lazily. See https://docs.aqueducthq.com/operators/lazy-vs.-eager-execution .
         """
         op_name = name or self._dag.get_unclaimed_op_name(prefix="%s query" % self.name())
-<<<<<<< HEAD
-        artf_name = output or artifact_name_from_op_name(op_name)
-=======
         artifact_name = output or artifact_name_from_op_name(op_name)
         _validate_artifact_name(self._dag, op_name, artifact_name)
 
->>>>>>> da6bad63
         if globals.__GLOBAL_CONFIG__.lazy:
             lazy = True
         execution_mode = ExecutionMode.EAGER if not lazy else ExecutionMode.LAZY
@@ -127,11 +118,7 @@
                     output_artifacts=[
                         ArtifactMetadata(
                             id=output_artf_id,
-<<<<<<< HEAD
-                            name=artf_name,
-=======
                             name=artifact_name,
->>>>>>> da6bad63
                             type=ArtifactType.TABLE,
                         ),
                     ],
