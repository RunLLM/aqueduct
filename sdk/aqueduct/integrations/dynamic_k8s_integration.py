<<<<<<< HEAD
from typing import Dict, Union

from aqueduct.constants.enums import K8sClusterStatusType
from aqueduct.error import InvalidIntegrationException, InvalidUserArgumentException
from aqueduct.integrations.connect_config import DynamicK8sConfig
=======
from aqueduct.constants.enums import K8sClusterActionType, K8sClusterStatusType
from aqueduct.error import InvalidIntegrationException
>>>>>>> dedf0556
from aqueduct.models.integration import Integration, IntegrationInfo
from pydantic import Extra

from aqueduct import globals


def parse_dynamic_k8s_config(
    config_delta: Union[Dict[str, str], DynamicK8sConfig]
) -> DynamicK8sConfig:
    if not isinstance(config_delta, dict) and not isinstance(config_delta, DynamicK8sConfig):
        raise InvalidUserArgumentException(
            "`config_delta` argument must be either a dict or DynamicK8sConfig."
        )

    if isinstance(config_delta, dict):
        config_delta = DynamicK8sConfig(**config_delta)
    assert isinstance(config_delta, DynamicK8sConfig)
    return config_delta


class DynamicK8sIntegration(Integration):
    """
    Class for Dynamic K8s integration.
    """

    def __init__(self, metadata: IntegrationInfo):
        self._metadata = metadata

    def status(self) -> str:
        engine_statuses = globals.__GLOBAL_API_CLIENT__.get_dynamic_engine_status(
            engine_integration_ids=[str(self._metadata.id)]
        )
        if len(engine_statuses) != 1:
            raise InvalidIntegrationException(
                "Dynamic engine %s does not exist!" % self._metadata.name
            )

        return engine_statuses[self._metadata.name].status.value

<<<<<<< HEAD
    def create(self, config_delta: Union[Dict[str, str], DynamicK8sConfig] = {}) -> None:
        config_delta = parse_dynamic_k8s_config(config_delta)

=======
    def create(self) -> None:
        """Creates the dynamic Kubernetes cluster, if it is not currently running.

        Args:
            force:
                By default, if there are any pods in the "Running" or "ContainerCreating" status,
                the deletion process will fail. However, if the flag is set to "True", this check
                will be skipped, allowing the cluster to be deleted despite the presence of such pods.

        Raises:
            InvalidIntegrationException:
                An error occurred when the dynamic engine doesn't exist.
            InternalServerError:
                An unexpected error occurred within the Aqueduct cluster.
        """
>>>>>>> dedf0556
        engine_statuses = globals.__GLOBAL_API_CLIENT__.get_dynamic_engine_status(
            engine_integration_ids=[str(self._metadata.id)]
        )
        if len(engine_statuses) != 1:
            raise InvalidIntegrationException(
                "Dynamic engine %s does not exist!" % self._metadata.name
            )

        status = engine_statuses[self._metadata.name].status
        if status == K8sClusterStatusType.ACTIVE and all(
            value is None for value in config_delta.dict().values()
        ):
            print("Cluster is already in %s status." % status.value)
            return

        print(
            "Cluster is currently in %s status. It could take 12-15 minutes for the cluster to be created or updated..."
            % status.value
        )
        globals.__GLOBAL_API_CLIENT__.edit_dynamic_engine(
            action="create",
            integration_id=str(self._metadata.id),
            config_delta=config_delta,
        )

    def update(self, config_delta: Union[Dict[str, str], DynamicK8sConfig] = {}) -> None:
        config_delta = parse_dynamic_k8s_config(config_delta)

        engine_statuses = globals.__GLOBAL_API_CLIENT__.get_dynamic_engine_status(
            engine_integration_ids=[str(self._metadata.id)]
        )
        if len(engine_statuses) != 1:
            raise InvalidIntegrationException(
                "Dynamic engine %s does not exist!" % self._metadata.name
            )

        status = engine_statuses[self._metadata.name].status
        if status != K8sClusterStatusType.ACTIVE:
            print(
                "Update is only support when the cluster is in %s status, found %s."
                % (K8sClusterStatusType.ACTIVE.value, status.value)
            )
            return

        print(
            "Cluster is currently in %s status. It could take 12-15 minutes for the cluster to be updated..."
            % status.value
        )
        globals.__GLOBAL_API_CLIENT__.edit_dynamic_engine(
<<<<<<< HEAD
            action="update",
            integration_id=str(self._metadata.id),
            config_delta=config_delta,
=======
            action=K8sClusterActionType.CREATE, integration_id=str(self._metadata.id)
>>>>>>> dedf0556
        )

    def delete(self, force: bool = False) -> None:
        """Deletes the dynamic Kubernetes cluster if it is running, ignoring the keepalive period.

        Args:
            force:
                By default, if there are any pods in the "Running" or "ContainerCreating" status,
                the deletion process will fail. However, if the flag is set to "True", this check
                will be skipped, allowing the cluster to be deleted despite the presence of such pods.

        Raises:
            InvalidIntegrationException:
                An error occurred when the dynamic engine doesn't exist.
            InternalServerError:
                An unexpected error occurred within the Aqueduct cluster.
        """
        engine_statuses = globals.__GLOBAL_API_CLIENT__.get_dynamic_engine_status(
            engine_integration_ids=[str(self._metadata.id)]
        )
        if len(engine_statuses) != 1:
            raise InvalidIntegrationException(
                "Dynamic engine %s does not exist!" % self._metadata.name
            )

        status = engine_statuses[self._metadata.name].status
        if status == K8sClusterStatusType.TERMINATED:
            print("Cluster is already in %s status." % status.value)
            return

        print(
            "Cluster is currently in %s status. It could take 6-8 minutes for the cluster to be terminated..."
            % status.value
        )

        action = K8sClusterActionType.DELETE
        if force:
            action = K8sClusterActionType.FORCE_DELETE

        globals.__GLOBAL_API_CLIENT__.edit_dynamic_engine(
            action=action, integration_id=str(self._metadata.id)
        )

    def describe(self) -> None:
        """Prints out a human-readable description of the K8s integration."""
        print("==================== Dynamic K8s Integration  =============================")
        self._metadata.describe()<|MERGE_RESOLUTION|>--- conflicted
+++ resolved
@@ -1,13 +1,8 @@
-<<<<<<< HEAD
 from typing import Dict, Union
 
-from aqueduct.constants.enums import K8sClusterStatusType
+from aqueduct.constants.enums import K8sClusterActionType, K8sClusterStatusType
 from aqueduct.error import InvalidIntegrationException, InvalidUserArgumentException
 from aqueduct.integrations.connect_config import DynamicK8sConfig
-=======
-from aqueduct.constants.enums import K8sClusterActionType, K8sClusterStatusType
-from aqueduct.error import InvalidIntegrationException
->>>>>>> dedf0556
 from aqueduct.models.integration import Integration, IntegrationInfo
 from pydantic import Extra
 
@@ -47,12 +42,7 @@
 
         return engine_statuses[self._metadata.name].status.value
 
-<<<<<<< HEAD
     def create(self, config_delta: Union[Dict[str, str], DynamicK8sConfig] = {}) -> None:
-        config_delta = parse_dynamic_k8s_config(config_delta)
-
-=======
-    def create(self) -> None:
         """Creates the dynamic Kubernetes cluster, if it is not currently running.
 
         Args:
@@ -67,7 +57,8 @@
             InternalServerError:
                 An unexpected error occurred within the Aqueduct cluster.
         """
->>>>>>> dedf0556
+        config_delta = parse_dynamic_k8s_config(config_delta)
+
         engine_statuses = globals.__GLOBAL_API_CLIENT__.get_dynamic_engine_status(
             engine_integration_ids=[str(self._metadata.id)]
         )
@@ -88,7 +79,7 @@
             % status.value
         )
         globals.__GLOBAL_API_CLIENT__.edit_dynamic_engine(
-            action="create",
+            action=K8sClusterActionType.CREATE,
             integration_id=str(self._metadata.id),
             config_delta=config_delta,
         )
@@ -117,13 +108,9 @@
             % status.value
         )
         globals.__GLOBAL_API_CLIENT__.edit_dynamic_engine(
-<<<<<<< HEAD
-            action="update",
+            action=K8sClusterActionType.UPDATE,
             integration_id=str(self._metadata.id),
             config_delta=config_delta,
-=======
-            action=K8sClusterActionType.CREATE, integration_id=str(self._metadata.id)
->>>>>>> dedf0556
         )
 
     def delete(self, force: bool = False) -> None:
