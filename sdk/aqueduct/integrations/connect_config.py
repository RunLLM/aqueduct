import json
from enum import Enum
from typing import Any, Dict, List, Optional, Union, cast

from aqueduct.constants.enums import MetaEnum, NotificationLevel, ServiceType
from aqueduct.error import InternalAqueductError, InvalidUserArgumentException
from pydantic import BaseModel, Extra, Field

"""Copied mostly over from `aqueduct_executor/operators/connectors/data/config.py` for now, please keep them in sync."""


class BaseConnectionConfig(BaseModel):
    """
    BaseConfig defines the Pydantic Config shared by all connector Config's, e.g.
    postgres.Config, mysql.Config, etc.
    """

    class Config:
        extra = Extra.forbid


class BigQueryConfig(BaseConnectionConfig):
    """
    BigQueryConfig defines the Pydantic Config for a BigQuery integration.
    One of the following between `service_account_credentials` and
    `service_account_credentials_path` must be specified. If `service_account_credentials_path`
    is specified, it takes priority.
    """

    project_id: str
    service_account_credentials: Optional[str] = None
    service_account_credentials_path: Optional[str] = None

    def json(self, **kwargs: Any) -> Any:
        """Overrides default JSON serialization to ensure that `service_account_credentials_path`
        is not passed along to the backend.
        """
        return super().json(exclude={"service_account_credentials_path"}, **kwargs)


class MySQLConfig(BaseConnectionConfig):
    username: str
    password: str
    database: str
    host: str
    port: str


class MongoDBConfig(BaseConnectionConfig):
    auth_uri: str
    database: str


class PostgresConfig(BaseConnectionConfig):
    username: str
    password: str
    database: str
    host: str
    # Postgres runs on port 5432 by default
    port: Optional[str] = "5432"


class RedshiftConfig(PostgresConfig):
    # Redshift runs on port 5439 by default
    port: Optional[str] = "5439"


class AWSCredentialType(str, Enum, metaclass=MetaEnum):
    ACCESS_KEY = "access_key"
    CONFIG_FILE_PATH = "config_file_path"
    CONFIG_FILE_CONTENT = "config_file_content"


class S3Config(BaseConnectionConfig):
    # default type to ACCESS_KEY mainly for backward compatibility
    type: AWSCredentialType = AWSCredentialType.ACCESS_KEY

    # Access key credentials
    access_key_id: str = ""
    secret_access_key: str = ""

    # Config credentials
    config_file_path: str = ""
    config_file_profile: str = ""

    bucket: str
    region: str

    # When connecting a new integration, we allow both leading or trailing slashes here.
    # The path will be sanitized before being stored in the database.
    root_dir: str = ""

    use_as_storage: str = "false"


class GCSConfig(BaseConnectionConfig):
    bucket: str
    service_account_credentials: str
    use_as_storage: str = "false"


class GCSConfig(BaseConnectionConfig):
    bucket: str
    service_account_credentials: str
    use_as_storage: str = "false"


class AthenaConfig(BaseConnectionConfig):
    # default type to ACCESS_KEY mainly for backward compatibility
    type: AWSCredentialType = AWSCredentialType.ACCESS_KEY

    # Access key credentials
    access_key_id: str = ""
    secret_access_key: str = ""
    region: str = ""

    # Config credentials
    config_file_path: str = ""
    config_file_content: str = ""
    config_file_profile: str = ""

    database: str = ""
    output_location: str = ""


class SnowflakeConfig(BaseConnectionConfig):
    """Must be dumped to JSON with the `exclude_none` and `by_alias` flags."""

    username: str
    password: str
    account_identifier: str
    database: str
    warehouse: str
    db_schema: Optional[str] = Field("public", alias="schema")  # schema is a Pydantic keyword
    role: Optional[str] = None  # we must exclude this field if None when dumping to json.

    class Config:
        # Ensures that Pydantic parses JSON keys named "schema" or "db_schema" to
        # the `db_schema` field. This is only for converting dict -> pydantic object.
        # When dumping this config to a dictionary, be sure to use `SnowflakeConfig.json(by_alias=True)`.
        allow_population_by_field_name = True


class SqlServerConfig(BaseConnectionConfig):
    username: str
    password: str
    database: str
    host: str
    port: str


class SQLiteConfig(BaseConnectionConfig):
    database: str


class SlackConfig(BaseConnectionConfig):
    token: str
    channels: List[str]
    level: Optional[NotificationLevel] = None
    enabled: bool


class _SlackConfigWithStringField(BaseConnectionConfig):
    token: str
    channels_serialized: str
    level: str
    enabled: str


class DynamicK8sConfig(BaseConnectionConfig):
    # How long (in seconds) does the cluster need to remain idle before it is deleted.
    keepalive: Optional[Union[str, int]]
    # The EC2 instance type of the CPU node group. See https://aws.amazon.com/ec2/instance-types/
    # for the node types available.
    cpu_node_type: Optional[str]
    # The EC2 instance type of the GPU node group. See https://aws.amazon.com/ec2/instance-types/
    # for the node types available.
    gpu_node_type: Optional[str]
    # Minimum number of nodes in the CPU node group. The cluster autoscaler cannot scale below this number.
    # This is also the initial number of CPU nodes in the cluster.
    min_cpu_node: Optional[Union[str, int]]
    # Maximum number of nodes in the CPU node group. The cluster autoscaler cannot scale above this number.
    max_cpu_node: Optional[Union[str, int]]
    # Minimum number of nodes in the GPU node group. The cluster autoscaler cannot scale below this number.
    # This is also the initial number of GPU nodes in the cluster.
    min_gpu_node: Optional[Union[str, int]]
    # Maximum number of nodes in the GPU node group. The cluster autoscaler cannot scale above this number.
    max_gpu_node: Optional[Union[str, int]]

    # This converts all int fields to string during json serialization. We need to do this becasue our
    # backend assumes all config fields must be string.
    class Config:
        json_encoders = {int: str}


class AWSConfig(BaseConnectionConfig):
    # Either 1) all of access_key_id, secret_access_key, region, or 2) both config_file_path and
    # config_file_profile need to be specified. Any other cases will be rejected by the server's
    # config validation process.
    access_key_id: str = ""
    secret_access_key: str = ""
    region: str = ""
    config_file_path: str = ""
    config_file_profile: str = ""
    k8s: Optional[DynamicK8sConfig]


class _AWSConfigWithSerializedConfig(BaseConnectionConfig):
    access_key_id: str = ""
    secret_access_key: str = ""
    region: str = ""
    config_file_path: str = ""
    config_file_profile: str = ""
    k8s_serialized: Optional[
        str
    ]  # this is a json-serialized string of AWSConfig.k8s, which is of type DynamicK8sConfig


class EmailConfig(BaseConnectionConfig):
    user: str
    password: str
    host: str
    port: int
    targets: List[str]
    level: Optional[NotificationLevel] = None
    enabled: bool


class CondaConfig(BaseConnectionConfig):
    pass


class _EmailConfigWithStringField(BaseConnectionConfig):
    user: str
    password: str
    host: str
    port: str
    targets_serialized: str
    level: str
    enabled: str


class SparkConfig(BaseConnectionConfig):
    livy_server_url: str


class K8sConfig(BaseConnectionConfig):
    kubeconfig_path: str
    cluster_name: str
    use_same_cluster: str = "false"
    dynamic: str = "false"
    cloud_integration_id: str = ""


IntegrationConfig = Union[
    BigQueryConfig,
    EmailConfig,
    _EmailConfigWithStringField,
    MySQLConfig,
    MongoDBConfig,
    PostgresConfig,
    S3Config,
    AthenaConfig,
    SnowflakeConfig,
    SqlServerConfig,
    SQLiteConfig,
    SlackConfig,
    AWSConfig,
    _AWSConfigWithSerializedConfig,
    _SlackConfigWithStringField,
    SparkConfig,
    K8sConfig,
]


def convert_dict_to_integration_connect_config(
    service: Union[str, ServiceType], config_dict: Dict[str, str]
) -> IntegrationConfig:
    if service == ServiceType.BIGQUERY:
        return BigQueryConfig(**config_dict)
    elif service in [ServiceType.MARIADB, ServiceType.MYSQL]:
        return MySQLConfig(**config_dict)
    elif service == ServiceType.MONGO_DB:
        return MongoDBConfig(**config_dict)
    elif service == ServiceType.POSTGRES:
        return PostgresConfig(**config_dict)
    elif service == ServiceType.S3:
        return S3Config(**config_dict)
    elif service == ServiceType.ATHENA:
        return AthenaConfig(**config_dict)
    elif service == ServiceType.SNOWFLAKE:
        return SnowflakeConfig(**config_dict)
    elif service == ServiceType.SQLSERVER:
        return SqlServerConfig(**config_dict)
    elif service == ServiceType.SQLITE:
        return SQLiteConfig(**config_dict)
    elif service == ServiceType.REDSHIFT:
        return RedshiftConfig(**config_dict)
    elif service == ServiceType.SLACK:
        return SlackConfig(**config_dict)
    elif service == ServiceType.EMAIL:
        return EmailConfig(**config_dict)
<<<<<<< HEAD
    elif service == ServiceType.CONDA:
        return CondaConfig(**config_dict)
=======
    elif service == ServiceType.SPARK:
        return SparkConfig(**config_dict)
    elif service == ServiceType.AWS:
        return AWSConfig(**config_dict)
    elif service == ServiceType.K8S:
        return K8sConfig(**config_dict)
>>>>>>> 003bf753
    raise InternalAqueductError("Unexpected Service Type: %s" % service)


def prepare_integration_config(
    service: Union[str, ServiceType], config: IntegrationConfig
) -> IntegrationConfig:
    """Prepares the IntegrationConfig object to be sent to the backend
    as part of a request to connect a new integration.
    """
    if service == ServiceType.BIGQUERY:
        return _prepare_big_query_config(cast(BigQueryConfig, config))

    if service == ServiceType.SLACK:
        return _prepare_slack_config(cast(SlackConfig, config))

    if service == ServiceType.EMAIL:
        return _prepare_email_config(cast(EmailConfig, config))

    if service == ServiceType.AWS:
        return _prepare_aws_config(cast(AWSConfig, config))

    return config


def _prepare_email_config(config: EmailConfig) -> _EmailConfigWithStringField:
    return _EmailConfigWithStringField(
        user=config.user,
        password=config.password,
        host=config.host,
        port=str(config.port),
        targets_serialized=json.dumps(config.targets),
        level=config.level.value if config.level else "",
        enabled="true" if config.enabled else "false",
    )


def _prepare_slack_config(config: SlackConfig) -> _SlackConfigWithStringField:
    return _SlackConfigWithStringField(
        token=config.token,
        channels_serialized=json.dumps(config.channels),
        level=config.level.value if config.level else "",
        enabled="true" if config.enabled else "false",
    )


def _prepare_aws_config(config: AWSConfig) -> _AWSConfigWithSerializedConfig:
    return _AWSConfigWithSerializedConfig(
        access_key_id=config.access_key_id,
        secret_access_key=config.secret_access_key,
        region=config.region,
        config_file_path=config.config_file_path,
        config_file_profile=config.config_file_profile,
        k8s_serialized=(None if config.k8s is None else config.k8s.json(exclude_none=True)),
    )


def _prepare_big_query_config(config: BigQueryConfig) -> BigQueryConfig:
    """Prepares the BigQueryConfig object by reading the service account
    credentials into a string field if the filepath is specified.
    """
    if not config.service_account_credentials and not config.service_account_credentials_path:
        raise InvalidUserArgumentException(
            "At least one of `service_account_credentials` or `service_account_credentials_path` must be set for a BigQueryConfig."
        )

    if not config.service_account_credentials_path:
        return config

    with open(config.service_account_credentials_path, "r") as file:
        credentials = file.read().replace("\n", "")
        config.service_account_credentials = credentials

    return config<|MERGE_RESOLUTION|>--- conflicted
+++ resolved
@@ -131,8 +131,12 @@
     account_identifier: str
     database: str
     warehouse: str
-    db_schema: Optional[str] = Field("public", alias="schema")  # schema is a Pydantic keyword
-    role: Optional[str] = None  # we must exclude this field if None when dumping to json.
+    db_schema: Optional[str] = Field(
+        "public", alias="schema"
+    )  # schema is a Pydantic keyword
+    role: Optional[
+        str
+    ] = None  # we must exclude this field if None when dumping to json.
 
     class Config:
         # Ensures that Pydantic parses JSON keys named "schema" or "db_schema" to
@@ -300,17 +304,14 @@
         return SlackConfig(**config_dict)
     elif service == ServiceType.EMAIL:
         return EmailConfig(**config_dict)
-<<<<<<< HEAD
     elif service == ServiceType.CONDA:
         return CondaConfig(**config_dict)
-=======
     elif service == ServiceType.SPARK:
         return SparkConfig(**config_dict)
     elif service == ServiceType.AWS:
         return AWSConfig(**config_dict)
     elif service == ServiceType.K8S:
         return K8sConfig(**config_dict)
->>>>>>> 003bf753
     raise InternalAqueductError("Unexpected Service Type: %s" % service)
 
 
@@ -363,7 +364,9 @@
         region=config.region,
         config_file_path=config.config_file_path,
         config_file_profile=config.config_file_profile,
-        k8s_serialized=(None if config.k8s is None else config.k8s.json(exclude_none=True)),
+        k8s_serialized=(
+            None if config.k8s is None else config.k8s.json(exclude_none=True)
+        ),
     )
 
 
@@ -371,7 +374,10 @@
     """Prepares the BigQueryConfig object by reading the service account
     credentials into a string field if the filepath is specified.
     """
-    if not config.service_account_credentials and not config.service_account_credentials_path:
+    if (
+        not config.service_account_credentials
+        and not config.service_account_credentials_path
+    ):
         raise InvalidUserArgumentException(
             "At least one of `service_account_credentials` or `service_account_credentials_path` must be set for a BigQueryConfig."
         )
