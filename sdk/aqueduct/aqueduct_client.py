--- conflicted
+++ resolved
@@ -267,11 +267,7 @@
         workflow_writes = self._api_client.get_workflow_writes(flow_id).table_details
         writes_mapping = defaultdict(list)
         for item in workflow_writes:
-<<<<<<< HEAD
-            written_object = WrittenObject(item.name, item.update_mode)
-=======
             written_object = WrittenObject(item.table_name, item.update_mode)
->>>>>>> 87963066
             writes_mapping[item.integration_id].append(written_object)
         return writes_mapping
 
