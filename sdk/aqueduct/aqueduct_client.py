import json
import logging
import os
import uuid
<<<<<<< HEAD
from collections import defaultdict
from typing import Any, DefaultDict, Dict, List, Optional, Union
=======
import warnings
from typing import Any, Dict, List, Optional, Union
>>>>>>> c4bd997b

import __main__ as main
import yaml
from aqueduct.generic_artifact import Artifact as GenericArtifact

from aqueduct import api_client, dag

from .artifact import Artifact, ArtifactSpec
from .dag import (
    DAG,
    AddOrReplaceOperatorDelta,
    AirflowEngineConfig,
    EngineConfig,
    Metadata,
    SubgraphDAGDelta,
    apply_deltas_to_dag,
    validate_overwriting_parameters,
)
<<<<<<< HEAD
from .enums import ExecutionStatus, RelationalDBServices, ServiceType
=======
from .enums import RelationalDBServices, RuntimeType, ServiceType
>>>>>>> c4bd997b
from .error import (
    IncompleteFlowException,
    InvalidIntegrationException,
    InvalidUserActionException,
    InvalidUserArgumentException,
)
from .flow import Flow, FlowConfig
from .flow_run import _show_dag
from .github import Github
from .integrations.airflow_integration import AirflowIntegration
from .integrations.google_sheets_integration import GoogleSheetsIntegration
from .integrations.integration import Integration, IntegrationInfo
from .integrations.s3_integration import S3Integration
from .integrations.salesforce_integration import SalesforceIntegration
from .integrations.sql_integration import RelationalDBIntegration
from .logger import logger
from .operators import Operator, OperatorSpec, ParamSpec, serialize_parameter_value
from .param_artifact import ParamArtifact
from .responses import Error, SavedObjectDelete, SavedObjectUpdate
from .utils import (
    _infer_requirements,
    generate_ui_url,
    generate_uuid,
    parse_user_supplied_id,
    retention_policy_from_latest_runs,
    schedule_from_cron_string,
)


def get_apikey() -> str:
    """
    Get the API key if the server is running locally.

    Returns:
        The API key.
    """
    server_directory = os.path.join(os.environ["HOME"], ".aqueduct", "server")
    config_file = os.path.join(server_directory, "config", "config.yml")
    with open(config_file, "r") as f:
        try:
            return str(yaml.safe_load(f)["apiKey"])
        except yaml.YAMLError as exc:
            logger().error(
                "This API works only when you are running the server and the SDK on the same machine."
            )
            exit(1)


def infer_requirements() -> List[str]:
    """Obtains the list of pip requirements specifiers from the current python environment using `pip freeze`.

    Returns:
        A list, for example, ["transformers==4.21.0", "numpy==1.22.4"].
    """
    return _infer_requirements()


class Client:
    """This class allows users to interact with flows on their Aqueduct cluster."""

    def __init__(
        self,
        api_key: str = "",
        aqueduct_address: str = "http://localhost:8080",
        logging_level: int = logging.WARNING,
    ):
        """Creates an instance of Client.

        Args:
            api_key:
                The user unique API key provided by Aqueduct. If no key is
                provided, the client attempts to read the key stored on the
                local server and errors if non exists.
            aqueduct_address:
                The address of the Aqueduct Server service. If no address is
                provided, the client attempts to connect to
                http://localhost:8080.
            logging_level:
                A indication of what level and above to print logs from the sdk.
                Defaults to printing warning and above only. Types defined in: https://docs.python.org/3/howto/logging.html

        Returns:
            A Client instance.
        """
        logger().setLevel(level=logging_level)

        if api_key == "":
            api_key = get_apikey()

        api_client.__GLOBAL_API_CLIENT__.configure(api_key, aqueduct_address)
        self._connected_integrations: Dict[
            str, IntegrationInfo
        ] = api_client.__GLOBAL_API_CLIENT__.list_integrations()
        self._dag = dag.__GLOBAL_DAG__

        # Will show graph if in an ipynb or Python console, but not if running a Python script.
        self._in_notebook_or_console_context = (not hasattr(main, "__file__")) and (
            not "PYTEST_CURRENT_TEST" in os.environ
        )

        # Check if "@ file" in pip freeze requirements and warn user.
        if not "localhost" in aqueduct_address:
            skipped_packages = []
            for requirement in infer_requirements():
                if "@ file" in requirement:
                    skipped_packages.append(requirement.split(" ")[0])
            if len(skipped_packages) > 0:
                warnings.warn(
                    "Your local Python environment contains packages installed from the local file system. The following packages won't be installed when running your workflow: "
                    + ", ".join(skipped_packages)
                )

    def github(self, repo: str, branch: str = "") -> Github:
        """Retrieves a Github object connecting to specified repos and branch.

        You can only connect to a public repo if you didn't already connect a
        Github account to your Aqueduct account.

        Args:
            repo:
                The full github repo URL, e.g. "my_organization/my_repo"
            branch:
                Optional branch name. The default main branch will be used if not specified.

        Returns:
            A github integration object linked to the repo and branch.

        """
        return Github(repo_url=repo, branch=branch)

    def create_param(self, name: str, default: Any, description: str = "") -> ParamArtifact:
        """Creates a parameter artifact that can be fed into other operators.

        Parameter values are configurable at runtime.

        Args:
            name:
                The name to assign this parameter.
            default:
                The default value to give this parameter, if no value is provided.
                Every parameter must have a default.
            description:
                A description of what this parameter represents.

        Returns:
            A parameter artifact.
        """
        if default is None:
            raise InvalidUserArgumentException("Parameter default value cannot be None.")

        val = serialize_parameter_value(name, default)

        operator_id = generate_uuid()
        output_artifact_id = generate_uuid()
        apply_deltas_to_dag(
            self._dag,
            deltas=[
                AddOrReplaceOperatorDelta(
                    op=Operator(
                        id=operator_id,
                        name=name,
                        description=description,
                        spec=OperatorSpec(param=ParamSpec(val=val)),
                        inputs=[],
                        outputs=[output_artifact_id],
                    ),
                    output_artifacts=[
                        Artifact(
                            id=output_artifact_id,
                            name=name,
                            spec=ArtifactSpec(jsonable={}),
                        ),
                    ],
                )
            ],
        )
        return ParamArtifact(
            self._dag,
            output_artifact_id,
        )

    def list_integrations(self) -> Dict[str, IntegrationInfo]:
        """Retrieves a dictionary of integrations the client can use.

        Returns:
            A dictionary mapping from integration name to additional info.
        """
        self._connected_integrations = api_client.__GLOBAL_API_CLIENT__.list_integrations()
        return self._connected_integrations

    def integration(
        self, name: str
    ) -> Union[
        SalesforceIntegration,
        S3Integration,
        GoogleSheetsIntegration,
        RelationalDBIntegration,
        AirflowIntegration,
    ]:
        """Retrieves a connected integration object.

        Args:
            name:
                The name of the integration

        Returns:
            The integration object with the given name.

        Raises:
            InvalidIntegrationException:
                An error occurred because the cluster is not connected to the
                provided integration or the provided integration is of an
                incompatible type.
        """
        self._connected_integrations = api_client.__GLOBAL_API_CLIENT__.list_integrations()

        if name not in self._connected_integrations.keys():
            raise InvalidIntegrationException("Not connected to integration %s!" % name)

        integration_info = self._connected_integrations[name]
        if integration_info.service in RelationalDBServices:
            return RelationalDBIntegration(
                dag=self._dag,
                metadata=integration_info,
            )
        elif integration_info.service == ServiceType.SALESFORCE:
            return SalesforceIntegration(
                dag=self._dag,
                metadata=integration_info,
            )
        elif integration_info.service == ServiceType.GOOGLE_SHEETS:
            return GoogleSheetsIntegration(
                dag=self._dag,
                metadata=integration_info,
            )
        elif integration_info.service == ServiceType.S3:
            return S3Integration(
                dag=self._dag,
                metadata=integration_info,
            )
        elif integration_info.service == ServiceType.AIRFLOW:
            return AirflowIntegration(
                metadata=integration_info,
            )
        else:
            raise InvalidIntegrationException(
                "This method does not support loading integration of type %s"
                % integration_info.service
            )

    def list_flows(self) -> List[Dict[str, str]]:
        """Lists the flows that are accessible by this client.

        Returns:
            A list of flows, each represented as a dictionary providing essential
            information (eg. name, id, etc.), which the user can use to inspect
            the flow further in the UI or SDK.
        """
        return [
            workflow_resp.to_readable_dict()
            for workflow_resp in api_client.__GLOBAL_API_CLIENT__.list_workflows()
        ]

    def flow(self, flow_id: Union[str, uuid.UUID]) -> Flow:
        """Fetches a flow corresponding to the given flow id.

        Args:
             flow_id:
                Used to identify the flow to fetch from the system.

        Raises:
            InvalidUserArgumentException:
                If the provided flow id does not correspond to a flow the client knows about.
        """
        flow_id = parse_user_supplied_id(flow_id)

        if all(
            uuid.UUID(flow_id) != workflow.id
            for workflow in api_client.__GLOBAL_API_CLIENT__.list_workflows()
        ):
            raise InvalidUserArgumentException("Unable to find a flow with id %s" % flow_id)

        return Flow(
            flow_id,
            self._in_notebook_or_console_context,
        )

    def publish_flow(
        self,
        name: str,
        description: str = "",
        schedule: str = "",
        k_latest_runs: int = -1,
        artifacts: Optional[List[GenericArtifact]] = None,
        config: Optional[FlowConfig] = None,
    ) -> Flow:
        """Uploads and kicks off the given flow in the system.

        If a flow already exists with the same name, the existing flow will be updated
        to this new state.

        Args:
            name:
                The name of the newly created flow.
            description:
                A description for the new flow.
            schedule: A cron expression specifying the cadence that this flow
                will run on. If empty, the flow will only execute manually.
                For example, to run at the top of every hour:

                >> schedule = aqueduct.hourly(minute: 0)

            k_latest_runs:
                Number of most-recent runs of this flow that Aqueduct should store.
                Runs outside of this bound are deleted. Defaults to persisting all runs.
            artifacts:
                All the artifacts that you care about computing. These artifacts are guaranteed
                to be computed. Additional artifacts may also be included as intermediate
                computation steps. All checks are on the resulting flow are also included.
            config:
                An optional set of config fields for this flow.
                - engine: Specify where this flow should run with one of your connected integrations.
                We currently support Airflow.

        Raises:
            InvalidCronStringException:
                An error occurred because the supplied schedule is invalid.
            IncompleteFlowException:
                An error occurred because you are missing some required fields or operators.

        Returns:
            A flow object handle to be used to fetch information about this productionized flow.
        """
        if artifacts is None or len(artifacts) == 0:
            raise IncompleteFlowException(
                "Must supply at least one output artifact when creating a flow."
            )

        cron_schedule = schedule_from_cron_string(schedule)
        retention_policy = retention_policy_from_latest_runs(k_latest_runs)

        dag = apply_deltas_to_dag(
            self._dag,
            deltas=[
                SubgraphDAGDelta(
                    artifact_ids=[artifact.id() for artifact in artifacts],
                    include_load_operators=True,
                    include_check_artifacts=True,
                ),
            ],
            make_copy=True,
        )
        dag.metadata = Metadata(
            name=name,
            description=description,
            schedule=cron_schedule,
            retention_policy=retention_policy,
        )

        if config and config.engine:
            # This is an Airflow workflow
            dag.engine_config = EngineConfig(
                type=RuntimeType.AIRFLOW,
                airflow_config=AirflowEngineConfig(
                    integration_id=config.engine._metadata.id,
                ),
            )
            resp = api_client.__GLOBAL_API_CLIENT__.register_airflow_workflow(dag)
            flow_id, airflow_file = resp.id, resp.file

            file = "{}_airflow.py".format(name)
            with open(file, "w") as f:
                f.write(airflow_file)
            print(
                """The Airflow DAG file has been downloaded to: {}. 
                Please copy it to your Airflow server to begin execution.""".format(
                    file
                )
            )
        else:
            flow_id = api_client.__GLOBAL_API_CLIENT__.register_workflow(dag).id

        url = generate_ui_url(
            api_client.__GLOBAL_API_CLIENT__.construct_base_url(),
            str(flow_id),
        )
        print("Url: ", url)

        return Flow(
            str(flow_id),
            self._in_notebook_or_console_context,
        )

    def trigger(
        self,
        flow_id: Union[str, uuid.UUID],
        parameters: Optional[Dict[str, Any]] = None,
    ) -> None:
        """Immediately triggers another run of the provided flow.

        Args:
            flow_id:
                The id of the workflow to delete (not the name)
            parameters:
                A map containing custom values to use for the designated parameters. The mapping
                is expected to be from parameter name to the custom value. These custom values
                are not persisted to the workflow. To actually change the default parameter values
                edit the workflow itself through `client.publish_flow()`.

        Raises:
            InvalidRequestError:
                An error occurred when attempting to fetch the workflow to
                delete. The provided `flow_id` may be malformed.
            InternalServerError:
                An unexpected error occurred within the Aqueduct cluster.
        """
        if parameters is not None:
            flow = self.flow(flow_id)
            runs = flow.list_runs(limit=1)

            # NOTE: this is a defense check against triggering runs that haven't run yet.
            # We may want to revisit this in the future if more nuanced constraints are necessary.
            if len(runs) == 0:
                raise InvalidUserActionException(
                    "Cannot trigger a workflow that hasn't already run at least once."
                )
            validate_overwriting_parameters(flow.latest()._dag, parameters)

        serialized_params = None
        if parameters is not None:
            if any(not isinstance(name, str) for name in parameters):
                raise InvalidUserArgumentException("Parameters must be keyed by strings.")

            serialized_params = json.dumps(
                {name: serialize_parameter_value(name, val) for name, val in parameters.items()}
            )

        flow_id = parse_user_supplied_id(flow_id)
        api_client.__GLOBAL_API_CLIENT__.refresh_workflow(flow_id, serialized_params)

    def delete_flow(
        self,
        flow_id: Union[str, uuid.UUID],
        saved_objects_to_delete: Optional[
            DefaultDict[Union[str, Integration], List[SavedObjectUpdate]]
        ] = None,
        force: bool = False,
    ) -> None:
        """Deletes a flow object.

        Args:
            flow_id:
                The id of the workflow to delete (not the name)
            saved_objects_to_delete:
                The tables or storage paths to delete grouped by integration name.
            force:
                Force the deletion even though some workflow-written objects in the writes_to_delete argument had UpdateMode=append

        Raises:
            InvalidRequestError:
                An error occurred when attempting to fetch the workflow to
                delete. The provided `flow_id` may be malformed.
            InternalServerError:
                An unexpected error occurred within the Aqueduct cluster.
        """
        if saved_objects_to_delete is None:
            saved_objects_to_delete = defaultdict()
        flow_id = parse_user_supplied_id(flow_id)

        # TODO(ENG-410): This method gives no indication as to whether the flow
        #  was successfully deleted.
        resp = api_client.__GLOBAL_API_CLIENT__.delete_workflow(
            flow_id, saved_objects_to_delete, force
        )

        failures = []
        for integration in resp.saved_object_deletion_results:
            for obj in resp.saved_object_deletion_results[integration]:
                if obj.exec_state.status == ExecutionStatus.FAILED:
                    trace = ""
                    if obj.exec_state.error:
                        context = obj.exec_state.error.context.strip().replace("\n", "\n>\t")
                        trace = f">\t{context}\n{obj.exec_state.error.tip}"
                    failure_string = f"[{integration}] {obj.name}\n{trace}"
                    failures.append(failure_string)
        if len(failures) > 0:
            failures_string = "\n".join(failures)
            raise Exception(
                f"Failed to delete {len(failures)} saved objects.\nFailures\n{failures_string}"
            )

    def show_dag(self, artifacts: Optional[List[GenericArtifact]] = None) -> None:
        """Prints out the flow as a pyplot graph.

        A user outside the notebook environment will be redirected to a page in their browser
        containing the graph.

        Args:
            artifacts:
                If specified the subgraph terminating at these artifacts will be specified.
                Otherwise, the entire graph is printed.
        """
        dag = self._dag
        if artifacts is not None:
            dag = apply_deltas_to_dag(
                self._dag,
                deltas=[
                    SubgraphDAGDelta(
                        artifact_ids=[artifact.id() for artifact in artifacts],
                        include_load_operators=True,
                        include_check_artifacts=True,
                    ),
                ],
                make_copy=True,
            )
        _show_dag(dag)

    def describe(self) -> None:
        """Prints out info about this client in a human-readable format."""
        print("============================= Aqueduct Client =============================")
        print("Connected endpoint: %s" % api_client.__GLOBAL_API_CLIENT__.aqueduct_address)
        print("Log Level: %s" % logging.getLevelName(logging.root.level))
        self._connected_integrations = api_client.__GLOBAL_API_CLIENT__.list_integrations()
        print("Current Integrations:")
        for integrations in self._connected_integrations:
            print("\t -" + integrations)<|MERGE_RESOLUTION|>--- conflicted
+++ resolved
@@ -2,13 +2,9 @@
 import logging
 import os
 import uuid
-<<<<<<< HEAD
+import warnings
 from collections import defaultdict
 from typing import Any, DefaultDict, Dict, List, Optional, Union
-=======
-import warnings
-from typing import Any, Dict, List, Optional, Union
->>>>>>> c4bd997b
 
 import __main__ as main
 import yaml
@@ -27,11 +23,7 @@
     apply_deltas_to_dag,
     validate_overwriting_parameters,
 )
-<<<<<<< HEAD
-from .enums import ExecutionStatus, RelationalDBServices, ServiceType
-=======
-from .enums import RelationalDBServices, RuntimeType, ServiceType
->>>>>>> c4bd997b
+from .enums import ExecutionStatus, RelationalDBServices, ServiceType, RuntimeType
 from .error import (
     IncompleteFlowException,
     InvalidIntegrationException,
