import json
import logging
import os
import uuid
from collections import defaultdict
from typing import Any, Dict, DefaultDict, List, Optional, Union

import __main__ as main
import yaml
from aqueduct.generic_artifact import Artifact as GenericArtifact

from .api_client import APIClient
from .artifact import Artifact, ArtifactSpec
from .dag import (
    DAG,
    AddOrReplaceOperatorDelta,
    Metadata,
    SubgraphDAGDelta,
    apply_deltas_to_dag,
    validate_overwriting_parameters,
)
from .enums import RelationalDBServices, ServiceType
from .error import (
    IncompleteFlowException,
    InvalidIntegrationException,
    InvalidUserActionException,
    InvalidUserArgumentException,
)
from .flow import Flow
from .flow_run import _show_dag
from .github import Github
from .integrations.google_sheets_integration import GoogleSheetsIntegration
from .integrations.integration import IntegrationInfo
from .integrations.s3_integration import S3Integration
from .integrations.salesforce_integration import SalesforceIntegration
from .integrations.sql_integration import RelationalDBIntegration
<<<<<<< HEAD
from .integrations.table import WrittenObject
=======
from .integrations.written_object import WrittenObject
>>>>>>> 2c9e1133
from .operators import Operator, OperatorSpec, ParamSpec, serialize_parameter_value
from .param_artifact import ParamArtifact
from .utils import (
    generate_ui_url,
    generate_uuid,
    parse_user_supplied_id,
    retention_policy_from_latest_runs,
    schedule_from_cron_string,
)
from .responses import (
    WritesDelete
)


def get_apikey() -> str:
    """
    Get the API key if the server is running locally.

    Returns:
        The API key.
    """
    server_directory = os.path.join(os.environ["HOME"], ".aqueduct", "server")
    config_file = os.path.join(server_directory, "config", "config.yml")
    with open(config_file, "r") as f:
        try:
            return str(yaml.safe_load(f)["apiKey"])
        except yaml.YAMLError as exc:
            print(
                "This API works only when you are running the server and the SDK on the same machine."
            )
            exit(1)


class Client:
    """This class allows users to interact with flows on their Aqueduct cluster."""

    def __init__(
        self,
        api_key: str,
        aqueduct_address: str,
        log_level: int = logging.ERROR,
    ):
        """Creates an instance of Client.

        Args:
            api_key:
                The user unique API key provided by Aqueduct.
            aqueduct_address:
                The address of the Aqueduct Server service.
            log_level:
                A indication of what level and above to print logs from the sdk.
                Defaults to printing error and above only. Types defined in: https://docs.python.org/3/howto/logging.html

        Returns:
            A Client instance.
        """
        logging.basicConfig(level=log_level)
        self._api_client = APIClient(api_key, aqueduct_address)
        self._connected_integrations: Dict[
            str, IntegrationInfo
        ] = self._api_client.list_integrations()
        self._dag = DAG(metadata=Metadata())

        # Will show graph if in an ipynb or Python console, but not if running a Python script.
        self._in_notebook_or_console_context = (not hasattr(main, "__file__")) and (
            not "PYTEST_CURRENT_TEST" in os.environ
        )

    def github(self, repo: str, branch: str = "") -> Github:
        """Retrieves a Github object connecting to specified repos and branch.

        You can only connect to a public repo if you didn't already connect a
        Github account to your Aqueduct account.

        Args:
            repo:
                The full github repo URL, e.g. "my_organization/my_repo"
            branch:
                Optional branch name. The default main branch will be used if not specified.

        Returns:
            A github integration object linked to the repo and branch.

        """
        return Github(client=self._api_client, repo_url=repo, branch=branch)

    def create_param(self, name: str, default: Any, description: str = "") -> ParamArtifact:
        """Creates a parameter artifact that can be fed into other operators.

        Parameter values are configurable at runtime.

        Args:
            name:
                The name to assign this parameter.
            default:
                The default value to give this parameter, if no value is provided.
                Every parameter must have a default.
            description:
                A description of what this parameter represents.

        Returns:
            A parameter artifact.
        """
        if default is None:
            raise InvalidUserArgumentException("Parameter default value cannot be None.")

        val = serialize_parameter_value(name, default)

        operator_id = generate_uuid()
        output_artifact_id = generate_uuid()
        apply_deltas_to_dag(
            self._dag,
            deltas=[
                AddOrReplaceOperatorDelta(
                    op=Operator(
                        id=operator_id,
                        name=name,
                        description=description,
                        spec=OperatorSpec(param=ParamSpec(val=val)),
                        inputs=[],
                        outputs=[output_artifact_id],
                    ),
                    output_artifacts=[
                        Artifact(
                            id=output_artifact_id,
                            name=name,
                            spec=ArtifactSpec(jsonable={}),
                        ),
                    ],
                )
            ],
        )
        return ParamArtifact(
            self._api_client,
            self._dag,
            output_artifact_id,
        )

    def list_integrations(self) -> Dict[str, IntegrationInfo]:
        """Retrieves a dictionary of integrations the client can use.

        Returns:
            A dictionary mapping from integration name to additional info.
        """
        self._connected_integrations = self._api_client.list_integrations()
        return self._connected_integrations

    def integration(
        self, name: str
    ) -> Union[
        SalesforceIntegration,
        S3Integration,
        GoogleSheetsIntegration,
        RelationalDBIntegration,
    ]:
        """Retrieves a connected integration object.

        Args:
            name:
                The name of the integration

        Returns:
            The integration object with the given name.

        Raises:
            InvalidIntegrationException:
                An error occurred because the cluster is not connected to the
                provided integration or the provided integration is of an
                incompatible type.
        """
        if name not in self._connected_integrations.keys():
            raise InvalidIntegrationException("Not connected to integration %s!" % name)

        integration_info = self._connected_integrations[name]
        if integration_info.service in RelationalDBServices:
            return RelationalDBIntegration(
                api_client=self._api_client,
                dag=self._dag,
                metadata=integration_info,
            )
        elif integration_info.service == ServiceType.SALESFORCE:
            return SalesforceIntegration(
                api_client=self._api_client,
                dag=self._dag,
                metadata=integration_info,
            )
        elif integration_info.service == ServiceType.GOOGLE_SHEETS:
            return GoogleSheetsIntegration(
                api_client=self._api_client,
                dag=self._dag,
                metadata=integration_info,
            )
        elif integration_info.service == ServiceType.S3:
            return S3Integration(
                api_client=self._api_client,
                dag=self._dag,
                metadata=integration_info,
            )
        else:
            raise InvalidIntegrationException(
                "This method does not support loading integration of type %s"
                % integration_info.service
            )

    def list_flows(self) -> List[Dict[str, str]]:
        """Lists the flows that are accessible by this client.

        Returns:
            A list of flows, each represented as a dictionary providing essential
            information (eg. name, id, etc.), which the user can use to inspect
            the flow further in the UI or SDK.
        """
        return [
            workflow_resp.to_readable_dict() for workflow_resp in self._api_client.list_workflows()
        ]

    def get_workflow_writes(
        self, flow_id: Union[str, uuid.UUID]
    ) -> DefaultDict[uuid.UUID, List[WrittenObject]]:
        """Get everything written to by the flow identified by the flow id (via `.save`).

        Returns:
            A dictionary mapping the integration id to the list of table names/storage path.
        """
        flow_id = parse_user_supplied_id(flow_id)

        if all(uuid.UUID(flow_id) != workflow.id for workflow in self._api_client.list_workflows()):
            raise InvalidUserArgumentException("Unable to find a flow with id %s" % flow_id)

        workflow_writes = self._api_client.get_workflow_writes(flow_id).object_details
        writes_mapping = defaultdict(list)
        for item in workflow_writes:
<<<<<<< HEAD
            written_object = WrittenObject(item.table_name, item.update_mode)
=======
            written_object = WrittenObject(item.object_name, item.update_mode)
>>>>>>> 2c9e1133
            writes_mapping[item.integration_id].append(written_object)
        return writes_mapping

    def flow(self, flow_id: Union[str, uuid.UUID]) -> Flow:
        """Fetches a flow corresponding to the given flow id.

        Args:
             flow_id:
                Used to identify the flow to fetch from the system.

        Raises:
            InvalidUserArgumentException:
                If the provided flow id does not correspond to a flow the client knows about.
        """
        flow_id = parse_user_supplied_id(flow_id)

        if all(uuid.UUID(flow_id) != workflow.id for workflow in self._api_client.list_workflows()):
            raise InvalidUserArgumentException("Unable to find a flow with id %s" % flow_id)

        return Flow(
            self._api_client,
            flow_id,
            self._in_notebook_or_console_context,
        )

    def publish_flow(
        self,
        name: str,
        description: str = "",
        schedule: str = "",
        k_latest_runs: int = -1,
        artifacts: Optional[List[GenericArtifact]] = None,
    ) -> Flow:
        """Uploads and kicks off the given flow in the system.

        If a flow already exists with the same name, the existing flow will be updated
        to this new state.

        Args:
            name:
                The name of the newly created flow.
            description:
                A description for the new flow.
            schedule: A cron expression specifying the cadence that this flow
                will run on. If empty, the flow will only execute manually.
                For example, to run at the top of every hour:

                >> schedule = aqueduct.hourly(minute: 0)

            k_latest_runs:
                Number of most-recent runs of this flow that Aqueduct should store.
                Runs outside of this bound are deleted. Defaults to persisting all runs.
            artifacts:
                All the artifacts that you care about computing. These artifacts are guaranteed
                to be computed. Additional artifacts may also be included as intermediate
                computation steps. All checks are on the resulting flow are also included.
        Raises:
            InvalidCronStringException:
                An error occurred because the supplied schedule is invalid.
            IncompleteFlowException:
                An error occurred because you are missing some required fields or operators.

        Returns:
            A flow object handle to be used to fetch information about this productionized flow.
        """
        if artifacts is None or len(artifacts) == 0:
            raise IncompleteFlowException(
                "Must supply at least one output artifact when creating a flow."
            )

        cron_schedule = schedule_from_cron_string(schedule)
        retention_policy = retention_policy_from_latest_runs(k_latest_runs)

        dag = apply_deltas_to_dag(
            self._dag,
            deltas=[
                SubgraphDAGDelta(
                    artifact_ids=[artifact.id() for artifact in artifacts],
                    include_load_operators=True,
                    include_check_artifacts=True,
                ),
            ],
            make_copy=True,
        )
        dag.metadata = Metadata(
            name=name,
            description=description,
            schedule=cron_schedule,
            retention_policy=retention_policy,
        )

        flow_id = self._api_client.register_workflow(dag).id

        url = generate_ui_url(
            self._api_client.construct_base_url(),
            str(flow_id),
        )
        print("Url: ", url)

        return Flow(
            self._api_client,
            str(flow_id),
            self._in_notebook_or_console_context,
        )

    def trigger(
        self,
        flow_id: Union[str, uuid.UUID],
        parameters: Optional[Dict[str, Any]] = None,
    ) -> None:
        """Immediately triggers another run of the provided flow.

        Args:
            flow_id:
                The id of the workflow to delete (not the name)
            parameters:
                A map containing custom values to use for the designated parameters. The mapping
                is expected to be from parameter name to the custom value. These custom values
                are not persisted to the workflow. To actually change the default parameter values
                edit the workflow itself through `client.publish_flow()`.

        Raises:
            InvalidRequestError:
                An error occurred when attempting to fetch the workflow to
                delete. The provided `flow_id` may be malformed.
            InternalServerError:
                An unexpected error occurred within the Aqueduct cluster.
        """
        if parameters is not None:
            flow = self.flow(flow_id)
            runs = flow.list_runs(limit=1)

            # NOTE: this is a defense check against triggering runs that haven't run yet.
            # We may want to revisit this in the future if more nuanced constraints are necessary.
            if len(runs) == 0:
                raise InvalidUserActionException(
                    "Cannot trigger a workflow that hasn't already run at least once."
                )
            validate_overwriting_parameters(flow.latest()._dag, parameters)

        serialized_params = None
        if parameters is not None:
            if any(not isinstance(name, str) for name in parameters):
                raise InvalidUserArgumentException("Parameters must be keyed by strings.")

            serialized_params = json.dumps(
                {name: serialize_parameter_value(name, val) for name, val in parameters.items()}
            )

        flow_id = parse_user_supplied_id(flow_id)
        self._api_client.refresh_workflow(flow_id, serialized_params)

    def delete_flow(self, flow_id: Union[str, uuid.UUID], writes_to_delete: DefaultDict[uuid.UUID, List[WrittenObject]]=[], force: bool=False) -> Dict[uuid.UUID, List[WritesDelete]]:
        """Deletes a flow object.

        Args:
            flow_id:
                The id of the workflow to delete (not the name)
            writes_to_delete:
                The tables or storage paths to delete grouped by integration id.
            force:
                Force the deletion even though some workflow-written objects in the writes_to_delete argument had UpdateMode=append

        Raises:
            InvalidRequestError:
                An error occurred when attempting to fetch the workflow to
                delete. The provided `flow_id` may be malformed.
            InternalServerError:
                An unexpected error occurred within the Aqueduct cluster.
        """
        flow_id = parse_user_supplied_id(flow_id)

        # TODO(ENG-410): This method gives no indication as to whether the flow
        #  was successfully deleted.
        resp = self._api_client.delete_workflow(flow_id, writes_to_delete, force)

        failed_deletions = {}
        counts = 0
        for integration in resp.writes_results:
            failed_for_integration = []
            for obj in resp[integration]:
                if not obj.succeeded:
                    failed_for_integration.append(obj)
            if len(failed_for_integration) > 0:
                failed_deletions[integration] = failed_for_integration
                counts += len(failed_for_integration)
        if counts > 0:
            print("Workflow-Written Objects' Deletion Failures")
            print(f"{counts} Failures")
            print(json.dumps(failed_deletions, sort_keys=False, indent=4))
        return resp.writes_results


    def show_dag(self, artifacts: Optional[List[GenericArtifact]] = None) -> None:
        """Prints out the flow as a pyplot graph.

        A user outside the notebook environment will be redirected to a page in their browser
        containing the graph.

        Args:
            artifacts:
                If specified the subgraph terminating at these artifacts will be specified.
                Otherwise, the entire graph is printed.
        """
        dag = self._dag
        if artifacts is not None:
            dag = apply_deltas_to_dag(
                self._dag,
                deltas=[
                    SubgraphDAGDelta(
                        artifact_ids=[artifact.id() for artifact in artifacts],
                        include_load_operators=True,
                        include_check_artifacts=True,
                    ),
                ],
                make_copy=True,
            )
        _show_dag(self._api_client, dag)

    def describe(self) -> None:
        """Prints out info about this client in a human-readable format."""
        print("============================= Aqueduct Client =============================")
        print("Connected endpoint: %s" % self._api_client.aqueduct_address)
        print("Log Level: %s" % logging.getLevelName(logging.root.level))
        self._connected_integrations = self._api_client.list_integrations()
        print("Current Integrations:")
        for integrations in self._connected_integrations:
            print("\t -" + integrations)<|MERGE_RESOLUTION|>--- conflicted
+++ resolved
@@ -34,11 +34,7 @@
 from .integrations.s3_integration import S3Integration
 from .integrations.salesforce_integration import SalesforceIntegration
 from .integrations.sql_integration import RelationalDBIntegration
-<<<<<<< HEAD
-from .integrations.table import WrittenObject
-=======
 from .integrations.written_object import WrittenObject
->>>>>>> 2c9e1133
 from .operators import Operator, OperatorSpec, ParamSpec, serialize_parameter_value
 from .param_artifact import ParamArtifact
 from .utils import (
@@ -271,11 +267,7 @@
         workflow_writes = self._api_client.get_workflow_writes(flow_id).object_details
         writes_mapping = defaultdict(list)
         for item in workflow_writes:
-<<<<<<< HEAD
-            written_object = WrittenObject(item.table_name, item.update_mode)
-=======
             written_object = WrittenObject(item.object_name, item.update_mode)
->>>>>>> 2c9e1133
             writes_mapping[item.integration_id].append(written_object)
         return writes_mapping
 
