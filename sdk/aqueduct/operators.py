--- conflicted
+++ resolved
@@ -175,11 +175,7 @@
 
 class ResourceConfig(BaseModel):
     # These resources are configured exactly. The user is not given any more
-<<<<<<< HEAD
-    # or any less. If the requested resources exceeds capacity, and error
-=======
     # or any less. If the requested resources exceeds capacity, an error
->>>>>>> 5b030dec
     # will be thrown at execution time.
     num_cpus: Optional[int]
     memory_mb: Optional[int]
