import io
import json
import uuid
from typing import IO, Any, DefaultDict, Dict, List, Optional, Tuple, Union
import datetime

import requests
from aqueduct.constants.enums import ExecutionStatus, K8sClusterActionType, RuntimeType, ServiceType
from aqueduct.error import (
    AqueductError,
    ClientValidationError,
    InternalServerError,
    InvalidRequestError,
    InvalidUserActionException,
    NoConnectedResourcesException,
    ResourceNotFoundError,
    UnprocessableEntityError,
)
from aqueduct.logger import logger
<<<<<<< HEAD
from aqueduct.models.dag import (
    DAG,
    Metadata,
)
from aqueduct.models.integration import BaseResource, ResourceInfo
from aqueduct.models.operators import (
    ParamSpec,
    Operator,
)
from aqueduct.models.artifact import ArtifactMetadata
=======
from aqueduct.models.dag import DAG
from aqueduct.models.operators import ParamSpec
from aqueduct.models.resource import BaseResource, ResourceInfo
>>>>>>> cc9a6fbd
from aqueduct.models.response_models import (
    DeleteWorkflowResponse,
    DynamicEngineStatusResponse,
    GetImageURLResponse,
    GetVersionResponse,
    GetWorkflowDagResultResponse,
    GetWorkflowV1Response,
    GetWorkflowResponse,
    ListWorkflowResponseEntry,
    ListWorkflowSavedObjectsResponse,
    PreviewResponse,
    RegisterAirflowWorkflowResponse,
    RegisterWorkflowResponse,
    SavedObjectUpdate,
    GetDagResponse,
    GetDagResultResponse,
    WorkflowDagResultResponse,
    WorkflowDagResponse,
    GetNodeArtifactResponse, 
    GetNodeOperatorResponse,
)
from aqueduct.utils.serialization import deserialize
from pkg_resources import get_distribution, parse_version

from ..resources.connect_config import DynamicK8sConfig, ResourceConfig
from .response_helpers import (
    _construct_preview_response,
    _handle_preview_resp,
    _parse_artifact_result_response,
)

# The maximum http request size is capped at 32 MB. DAG containing
# local data parameter(s) should not go beyond this value.
MAX_REQUEST_BODY_SIZE = 32 << 20


class APIClient:
    """
    Internal client class used to send requests to the aqueduct cluster.
    """

    HTTP_PREFIX = "http://"
    HTTPS_PREFIX = "https://"

    # V2
    GET_WORKFLOW_TEMPLATE = "/api/v2/workflow/%s"
    GET_DAGS_TEMPLATE = "/api/v2/workflow/%s/dags"
    GET_DAG_RESULTS_TEMPLATE = "/api/v2/workflow/%s/results"
    GET_NODES_TEMPLATE = "/api/v2/workflow/%s/dag/%s/nodes"

    # V1
    GET_VERSION_ROUTE = "/api/version"
    CONNECT_RESOURCE_ROUTE = "/api/resource/connect"
    DELETE_RESOURCE_ROUTE_TEMPLATE = "/api/resource/%s/delete"
    PREVIEW_ROUTE = "/api/preview"
    REGISTER_WORKFLOW_ROUTE = "/api/workflow/register"
    REGISTER_AIRFLOW_WORKFLOW_ROUTE = "/api/workflow/register/airflow"
    LIST_RESOURCES_ROUTE = "/api/resources"
    LIST_RESOURCE_OBJECTS_ROUTE_TEMPLATE = "/api/resource/%s/objects"
    GET_WORKFLOW_ROUTE_TEMPLATE = "/api/workflow/%s"
    GET_WORKFLOW_DAG_RESULT_TEMPLATE = "/api/workflow/%s/result/%s"
    LIST_WORKFLOW_SAVED_OBJECTS_ROUTE = "/api/workflow/%s/objects"
    GET_ARTIFACT_RESULT_TEMPLATE = "/api/artifact/%s/%s/result"

    LIST_WORKFLOWS_ROUTE = "/api/workflows"
    REFRESH_WORKFLOW_ROUTE_TEMPLATE = "/api/workflow/%s/refresh"
    DELETE_WORKFLOW_ROUTE_TEMPLATE = "/api/workflow/%s/delete"
    LIST_GITHUB_REPO_ROUTE = "/api/resources/github/repos"
    LIST_GITHUB_BRANCH_ROUTE = "/api/resources/github/branches"
    NODE_POSITION_ROUTE = "/api/positioning"
    EXPORT_FUNCTION_ROUTE = "/api/function/%s/export"

    GET_DYNAMIC_ENGINE_STATUS_ROUTE = "/api/resource/dynamic-engine/status"
    EDIT_DYNAMIC_ENGINE_ROUTE_TEMPLATE = "/api/resource/dynamic-engine/%s/edit"

    GET_IMAGE_URL_ROUTE = "/api/resourece/container-registry/url"

    # Auth header
    API_KEY_HEADER = "api-key"

    configured = False

    def raise_errors(self, response: requests.Response) -> None:
        def _extract_err_msg() -> str:
            resp_json = response.json()
            if "error" not in resp_json:
                raise Exception("No 'error' field on response: %s" % json.dumps(resp_json))
            return str(resp_json["error"])

        if response.status_code == 400:
            raise InvalidRequestError(_extract_err_msg())
        if response.status_code == 403:
            raise ClientValidationError(_extract_err_msg())
        elif response.status_code == 422:
            raise UnprocessableEntityError(_extract_err_msg())
        elif response.status_code == 500:
            raise InternalServerError(_extract_err_msg())
        elif response.status_code == 404:
            raise ResourceNotFoundError(_extract_err_msg())
        elif response.status_code != 200:
            raise AqueductError(_extract_err_msg())

    def configure(self, api_key: str, aqueduct_address: str) -> None:
        self.api_key = api_key
        self.aqueduct_address = aqueduct_address

        # Clean URL
        if self.aqueduct_address.endswith("/"):
            self.aqueduct_address = self.aqueduct_address[:-1]

        self.configured = True

        # Check that the connection with the backend is working.
        try:
            if self.aqueduct_address.startswith(self.HTTP_PREFIX):
                self.aqueduct_address = self.aqueduct_address[len(self.HTTP_PREFIX) :]
                self.use_https = False
                success = self._check_for_server(use_https=False)
            elif self.aqueduct_address.startswith(self.HTTPS_PREFIX):
                self.aqueduct_address = self.aqueduct_address[len(self.HTTPS_PREFIX) :]
                self.use_https = True
                success = self._check_for_server(use_https=True)
            else:
                # If no http(s) prefix is provided, we'll try both.
                self.use_https = True
                success = self._check_for_server(use_https=True)
                if not success:
                    self.use_https = False
                    success = self._check_for_server(use_https=False)

        except Exception as e:
            self.configured = False
            raise e

        if not success:
            raise ClientValidationError(
                "Unable to connect to server. Double check that both your API key `%s` and your specified address `%s` are correct. "
                % (self.api_key, self.aqueduct_address),
            )

    def _check_config(self) -> None:
        if not self.configured:
            raise Exception(
                "API client has not been configured, please complete the configuration "
                "by initializing an Aqueduct client via: "
                "`client = aqueduct.Client(api_key, aqueduct_address)`"
            )

    def _generate_auth_headers(self) -> Dict[str, str]:
        self._check_config()
        return {self.API_KEY_HEADER: self.api_key}

    def construct_base_url(self, use_https: Optional[bool] = None) -> str:
        self._check_config()
        if use_https is None:
            use_https = self.use_https
        protocol_prefix = self.HTTPS_PREFIX if use_https else self.HTTP_PREFIX
        return "%s%s" % (protocol_prefix, self.aqueduct_address)

    def construct_full_url(self, route_suffix: str, use_https: Optional[bool] = None) -> str:
        self._check_config()
        if use_https is None:
            use_https = self.use_https
        return "%s%s" % (self.construct_base_url(use_https), route_suffix)

    def _validate_server_version(self, server_version: str) -> None:
        """Checks that the SDK and the server versions match."""
        sdk_version = get_distribution("aqueduct-sdk").version
        if parse_version(server_version) > parse_version(sdk_version):
            raise ClientValidationError(
                "The SDK is outdated, it is using version %s, while the server is of version %s. "
                "Please update your `aqueduct-sdk` package to the appropriate version by running "
                "`pip3 install aqueduct-sdk==<version>`. If running within a Jupyter notebook, "
                "remember to restart the kernel." % (sdk_version, server_version)
            )
        elif parse_version(server_version) < parse_version(sdk_version):
            raise ClientValidationError(
                "The server is outdated, it is using version %s, while the sdk is of version %s. "
                "Please update your server, or downgrade your SDK so that the versions match. "
                "The guide for updating the server is here: https://docs.aqueducthq.com/guides/updating-aqueduct"
                % (server_version, sdk_version)
            )

    def _check_for_server(self, use_https: bool) -> bool:
        """Check's if the server exists and can be connected to.

        Raises:
             ClientValidationError:
                If the server cannot be found, or if there is a versioning mismatch between server and sdk.

        """
        try:
            server_version = self._get_server_version(use_https=use_https)
        except Exception as e:
            logger().info(
                "Testing connection with {} fails with:\n\t{}: {}".format(
                    "HTTPS" if use_https else "HTTP",
                    type(e).__name__,
                    e,
                )
            )
            return False
        else:
            self._validate_server_version(server_version)
            return True

    def _get_server_version(self, use_https: bool) -> str:
        """Fetches the server's version number as a string."""
        headers = self._generate_auth_headers()
        url = self.construct_full_url(self.GET_VERSION_ROUTE, use_https=use_https)
        resp = requests.get(url, headers=headers)
        self.raise_errors(resp)
        return GetVersionResponse(**resp.json()).version

    def url_prefix(self) -> str:
        self._check_config()
        return self.HTTPS_PREFIX if self.use_https else self.HTTP_PREFIX

    def list_resources(self) -> Dict[str, ResourceInfo]:
        url = self.construct_full_url(self.LIST_RESOURCES_ROUTE)
        headers = self._generate_auth_headers()
        resp = requests.get(url, headers=headers)
        self.raise_errors(resp)
        if len(resp.json()) == 0:
            raise NoConnectedResourcesException(
                "Unable to create flow. Must be connected to at least one resource!"
            )

        return {
            resource_info["name"]: ResourceInfo(**resource_info) for resource_info in resp.json()
        }

    def list_github_repos(self) -> List[str]:
        url = self.construct_full_url(self.LIST_GITHUB_REPO_ROUTE)
        headers = self._generate_auth_headers()

        resp = requests.get(url, headers=headers)
        return [x for x in resp.json()["repos"]]

    def list_github_branches(self, repo_url: str) -> List[str]:
        url = self.construct_full_url(self.LIST_GITHUB_BRANCH_ROUTE)
        headers = self._generate_auth_headers()
        headers["github-repo"] = repo_url

        resp = requests.get(url, headers=headers)
        return [x for x in resp.json()["branches"]]

    def list_tables(self, resource_id: str) -> List[str]:
        """Returns a list of the tables in the specified resource.
        If the resource is not a relational database, it will throw an error.
        """
        url = self.construct_full_url(self.LIST_RESOURCE_OBJECTS_ROUTE_TEMPLATE % resource_id)
        headers = self._generate_auth_headers()
        resp = requests.get(url, headers=headers)
        self.raise_errors(resp)

        return [x for x in resp.json()["object_names"]]

    def connect_resource(
        self, name: str, service: Union[str, ServiceType], config: ResourceConfig
    ) -> None:
        resource_service = service
        if isinstance(resource_service, ServiceType):
            # The enum value needs to be used
            resource_service = resource_service.value

        headers = self._generate_auth_headers()
        headers.update(
            {
                "resource-name": name,
                "resource-service": resource_service,
                # `by_alias` is necessary to get this to use `schema` as a key for SnowflakeConfig.
                # `exclude_none` is necessary to exclude `role` when None as SnowflakeConfig.
                "resource-config": config.json(exclude_none=True, by_alias=True),
            }
        )
        url = self.construct_full_url(
            self.CONNECT_RESOURCE_ROUTE,
        )
        resp = requests.post(url, url, headers=headers)
        self.raise_errors(resp)

    def get_dynamic_engine_status_by_dag(
        self,
        dag: DAG,
    ) -> Dict[str, DynamicEngineStatusResponse]:
        """Makes a request against the /api/resource/dynamic-engine/status endpoint.
           If an resource id does not correspond to a dynamic resource, the response won't
           have an entry for that resource.

        Args:
            dag:
                The DAG object. We will extract the engine resource IDs and send them
                to the backend to retrieve their status. Currently, we are only interested in
                the status of dynamic engines.

        Returns:
            A DynamicEngineStatusResponse object, parsed from the backend endpoint's response.
        """
        engine_resource_ids = set()

        dag_engine_config = dag.engine_config
        if dag_engine_config.type == RuntimeType.K8S:
            assert dag_engine_config.k8s_config is not None
            engine_resource_ids.add(str(dag_engine_config.k8s_config.resource_id))
        for op in dag.operators.values():
            if op.spec.engine_config and op.spec.engine_config.type == RuntimeType.K8S:
                assert op.spec.engine_config.k8s_config is not None
                engine_resource_ids.add(str(op.spec.engine_config.k8s_config.resource_id))

        return self.get_dynamic_engine_status(list(engine_resource_ids))

    def get_dynamic_engine_status(
        self,
        engine_resource_ids: List[str],
    ) -> Dict[str, DynamicEngineStatusResponse]:
        """Makes a request against the /api/resource/dynamic-engine/status endpoint.
           If an resource id does not correspond to a dynamic resource, the response won't
           have an entry for that resource.

        Args:
            engine_resource_ids:
                A list of engine resource IDs. Currently, we are only interested in
                the status of dynamic engines.

        Returns:
            A DynamicEngineStatusResponse object, parsed from the backend endpoint's response.
        """
        headers = self._generate_auth_headers()
        headers["resource-ids"] = json.dumps(engine_resource_ids)

        url = self.construct_full_url(self.GET_DYNAMIC_ENGINE_STATUS_ROUTE)
        resp = requests.get(url, headers=headers)
        self.raise_errors(resp)

        return {
            dynamic_engine_status["name"]: DynamicEngineStatusResponse(**dynamic_engine_status)
            for dynamic_engine_status in resp.json()
        }

    def edit_dynamic_engine(
        self,
        action: K8sClusterActionType,
        resource_id: str,
        config_delta: Optional[DynamicK8sConfig] = None,
    ) -> None:
        """Makes a request against the /api/resource/dynamic-engine/{resourceId}/edit endpoint.

        Args:
            resource_id:
                The engine resource ID.
        """
        if action not in [
            K8sClusterActionType.CREATE,
            K8sClusterActionType.UPDATE,
            K8sClusterActionType.DELETE,
            K8sClusterActionType.FORCE_DELETE,
        ]:
            raise InvalidRequestError(
                "Invalid action %s for interacting with dynamic engine." % action
            )

        if config_delta == None:
            config_delta = DynamicK8sConfig()

        assert isinstance(config_delta, DynamicK8sConfig)

        headers = self._generate_auth_headers()
        headers["action"] = action.value

        url = self.construct_full_url(self.EDIT_DYNAMIC_ENGINE_ROUTE_TEMPLATE % resource_id)

        body = {
            "config_delta": config_delta.json(exclude_none=True),
        }

        resp = requests.post(url, headers=headers, data=body)

        self.raise_errors(resp)

    def delete_resource(
        self,
        resource_id: uuid.UUID,
    ) -> None:
        url = self.construct_full_url(self.DELETE_RESOURCE_ROUTE_TEMPLATE % resource_id)
        headers = self._generate_auth_headers()
        resp = requests.post(url, headers=headers)
        self.raise_errors(resp)

    def preview(
        self,
        dag: DAG,
    ) -> PreviewResponse:
        """Makes a request against the /api/preview endpoint.

        Args:
            dag:
                The DAG object to be serialized into the request header. Preview will
                execute this entire DAG object.

        Returns:
            A PreviewResponse object, parsed from the preview endpoint's response.
        """
        headers = self._generate_auth_headers()

        # TODO(ENG-2994): `by_alias` is required until this naming inconsistency is resolved.
        body = {
            "dag": dag.json(exclude_none=True, by_alias=True),
        }

        if len(body["dag"]) > MAX_REQUEST_BODY_SIZE and any(
            artifact_metadata.from_local_data for artifact_metadata in list(dag.artifacts.values())
        ):
            raise InvalidUserActionException(
                "Local Data after serialization is too large. Aqueduct uses json serialization. The maximum size of workflow with local data is %s in bytes, the current size is %s in bytes."
                % (MAX_REQUEST_BODY_SIZE, len(body["dag"]))
            )

        files: Dict[str, IO[Any]] = {}
        for op in dag.list_operators():
            file = op.file()
            if file:
                files[str(op.id)] = io.BytesIO(file)

        url = self.construct_full_url(self.PREVIEW_ROUTE)
        resp = requests.post(url, headers=headers, data=body, files=files)
        self.raise_errors(resp)

        preview_resp = _construct_preview_response(resp)
        _handle_preview_resp(preview_resp, dag)
        return preview_resp

    def register_workflow(
        self,
        dag: DAG,
        run_now: bool,
    ) -> RegisterWorkflowResponse:
        headers, body, files = self._construct_register_workflow_request(dag, run_now)
        url = self.construct_full_url(self.REGISTER_WORKFLOW_ROUTE)
        resp = requests.post(url, headers=headers, data=body, files=files)
        self.raise_errors(resp)

        return RegisterWorkflowResponse(**resp.json())

    def register_airflow_workflow(
        self,
        dag: DAG,
    ) -> RegisterAirflowWorkflowResponse:
        headers, body, files = self._construct_register_workflow_request(dag, False)
        url = self.construct_full_url(self.REGISTER_AIRFLOW_WORKFLOW_ROUTE, self.use_https)
        resp = requests.post(url, headers=headers, data=body, files=files)
        self.raise_errors(resp)

        return RegisterAirflowWorkflowResponse(**resp.json())

    def _construct_register_workflow_request(
        self,
        dag: DAG,
        run_now: bool,
    ) -> Tuple[Dict[str, str], Dict[str, str], Dict[str, IO[Any]]]:
        headers = self._generate_auth_headers()
        # This header value will be string "True" or "False"
        headers.update({"run-now": str(run_now)})
        # TODO(ENG-2994): `by_alias` is required until this naming inconsistency is resolved.
        body = {
            "dag": dag.json(exclude_none=True, by_alias=True),
        }

        if len(body["dag"]) > MAX_REQUEST_BODY_SIZE and any(
            artifact_metadata.from_local_data for artifact_metadata in list(dag.artifacts.values())
        ):
            raise InvalidUserActionException(
                "Local Data after serialization is too large. Aqueduct uses json serialization. The maximum size of workflow with local data is %s in bytes, the current size is %s in bytes."
                % (MAX_REQUEST_BODY_SIZE, len(body["dag"]))
            )

        files: Dict[str, IO[Any]] = {}
        for op in dag.list_operators():
            file = op.file()
            if file:
                files[str(op.id)] = io.BytesIO(file)

        return headers, body, files

    def refresh_workflow(
        self,
        flow_id: str,
        param_specs: Dict[str, ParamSpec],
    ) -> None:
        """
        `param_specs`: a dictionary from parameter names to its corresponding new ParamSpec.
        """
        headers = self._generate_auth_headers()
        url = self.construct_full_url(self.REFRESH_WORKFLOW_ROUTE_TEMPLATE % flow_id)

        body = {
            "parameters": json.dumps(
                {param_name: param_spec.dict() for param_name, param_spec in param_specs.items()}
            )
        }

        response = requests.post(url, headers=headers, data=body)
        self.raise_errors(response)

    def delete_workflow(
        self,
        flow_id: str,
        saved_objects_to_delete: DefaultDict[Union[str, BaseResource], List[SavedObjectUpdate]],
        force: bool,
    ) -> DeleteWorkflowResponse:
        headers = self._generate_auth_headers()
        url = self.construct_full_url(self.DELETE_WORKFLOW_ROUTE_TEMPLATE % flow_id)
        body = {
            "external_delete": {
                str(resource): [obj.spec.json() for obj in saved_objects_to_delete[resource]]
                for resource in saved_objects_to_delete
            },
            "force": force,
        }
        response = requests.post(url, headers=headers, json=body)
        self.raise_errors(response)
        return DeleteWorkflowResponse(**response.json())

    def get_workflow(self, flow_id: str) -> GetWorkflowV1Response:
        headers = self._generate_auth_headers()

        url = self.construct_full_url(self.GET_WORKFLOW_TEMPLATE % flow_id)
        flow_response = requests.get(url, headers=headers)
        self.raise_errors(flow_response)
        resp_flow = GetWorkflowResponse(**flow_response.json())
        metadata = Metadata(
            name=resp_flow.name,
            description=resp_flow.description,
            schedule=resp_flow.schedule,
            retention_policy=resp_flow.retention_policy,
        )

        url = self.construct_full_url(self.GET_DAGS_TEMPLATE % flow_id)
        dags_response = requests.get(url, headers=headers)
        self.raise_errors(dags_response)
        resp_dags = {dag["id"]: GetDagResponse(**dag) for dag in dags_response.json()}
        # Metadata from WorkflowResponse so it is the same for all DAG.
        dags = {}
        for dag in resp_dags.values():
            url = self.construct_full_url(self.GET_NODES_TEMPLATE % (flow_id, dag.id))
            nodes_resp = requests.get(url, headers=headers)
            self.raise_errors(nodes_resp)
            resp_nodes = nodes_resp.json()

            ops = {}
            for operator in resp_nodes["operators"]:
                op = GetNodeOperatorResponse(**operator)
                ops[str(op.id)] = Operator(
                    id=op.id,
                    name=op.name,
                    description=op.description,
                    spec=op.spec,
                    inputs=op.inputs,
                    outputs=op.outputs,
                )

            artfs = {}
            for artifact in resp_nodes["artifacts"]:
                artf = GetNodeArtifactResponse(**artifact)
                artfs[str(artf.id)] = ArtifactMetadata(
                    id=artf.id,
                    name=artf.name,
                    type=artf.type,
                )

            dags[dag.id] = WorkflowDagResponse(
                id=dag.id,
                workflow_id=dag.workflow_id,
                metadata=metadata,
                operators=ops,
                artifacts=artfs,
            )

        url = self.construct_full_url(self.GET_DAG_RESULTS_TEMPLATE % flow_id)
        results_resp = requests.get(url, headers=headers)
        self.raise_errors(results_resp)
        dag_results = [GetDagResultResponse(**dag_result) for dag_result in results_resp.json()]
        workflow_dag_results = [
            WorkflowDagResultResponse(
                id=dag_result.id,
                created_at=int(datetime.datetime.strptime(resp_dags[str(dag_result.dag_id)].created_at[:-4],'%Y-%m-%dT%H:%M:%S.%f' if resp_dags[str(dag_result.dag_id)].created_at[-1] == "Z" else '%Y-%m-%dT%H:%M:%S.%f%z').timestamp()),
                status=dag_result.exec_state.status,
                exec_state=dag_result.exec_state,
                workflow_dag_id=dag_result.dag_id,
            )
        for dag_result in dag_results]
        return GetWorkflowV1Response(workflow_dags=dags, workflow_dag_results=workflow_dag_results)

    def get_workflow_dag_result(self, flow_id: str, result_id: str) -> GetWorkflowDagResultResponse:
        headers = self._generate_auth_headers()
        url = self.construct_full_url(self.GET_WORKFLOW_DAG_RESULT_TEMPLATE % (flow_id, result_id))
        resp = requests.get(url, headers=headers)
        self.raise_errors(resp)
        return GetWorkflowDagResultResponse(**resp.json())

    def list_saved_objects(self, flow_id: str) -> ListWorkflowSavedObjectsResponse:
        headers = self._generate_auth_headers()
        url = self.construct_full_url(self.LIST_WORKFLOW_SAVED_OBJECTS_ROUTE % flow_id)
        resp = requests.get(url, headers=headers)
        self.raise_errors(resp)
        workflow_writes_response = ListWorkflowSavedObjectsResponse(**resp.json())
        return workflow_writes_response

    def list_workflows(self) -> List[ListWorkflowResponseEntry]:
        headers = self._generate_auth_headers()
        url = self.construct_full_url(self.LIST_WORKFLOWS_ROUTE)
        response = requests.get(url, headers=headers)
        self.raise_errors(response)

        return [ListWorkflowResponseEntry(**workflow) for workflow in response.json()]

    def get_artifact_result_data(
        self, dag_result_id: str, artifact_id: str
    ) -> Tuple[Optional[Any], ExecutionStatus]:
        """Returns an empty string if the operator was not successfully executed."""
        headers = self._generate_auth_headers()
        url = self.construct_full_url(
            self.GET_ARTIFACT_RESULT_TEMPLATE % (dag_result_id, artifact_id)
        )
        resp = requests.get(url, headers=headers)
        self.raise_errors(resp)

        parsed_response = _parse_artifact_result_response(resp)
        execution_status = parsed_response["metadata"]["exec_state"]["status"]

        serialization_type = parsed_response["metadata"]["serialization_type"]
        artifact_type = parsed_response["metadata"]["artifact_type"]

        return_value = None
        if "data" in parsed_response:
            return_value = deserialize(serialization_type, artifact_type, parsed_response["data"])

        if execution_status != ExecutionStatus.SUCCEEDED:
            logger().warning("Artifact result unavailable due to unsuccessful execution.")

        return (return_value, execution_status)

    def get_image_url(
        self,
        resource_id: str,
        service: ServiceType,
        image_name: str,
    ) -> GetImageURLResponse:
        """Makes a request against the /api/resource/container-registry/url endpoint.

        Args:
            resource_id:
                Container registry resource ID.
            service:
                Container registry service type.
            image_name:
                Image name to get the URL for.

        Returns:
            GetImageURLResponse that contains the URL to the image.
        """
        headers = self._generate_auth_headers()
        headers["resource-id"] = resource_id
        headers["service"] = service.value
        headers["image-name"] = image_name

        url = self.construct_full_url(self.GET_IMAGE_URL_ROUTE)
        resp = requests.get(url, headers=headers)
        self.raise_errors(resp)

        return GetImageURLResponse(**resp.json())<|MERGE_RESOLUTION|>--- conflicted
+++ resolved
@@ -17,22 +17,16 @@
     UnprocessableEntityError,
 )
 from aqueduct.logger import logger
-<<<<<<< HEAD
 from aqueduct.models.dag import (
     DAG,
     Metadata,
 )
-from aqueduct.models.integration import BaseResource, ResourceInfo
+from aqueduct.models.resource import BaseResource, ResourceInfo
 from aqueduct.models.operators import (
     ParamSpec,
     Operator,
 )
 from aqueduct.models.artifact import ArtifactMetadata
-=======
-from aqueduct.models.dag import DAG
-from aqueduct.models.operators import ParamSpec
-from aqueduct.models.resource import BaseResource, ResourceInfo
->>>>>>> cc9a6fbd
 from aqueduct.models.response_models import (
     DeleteWorkflowResponse,
     DynamicEngineStatusResponse,
