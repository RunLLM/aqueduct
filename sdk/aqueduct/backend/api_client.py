--- conflicted
+++ resolved
@@ -275,7 +275,6 @@
         resp = requests.post(url, url, headers=headers)
         self.raise_errors(resp)
 
-<<<<<<< HEAD
     def get_dag_engine_status(
         self,
         dag: DAG,
@@ -352,7 +351,7 @@
 
         self.raise_errors(resp)
         return
-=======
+
     def delete_integration(
         self,
         integration_id: uuid.UUID,
@@ -361,7 +360,6 @@
         headers = self._generate_auth_headers()
         resp = requests.post(url, headers=headers)
         self.raise_errors(resp)
->>>>>>> d39ed29b
 
     def preview(
         self,
