--- conflicted
+++ resolved
@@ -350,21 +350,17 @@
 
         url = self.construct_full_url(self.EDIT_DYNAMIC_ENGINE_ROUTE_TEMPLATE % integration_id)
 
-<<<<<<< HEAD
         body = {
             "config_delta": config_delta.json(exclude_none=True),
         }
 
-        if action in ["create", "update", "delete", "force-delete"]:
-            resp = requests.post(url, headers=headers, data=body)
-=======
         if action in [
             K8sClusterActionType.CREATE,
+            K8sClusterActionType.UPDATE,
             K8sClusterActionType.DELETE,
             K8sClusterActionType.FORCE_DELETE,
         ]:
-            resp = requests.post(url, headers=headers)
->>>>>>> dedf0556
+            resp = requests.post(url, headers=headers, data=body)
         else:
             raise InvalidRequestError(
                 "Invalid action %s for interacting with dynamic engine." % action
