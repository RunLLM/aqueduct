import io
import json
import uuid
from typing import IO, Any, DefaultDict, Dict, List, Optional, Tuple, Union

import requests
from aqueduct.constants.enums import ExecutionStatus, RuntimeType, ServiceType
from aqueduct.error import (
    AqueductError,
    ClientValidationError,
    InternalServerError,
    InvalidRequestError,
    NoConnectedIntegrationsException,
    ResourceNotFoundError,
    UnprocessableEntityError,
)
from aqueduct.logger import logger
from aqueduct.models.dag import DAG
from aqueduct.models.integration import Integration, IntegrationInfo
from aqueduct.models.operators import ParamSpec
from aqueduct.utils.serialization import deserialize
from pkg_resources import get_distribution, parse_version

from ..integrations.connect_config import IntegrationConfig
from .response_helpers import (
    _construct_preview_response,
    _handle_preview_resp,
    _parse_artifact_result_response,
)
from .response_models import (
    DeleteWorkflowResponse,
<<<<<<< HEAD
    EngineStatusResponse,
=======
    DynamicEngineStatusResponse,
>>>>>>> 1bb602a5
    GetVersionResponse,
    GetWorkflowResponse,
    ListWorkflowResponseEntry,
    ListWorkflowSavedObjectsResponse,
    PreviewResponse,
    RegisterAirflowWorkflowResponse,
    RegisterWorkflowResponse,
    SavedObjectUpdate,
)


class APIClient:
    """
    Internal client class used to send requests to the aqueduct cluster.
    """

    HTTP_PREFIX = "http://"
    HTTPS_PREFIX = "https://"

    GET_VERSION_ROUTE = "/api/version"
    CONNECT_INTEGRATION_ROUTE = "/api/integration/connect"
    DELETE_INTEGRATION_ROUTE_TEMPLATE = "/api/integration/%s/delete"
    PREVIEW_ROUTE = "/api/preview"
    REGISTER_WORKFLOW_ROUTE = "/api/workflow/register"
    REGISTER_AIRFLOW_WORKFLOW_ROUTE = "/api/workflow/register/airflow"
    LIST_INTEGRATIONS_ROUTE = "/api/integrations"
    LIST_INTEGRATION_OBJECTS_ROUTE_TEMPLATE = "/api/integration/%s/objects"
    GET_WORKFLOW_ROUTE_TEMPLATE = "/api/workflow/%s"
    LIST_WORKFLOW_SAVED_OBJECTS_ROUTE = "/api/workflow/%s/objects"
    GET_ARTIFACT_RESULT_TEMPLATE = "/api/artifact/%s/%s/result"

    LIST_WORKFLOWS_ROUTE = "/api/workflows"
    REFRESH_WORKFLOW_ROUTE_TEMPLATE = "/api/workflow/%s/refresh"
    DELETE_WORKFLOW_ROUTE_TEMPLATE = "/api/workflow/%s/delete"
    LIST_GITHUB_REPO_ROUTE = "/api/integrations/github/repos"
    LIST_GITHUB_BRANCH_ROUTE = "/api/integrations/github/branches"
    NODE_POSITION_ROUTE = "/api/positioning"
    EXPORT_FUNCTION_ROUTE = "/api/function/%s/export"

    GET_DYNAMIC_ENGINE_STATUS_ROUTE = "/api/integration/dynamic-engine/status"
<<<<<<< HEAD
    MODIFY_DYNAMIC_ENGINE_ROUTE_TEMPLATE = "/api/integration/dynamic-engine/%s/modify"
=======
    EDIT_DYNAMIC_ENGINE_ROUTE_TEMPLATE = "/api/integration/dynamic-engine/%s/edit"
>>>>>>> 1bb602a5

    # Auth header
    API_KEY_HEADER = "api-key"

    configured = False

    def raise_errors(self, response: requests.Response) -> None:
        def _extract_err_msg() -> str:
            resp_json = response.json()
            if "error" not in resp_json:
                raise Exception("No 'error' field on response: %s" % json.dumps(resp_json))
            return str(resp_json["error"])

        if response.status_code == 400:
            raise InvalidRequestError(_extract_err_msg())
        if response.status_code == 403:
            raise ClientValidationError(_extract_err_msg())
        elif response.status_code == 422:
            raise UnprocessableEntityError(_extract_err_msg())
        elif response.status_code == 500:
            raise InternalServerError(_extract_err_msg())
        elif response.status_code == 404:
            raise ResourceNotFoundError(_extract_err_msg())
        elif response.status_code != 200:
            raise AqueductError(_extract_err_msg())

    def configure(self, api_key: str, aqueduct_address: str) -> None:
        self.api_key = api_key
        self.aqueduct_address = aqueduct_address

        # Clean URL
        if self.aqueduct_address.endswith("/"):
            self.aqueduct_address = self.aqueduct_address[:-1]

        self.configured = True

        # Check that the connection with the backend is working.
        try:
            if self.aqueduct_address.startswith(self.HTTP_PREFIX):
                self.aqueduct_address = self.aqueduct_address[len(self.HTTP_PREFIX) :]
                self.use_https = False
                success = self._check_for_server(use_https=False)
            elif self.aqueduct_address.startswith(self.HTTPS_PREFIX):
                self.aqueduct_address = self.aqueduct_address[len(self.HTTPS_PREFIX) :]
                self.use_https = True
                success = self._check_for_server(use_https=True)
            else:
                # If no http(s) prefix is provided, we'll try both.
                self.use_https = True
                success = self._check_for_server(use_https=True)
                if not success:
                    self.use_https = False
                    success = self._check_for_server(use_https=False)

        except Exception as e:
            self.configured = False
            raise e

        if not success:
            raise ClientValidationError(
                "Unable to connect to server. Double check that both your API key `%s` and your specified address `%s` are correct. "
                % (self.api_key, self.aqueduct_address),
            )

    def _check_config(self) -> None:
        if not self.configured:
            raise Exception(
                "API client has not been configured, please complete the configuration \
                by initializing an Aqueduct client with the api key and the server address."
            )

    def _generate_auth_headers(self) -> Dict[str, str]:
        self._check_config()
        return {self.API_KEY_HEADER: self.api_key}

    def construct_base_url(self, use_https: Optional[bool] = None) -> str:
        self._check_config()
        if use_https is None:
            use_https = self.use_https
        protocol_prefix = self.HTTPS_PREFIX if use_https else self.HTTP_PREFIX
        return "%s%s" % (protocol_prefix, self.aqueduct_address)

    def construct_full_url(self, route_suffix: str, use_https: Optional[bool] = None) -> str:
        self._check_config()
        if use_https is None:
            use_https = self.use_https
        return "%s%s" % (self.construct_base_url(use_https), route_suffix)

    def _validate_server_version(self, server_version: str) -> None:
        """Checks that the SDK and the server versions match."""
        sdk_version = get_distribution("aqueduct-sdk").version
        if parse_version(server_version) > parse_version(sdk_version):
            raise ClientValidationError(
                "The SDK is outdated, it is using version %s, while the server is of version %s. "
                "Please update your `aqueduct-sdk` package to the appropriate version by running "
                "`pip3 install aqueduct-sdk==<version>`. If running within a Jupyter notebook, "
                "remember to restart the kernel." % (sdk_version, server_version)
            )
        elif parse_version(server_version) < parse_version(sdk_version):
            raise ClientValidationError(
                "The server is outdated, it is using version %s, while the sdk is of version %s. "
                "Please update your server, or downgrade your SDK so that the versions match. "
                "The guide for updating the server is here: https://docs.aqueducthq.com/guides/updating-aqueduct"
                % (server_version, sdk_version)
            )

    def _check_for_server(self, use_https: bool) -> bool:
        """Check's if the server exists and can be connected to.

        Raises:
             ClientValidationError:
                If the server cannot be found, or if there is a versioning mismatch between server and sdk.

        """
        try:
            server_version = self._get_server_version(use_https=use_https)
        except Exception as e:
            logger().info(
                "Testing connection with {} fails with:\n\t{}: {}".format(
                    "HTTPS" if use_https else "HTTP",
                    type(e).__name__,
                    e,
                )
            )
            return False
        else:
            self._validate_server_version(server_version)
            return True

    def _get_server_version(self, use_https: bool) -> str:
        """Fetches the server's version number as a string."""
        headers = self._generate_auth_headers()
        url = self.construct_full_url(self.GET_VERSION_ROUTE, use_https=use_https)
        resp = requests.get(url, headers=headers)
        self.raise_errors(resp)
        return GetVersionResponse(**resp.json()).version

    def url_prefix(self) -> str:
        self._check_config()
        return self.HTTPS_PREFIX if self.use_https else self.HTTP_PREFIX

    def list_integrations(self) -> Dict[str, IntegrationInfo]:
        url = self.construct_full_url(self.LIST_INTEGRATIONS_ROUTE)
        headers = self._generate_auth_headers()
        resp = requests.get(url, headers=headers)
        self.raise_errors(resp)
        if len(resp.json()) == 0:
            raise NoConnectedIntegrationsException(
                "Unable to create flow. Must be connected to at least one integration!"
            )

        return {
            integration_info["name"]: IntegrationInfo(**integration_info)
            for integration_info in resp.json()
        }

    def list_github_repos(self) -> List[str]:
        url = self.construct_full_url(self.LIST_GITHUB_REPO_ROUTE)
        headers = self._generate_auth_headers()

        resp = requests.get(url, headers=headers)
        return [x for x in resp.json()["repos"]]

    def list_github_branches(self, repo_url: str) -> List[str]:
        url = self.construct_full_url(self.LIST_GITHUB_BRANCH_ROUTE)
        headers = self._generate_auth_headers()
        headers["github-repo"] = repo_url

        resp = requests.get(url, headers=headers)
        return [x for x in resp.json()["branches"]]

    def list_tables(self, integration_id: str) -> List[str]:
        """Returns a list of the tables in the specified integration.
        If the integration is not a relational database, it will throw an error.
        """
        url = self.construct_full_url(self.LIST_INTEGRATION_OBJECTS_ROUTE_TEMPLATE % integration_id)
        headers = self._generate_auth_headers()
        resp = requests.get(url, headers=headers)
        self.raise_errors(resp)

        return [x for x in resp.json()["object_names"]]

    def connect_integration(
        self, name: str, service: ServiceType, config: IntegrationConfig
    ) -> None:
        integration_service = service
        if not isinstance(integration_service, str):
            # The enum value needs to be used
            integration_service = integration_service.value

        headers = self._generate_auth_headers()
        headers.update(
            {
                "integration-name": name,
                "integration-service": integration_service,
                "integration-config": config.json(),
            }
        )
        url = self.construct_full_url(
            self.CONNECT_INTEGRATION_ROUTE,
        )
        resp = requests.post(url, url, headers=headers)
        self.raise_errors(resp)

<<<<<<< HEAD
    def get_dag_engine_status(
        self,
        dag: DAG,
    ) -> Dict[str, EngineStatusResponse]:
        """Makes a request against the /api/integration/engine/status endpoint.
=======
    def get_dynamic_engine_status_by_dag(
        self,
        dag: DAG,
    ) -> Dict[str, DynamicEngineStatusResponse]:
        """Makes a request against the /api/integration/dynamic-engine/status endpoint.
           If an integration id does not correspond to a dynamic integration, the response won't
           have an entry for that integration.
>>>>>>> 1bb602a5

        Args:
            dag:
                The DAG object. We will extract the engine integration IDs and send them
                to the backend to retrieve their status. Currently, we are only interested in
                the status of dynamic engines.

        Returns:
<<<<<<< HEAD
            A EngineStatusResponse object, parsed from the backend endpoint's response.
=======
            A DynamicEngineStatusResponse object, parsed from the backend endpoint's response.
>>>>>>> 1bb602a5
        """
        engine_integration_ids = set()

        dag_engine_config = dag.engine_config
        if dag_engine_config.type == RuntimeType.K8S:
            assert dag_engine_config.k8s_config is not None
            engine_integration_ids.add(str(dag_engine_config.k8s_config.integration_id))
        for op in dag.operators.values():
            if op.spec.engine_config and op.spec.engine_config.type == RuntimeType.K8S:
                assert op.spec.engine_config.k8s_config is not None
                engine_integration_ids.add(str(op.spec.engine_config.k8s_config.integration_id))

<<<<<<< HEAD
        return self.get_engine_status(list(engine_integration_ids))

    def get_engine_status(
        self,
        engine_integration_ids: List[str],
    ) -> Dict[str, EngineStatusResponse]:
        """Makes a request against the /api/integration/engine/status endpoint.
=======
        return self.get_dynamic_engine_status(list(engine_integration_ids))

    def get_dynamic_engine_status(
        self,
        engine_integration_ids: List[str],
    ) -> Dict[str, DynamicEngineStatusResponse]:
        """Makes a request against the /api/integration/dynamic-engine/status endpoint.
           If an integration id does not correspond to a dynamic integration, the response won't
           have an entry for that integration.
>>>>>>> 1bb602a5

        Args:
            engine_integration_ids:
                A list of engine integration IDs. Currently, we are only interested in
                the status of dynamic engines.

        Returns:
<<<<<<< HEAD
            A EngineStatusResponse object, parsed from the backend endpoint's response.
=======
            A DynamicEngineStatusResponse object, parsed from the backend endpoint's response.
>>>>>>> 1bb602a5
        """
        headers = self._generate_auth_headers()
        headers["integration-ids"] = json.dumps(engine_integration_ids)

        url = self.construct_full_url(self.GET_DYNAMIC_ENGINE_STATUS_ROUTE)
        resp = requests.get(url, headers=headers)
        self.raise_errors(resp)

        return {
<<<<<<< HEAD
            engine_status["name"]: EngineStatusResponse(**engine_status)
            for engine_status in resp.json()
        }

    def modify_engine(
=======
            dynamic_engine_status["name"]: DynamicEngineStatusResponse(**dynamic_engine_status)
            for dynamic_engine_status in resp.json()
        }

    def edit_engine(
>>>>>>> 1bb602a5
        self,
        action: str,
        integration_id: str,
    ) -> None:
<<<<<<< HEAD
        """Makes a request against the /api/integration/engine/{integrationId} endpoint.
=======
        """Makes a request against the /api/integration/dynamic-engine/{integrationId}/edit endpoint.
>>>>>>> 1bb602a5

        Args:
            integration_id:
                The engine integration ID.
        """
        headers = self._generate_auth_headers()
        headers["action"] = action

<<<<<<< HEAD
        url = self.construct_full_url(self.MODIFY_DYNAMIC_ENGINE_ROUTE_TEMPLATE % integration_id)
=======
        url = self.construct_full_url(self.EDIT_DYNAMIC_ENGINE_ROUTE_TEMPLATE % integration_id)
>>>>>>> 1bb602a5

        if action == "create" or action == "delete":
            resp = requests.post(url, headers=headers)
        else:
            raise InvalidRequestError(
                "Invalid action %s for interacting with dynamic engine." % action
            )

        self.raise_errors(resp)
<<<<<<< HEAD
        return
=======
>>>>>>> 1bb602a5

    def delete_integration(
        self,
        integration_id: uuid.UUID,
    ) -> None:
        url = self.construct_full_url(self.DELETE_INTEGRATION_ROUTE_TEMPLATE % integration_id)
        headers = self._generate_auth_headers()
        resp = requests.post(url, headers=headers)
        self.raise_errors(resp)

    def preview(
        self,
        dag: DAG,
    ) -> PreviewResponse:
        """Makes a request against the /api/preview endpoint.

        Args:
            dag:
                The DAG object to be serialized into the request header. Preview will
                execute this entire DAG object.

        Returns:
            A PreviewResponse object, parsed from the preview endpoint's response.
        """
        headers = self._generate_auth_headers()
        body = {
            "dag": dag.json(exclude_none=True),
        }

        files: Dict[str, IO[Any]] = {}
        for op in dag.list_operators():
            file = op.file()
            if file:
                files[str(op.id)] = io.BytesIO(file)

        url = self.construct_full_url(self.PREVIEW_ROUTE)
        resp = requests.post(url, headers=headers, data=body, files=files)
        self.raise_errors(resp)

        preview_resp = _construct_preview_response(resp)
        _handle_preview_resp(preview_resp, dag)
        return preview_resp

    def register_workflow(
        self,
        dag: DAG,
    ) -> RegisterWorkflowResponse:
        headers, body, files = self._construct_register_workflow_request(dag)
        url = self.construct_full_url(self.REGISTER_WORKFLOW_ROUTE)
        resp = requests.post(url, headers=headers, data=body, files=files)
        self.raise_errors(resp)

        return RegisterWorkflowResponse(**resp.json())

    def register_airflow_workflow(
        self,
        dag: DAG,
    ) -> RegisterAirflowWorkflowResponse:
        headers, body, files = self._construct_register_workflow_request(dag)
        url = self.construct_full_url(self.REGISTER_AIRFLOW_WORKFLOW_ROUTE, self.use_https)
        resp = requests.post(url, headers=headers, data=body, files=files)
        self.raise_errors(resp)

        return RegisterAirflowWorkflowResponse(**resp.json())

    def _construct_register_workflow_request(
        self,
        dag: DAG,
    ) -> Tuple[Dict[str, str], Dict[str, str], Dict[str, IO[Any]]]:
        headers = self._generate_auth_headers()
        body = {
            "dag": dag.json(exclude_none=True),
        }

        files: Dict[str, IO[Any]] = {}
        for op in dag.list_operators():
            file = op.file()
            if file:
                files[str(op.id)] = io.BytesIO(file)

        return headers, body, files

    def refresh_workflow(
        self,
        flow_id: str,
        param_specs: Dict[str, ParamSpec],
    ) -> None:
        """
        `param_specs`: a dictionary from parameter names to its corresponding new ParamSpec.
        """
        headers = self._generate_auth_headers()
        url = self.construct_full_url(self.REFRESH_WORKFLOW_ROUTE_TEMPLATE % flow_id)

        body = {
            "parameters": json.dumps(
                {param_name: param_spec.dict() for param_name, param_spec in param_specs.items()}
            )
        }

        response = requests.post(url, headers=headers, data=body)
        self.raise_errors(response)

    def delete_workflow(
        self,
        flow_id: str,
        saved_objects_to_delete: DefaultDict[Union[str, Integration], List[SavedObjectUpdate]],
        force: bool,
    ) -> DeleteWorkflowResponse:
        headers = self._generate_auth_headers()
        url = self.construct_full_url(self.DELETE_WORKFLOW_ROUTE_TEMPLATE % flow_id)
        body = {
            "external_delete": {
                str(integration): [obj.spec.json() for obj in saved_objects_to_delete[integration]]
                for integration in saved_objects_to_delete
            },
            "force": force,
        }
        response = requests.post(url, headers=headers, json=body)
        self.raise_errors(response)
        return DeleteWorkflowResponse(**response.json())

    def get_workflow(self, flow_id: str) -> GetWorkflowResponse:
        headers = self._generate_auth_headers()
        url = self.construct_full_url(self.GET_WORKFLOW_ROUTE_TEMPLATE % flow_id)
        resp = requests.get(url, headers=headers)
        self.raise_errors(resp)
        workflow_response = GetWorkflowResponse(**resp.json())
        return workflow_response

    def list_saved_objects(self, flow_id: str) -> ListWorkflowSavedObjectsResponse:
        headers = self._generate_auth_headers()
        url = self.construct_full_url(self.LIST_WORKFLOW_SAVED_OBJECTS_ROUTE % flow_id)
        resp = requests.get(url, headers=headers)
        self.raise_errors(resp)
        workflow_writes_response = ListWorkflowSavedObjectsResponse(**resp.json())
        return workflow_writes_response

    def list_workflows(self) -> List[ListWorkflowResponseEntry]:
        headers = self._generate_auth_headers()
        url = self.construct_full_url(self.LIST_WORKFLOWS_ROUTE)
        response = requests.get(url, headers=headers)
        self.raise_errors(response)

        return [ListWorkflowResponseEntry(**workflow) for workflow in response.json()]

    def get_artifact_result_data(
        self, dag_result_id: str, artifact_id: str
    ) -> Tuple[Optional[Any], ExecutionStatus]:
        """Returns an empty string if the operator was not successfully executed."""
        headers = self._generate_auth_headers()
        url = self.construct_full_url(
            self.GET_ARTIFACT_RESULT_TEMPLATE % (dag_result_id, artifact_id)
        )
        resp = requests.get(url, headers=headers)
        self.raise_errors(resp)

        parsed_response = _parse_artifact_result_response(resp)
        execution_status = parsed_response["metadata"]["exec_state"]["status"]

        if execution_status != ExecutionStatus.SUCCEEDED:
            print("Artifact result unavailable due to unsuccessful execution.")
            return None, execution_status

        serialization_type = parsed_response["metadata"]["serialization_type"]
        artifact_type = parsed_response["metadata"]["artifact_type"]
        return (
            deserialize(serialization_type, artifact_type, parsed_response["data"]),
            execution_status,
        )<|MERGE_RESOLUTION|>--- conflicted
+++ resolved
@@ -29,11 +29,7 @@
 )
 from .response_models import (
     DeleteWorkflowResponse,
-<<<<<<< HEAD
-    EngineStatusResponse,
-=======
     DynamicEngineStatusResponse,
->>>>>>> 1bb602a5
     GetVersionResponse,
     GetWorkflowResponse,
     ListWorkflowResponseEntry,
@@ -74,11 +70,7 @@
     EXPORT_FUNCTION_ROUTE = "/api/function/%s/export"
 
     GET_DYNAMIC_ENGINE_STATUS_ROUTE = "/api/integration/dynamic-engine/status"
-<<<<<<< HEAD
-    MODIFY_DYNAMIC_ENGINE_ROUTE_TEMPLATE = "/api/integration/dynamic-engine/%s/modify"
-=======
     EDIT_DYNAMIC_ENGINE_ROUTE_TEMPLATE = "/api/integration/dynamic-engine/%s/edit"
->>>>>>> 1bb602a5
 
     # Auth header
     API_KEY_HEADER = "api-key"
@@ -283,13 +275,6 @@
         resp = requests.post(url, url, headers=headers)
         self.raise_errors(resp)
 
-<<<<<<< HEAD
-    def get_dag_engine_status(
-        self,
-        dag: DAG,
-    ) -> Dict[str, EngineStatusResponse]:
-        """Makes a request against the /api/integration/engine/status endpoint.
-=======
     def get_dynamic_engine_status_by_dag(
         self,
         dag: DAG,
@@ -297,7 +282,6 @@
         """Makes a request against the /api/integration/dynamic-engine/status endpoint.
            If an integration id does not correspond to a dynamic integration, the response won't
            have an entry for that integration.
->>>>>>> 1bb602a5
 
         Args:
             dag:
@@ -306,11 +290,7 @@
                 the status of dynamic engines.
 
         Returns:
-<<<<<<< HEAD
-            A EngineStatusResponse object, parsed from the backend endpoint's response.
-=======
             A DynamicEngineStatusResponse object, parsed from the backend endpoint's response.
->>>>>>> 1bb602a5
         """
         engine_integration_ids = set()
 
@@ -323,15 +303,6 @@
                 assert op.spec.engine_config.k8s_config is not None
                 engine_integration_ids.add(str(op.spec.engine_config.k8s_config.integration_id))
 
-<<<<<<< HEAD
-        return self.get_engine_status(list(engine_integration_ids))
-
-    def get_engine_status(
-        self,
-        engine_integration_ids: List[str],
-    ) -> Dict[str, EngineStatusResponse]:
-        """Makes a request against the /api/integration/engine/status endpoint.
-=======
         return self.get_dynamic_engine_status(list(engine_integration_ids))
 
     def get_dynamic_engine_status(
@@ -341,7 +312,6 @@
         """Makes a request against the /api/integration/dynamic-engine/status endpoint.
            If an integration id does not correspond to a dynamic integration, the response won't
            have an entry for that integration.
->>>>>>> 1bb602a5
 
         Args:
             engine_integration_ids:
@@ -349,11 +319,7 @@
                 the status of dynamic engines.
 
         Returns:
-<<<<<<< HEAD
-            A EngineStatusResponse object, parsed from the backend endpoint's response.
-=======
             A DynamicEngineStatusResponse object, parsed from the backend endpoint's response.
->>>>>>> 1bb602a5
         """
         headers = self._generate_auth_headers()
         headers["integration-ids"] = json.dumps(engine_integration_ids)
@@ -363,28 +329,16 @@
         self.raise_errors(resp)
 
         return {
-<<<<<<< HEAD
-            engine_status["name"]: EngineStatusResponse(**engine_status)
-            for engine_status in resp.json()
-        }
-
-    def modify_engine(
-=======
             dynamic_engine_status["name"]: DynamicEngineStatusResponse(**dynamic_engine_status)
             for dynamic_engine_status in resp.json()
         }
 
     def edit_engine(
->>>>>>> 1bb602a5
         self,
         action: str,
         integration_id: str,
     ) -> None:
-<<<<<<< HEAD
-        """Makes a request against the /api/integration/engine/{integrationId} endpoint.
-=======
         """Makes a request against the /api/integration/dynamic-engine/{integrationId}/edit endpoint.
->>>>>>> 1bb602a5
 
         Args:
             integration_id:
@@ -393,11 +347,7 @@
         headers = self._generate_auth_headers()
         headers["action"] = action
 
-<<<<<<< HEAD
-        url = self.construct_full_url(self.MODIFY_DYNAMIC_ENGINE_ROUTE_TEMPLATE % integration_id)
-=======
         url = self.construct_full_url(self.EDIT_DYNAMIC_ENGINE_ROUTE_TEMPLATE % integration_id)
->>>>>>> 1bb602a5
 
         if action == "create" or action == "delete":
             resp = requests.post(url, headers=headers)
@@ -407,10 +357,6 @@
             )
 
         self.raise_errors(resp)
-<<<<<<< HEAD
-        return
-=======
->>>>>>> 1bb602a5
 
     def delete_integration(
         self,
