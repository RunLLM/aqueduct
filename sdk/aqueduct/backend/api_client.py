import io
import json
import uuid
from typing import IO, Any, DefaultDict, Dict, List, Optional, Tuple, Union

import requests
from aqueduct.constants.enums import ExecutionStatus, K8sClusterActionType, RuntimeType, ServiceType
from aqueduct.error import (
    AqueductError,
    ClientValidationError,
    InternalServerError,
    InvalidRequestError,
    NoConnectedIntegrationsException,
    ResourceNotFoundError,
    UnprocessableEntityError,
)
from aqueduct.logger import logger
from aqueduct.models.dag import DAG
from aqueduct.models.integration import Integration, IntegrationInfo
from aqueduct.models.operators import ParamSpec
from aqueduct.utils.serialization import deserialize
from pkg_resources import get_distribution, parse_version

from ..integrations.connect_config import DynamicK8sConfig, IntegrationConfig
from .response_helpers import (
    _construct_preview_response,
    _handle_preview_resp,
    _parse_artifact_result_response,
)
from .response_models import (
    DeleteWorkflowResponse,
    DynamicEngineStatusResponse,
    GetVersionResponse,
    GetWorkflowResponse,
    ListWorkflowResponseEntry,
    ListWorkflowSavedObjectsResponse,
    PreviewResponse,
    RegisterAirflowWorkflowResponse,
    RegisterWorkflowResponse,
    SavedObjectUpdate,
)


class APIClient:
    """
    Internal client class used to send requests to the aqueduct cluster.
    """

    HTTP_PREFIX = "http://"
    HTTPS_PREFIX = "https://"

    GET_VERSION_ROUTE = "/api/version"
    CONNECT_INTEGRATION_ROUTE = "/api/integration/connect"
    DELETE_INTEGRATION_ROUTE_TEMPLATE = "/api/integration/%s/delete"
    PREVIEW_ROUTE = "/api/preview"
    REGISTER_WORKFLOW_ROUTE = "/api/workflow/register"
    REGISTER_AIRFLOW_WORKFLOW_ROUTE = "/api/workflow/register/airflow"
    LIST_INTEGRATIONS_ROUTE = "/api/integrations"
    LIST_INTEGRATION_OBJECTS_ROUTE_TEMPLATE = "/api/integration/%s/objects"
    GET_WORKFLOW_ROUTE_TEMPLATE = "/api/workflow/%s"
    LIST_WORKFLOW_SAVED_OBJECTS_ROUTE = "/api/workflow/%s/objects"
    GET_ARTIFACT_RESULT_TEMPLATE = "/api/artifact/%s/%s/result"

    LIST_WORKFLOWS_ROUTE = "/api/workflows"
    REFRESH_WORKFLOW_ROUTE_TEMPLATE = "/api/workflow/%s/refresh"
    DELETE_WORKFLOW_ROUTE_TEMPLATE = "/api/workflow/%s/delete"
    LIST_GITHUB_REPO_ROUTE = "/api/integrations/github/repos"
    LIST_GITHUB_BRANCH_ROUTE = "/api/integrations/github/branches"
    NODE_POSITION_ROUTE = "/api/positioning"
    EXPORT_FUNCTION_ROUTE = "/api/function/%s/export"

    GET_DYNAMIC_ENGINE_STATUS_ROUTE = "/api/integration/dynamic-engine/status"
    EDIT_DYNAMIC_ENGINE_ROUTE_TEMPLATE = "/api/integration/dynamic-engine/%s/edit"

    # Auth header
    API_KEY_HEADER = "api-key"

    configured = False

    def raise_errors(self, response: requests.Response) -> None:
        def _extract_err_msg() -> str:
            resp_json = response.json()
            if "error" not in resp_json:
                raise Exception("No 'error' field on response: %s" % json.dumps(resp_json))
            return str(resp_json["error"])

        if response.status_code == 400:
            raise InvalidRequestError(_extract_err_msg())
        if response.status_code == 403:
            raise ClientValidationError(_extract_err_msg())
        elif response.status_code == 422:
            raise UnprocessableEntityError(_extract_err_msg())
        elif response.status_code == 500:
            raise InternalServerError(_extract_err_msg())
        elif response.status_code == 404:
            raise ResourceNotFoundError(_extract_err_msg())
        elif response.status_code != 200:
            raise AqueductError(_extract_err_msg())

    def configure(self, api_key: str, aqueduct_address: str) -> None:
        self.api_key = api_key
        self.aqueduct_address = aqueduct_address

        # Clean URL
        if self.aqueduct_address.endswith("/"):
            self.aqueduct_address = self.aqueduct_address[:-1]

        self.configured = True

        # Check that the connection with the backend is working.
        try:
            if self.aqueduct_address.startswith(self.HTTP_PREFIX):
                self.aqueduct_address = self.aqueduct_address[len(self.HTTP_PREFIX) :]
                self.use_https = False
                success = self._check_for_server(use_https=False)
            elif self.aqueduct_address.startswith(self.HTTPS_PREFIX):
                self.aqueduct_address = self.aqueduct_address[len(self.HTTPS_PREFIX) :]
                self.use_https = True
                success = self._check_for_server(use_https=True)
            else:
                # If no http(s) prefix is provided, we'll try both.
                self.use_https = True
                success = self._check_for_server(use_https=True)
                if not success:
                    self.use_https = False
                    success = self._check_for_server(use_https=False)

        except Exception as e:
            self.configured = False
            raise e

        if not success:
            raise ClientValidationError(
                "Unable to connect to server. Double check that both your API key `%s` and your specified address `%s` are correct. "
                % (self.api_key, self.aqueduct_address),
            )

    def _check_config(self) -> None:
        if not self.configured:
            raise Exception(
                "API client has not been configured, please complete the configuration \
                by initializing an Aqueduct client with the api key and the server address."
            )

    def _generate_auth_headers(self) -> Dict[str, str]:
        self._check_config()
        return {self.API_KEY_HEADER: self.api_key}

    def construct_base_url(self, use_https: Optional[bool] = None) -> str:
        self._check_config()
        if use_https is None:
            use_https = self.use_https
        protocol_prefix = self.HTTPS_PREFIX if use_https else self.HTTP_PREFIX
        return "%s%s" % (protocol_prefix, self.aqueduct_address)

    def construct_full_url(self, route_suffix: str, use_https: Optional[bool] = None) -> str:
        self._check_config()
        if use_https is None:
            use_https = self.use_https
        return "%s%s" % (self.construct_base_url(use_https), route_suffix)

    def _validate_server_version(self, server_version: str) -> None:
        """Checks that the SDK and the server versions match."""
        sdk_version = get_distribution("aqueduct-sdk").version
        if parse_version(server_version) > parse_version(sdk_version):
            raise ClientValidationError(
                "The SDK is outdated, it is using version %s, while the server is of version %s. "
                "Please update your `aqueduct-sdk` package to the appropriate version by running "
                "`pip3 install aqueduct-sdk==<version>`. If running within a Jupyter notebook, "
                "remember to restart the kernel." % (sdk_version, server_version)
            )
        elif parse_version(server_version) < parse_version(sdk_version):
            raise ClientValidationError(
                "The server is outdated, it is using version %s, while the sdk is of version %s. "
                "Please update your server, or downgrade your SDK so that the versions match. "
                "The guide for updating the server is here: https://docs.aqueducthq.com/guides/updating-aqueduct"
                % (server_version, sdk_version)
            )

    def _check_for_server(self, use_https: bool) -> bool:
        """Check's if the server exists and can be connected to.

        Raises:
             ClientValidationError:
                If the server cannot be found, or if there is a versioning mismatch between server and sdk.

        """
        try:
            server_version = self._get_server_version(use_https=use_https)
        except Exception as e:
            logger().info(
                "Testing connection with {} fails with:\n\t{}: {}".format(
                    "HTTPS" if use_https else "HTTP",
                    type(e).__name__,
                    e,
                )
            )
            return False
        else:
            self._validate_server_version(server_version)
            return True

    def _get_server_version(self, use_https: bool) -> str:
        """Fetches the server's version number as a string."""
        headers = self._generate_auth_headers()
        url = self.construct_full_url(self.GET_VERSION_ROUTE, use_https=use_https)
        resp = requests.get(url, headers=headers)
        self.raise_errors(resp)
        return GetVersionResponse(**resp.json()).version

    def url_prefix(self) -> str:
        self._check_config()
        return self.HTTPS_PREFIX if self.use_https else self.HTTP_PREFIX

    def list_integrations(self) -> Dict[str, IntegrationInfo]:
        url = self.construct_full_url(self.LIST_INTEGRATIONS_ROUTE)
        headers = self._generate_auth_headers()
        resp = requests.get(url, headers=headers)
        self.raise_errors(resp)
        if len(resp.json()) == 0:
            raise NoConnectedIntegrationsException(
                "Unable to create flow. Must be connected to at least one integration!"
            )

        return {
            integration_info["name"]: IntegrationInfo(**integration_info)
            for integration_info in resp.json()
        }

    def list_github_repos(self) -> List[str]:
        url = self.construct_full_url(self.LIST_GITHUB_REPO_ROUTE)
        headers = self._generate_auth_headers()

        resp = requests.get(url, headers=headers)
        return [x for x in resp.json()["repos"]]

    def list_github_branches(self, repo_url: str) -> List[str]:
        url = self.construct_full_url(self.LIST_GITHUB_BRANCH_ROUTE)
        headers = self._generate_auth_headers()
        headers["github-repo"] = repo_url

        resp = requests.get(url, headers=headers)
        return [x for x in resp.json()["branches"]]

    def list_tables(self, integration_id: str) -> List[str]:
        """Returns a list of the tables in the specified integration.
        If the integration is not a relational database, it will throw an error.
        """
        url = self.construct_full_url(self.LIST_INTEGRATION_OBJECTS_ROUTE_TEMPLATE % integration_id)
        headers = self._generate_auth_headers()
        resp = requests.get(url, headers=headers)
        self.raise_errors(resp)

        return [x for x in resp.json()["object_names"]]

    def connect_integration(
        self, name: str, service: Union[str, ServiceType], config: IntegrationConfig
    ) -> None:
        integration_service = service
        if isinstance(integration_service, ServiceType):
            # The enum value needs to be used
            integration_service = integration_service.value

        headers = self._generate_auth_headers()
        headers.update(
            {
                "integration-name": name,
                "integration-service": integration_service,
<<<<<<< HEAD
                "integration-config": config.json(exclude_none=True),
=======
                # `by_alias` is necessary to get this to use `schema` as a key for SnowflakeConfig.
                # `exclude_none` is necessary to exclude `role` when None as SnowflakeConfig.
                "integration-config": config.json(exclude_none=True, by_alias=True),
>>>>>>> d9f6cd0f
            }
        )
        url = self.construct_full_url(
            self.CONNECT_INTEGRATION_ROUTE,
        )
        resp = requests.post(url, url, headers=headers)
        self.raise_errors(resp)

    def get_dynamic_engine_status_by_dag(
        self,
        dag: DAG,
    ) -> Dict[str, DynamicEngineStatusResponse]:
        """Makes a request against the /api/integration/dynamic-engine/status endpoint.
           If an integration id does not correspond to a dynamic integration, the response won't
           have an entry for that integration.

        Args:
            dag:
                The DAG object. We will extract the engine integration IDs and send them
                to the backend to retrieve their status. Currently, we are only interested in
                the status of dynamic engines.

        Returns:
            A DynamicEngineStatusResponse object, parsed from the backend endpoint's response.
        """
        engine_integration_ids = set()

        dag_engine_config = dag.engine_config
        if dag_engine_config.type == RuntimeType.K8S:
            assert dag_engine_config.k8s_config is not None
            engine_integration_ids.add(str(dag_engine_config.k8s_config.integration_id))
        for op in dag.operators.values():
            if op.spec.engine_config and op.spec.engine_config.type == RuntimeType.K8S:
                assert op.spec.engine_config.k8s_config is not None
                engine_integration_ids.add(str(op.spec.engine_config.k8s_config.integration_id))

        return self.get_dynamic_engine_status(list(engine_integration_ids))

    def get_dynamic_engine_status(
        self,
        engine_integration_ids: List[str],
    ) -> Dict[str, DynamicEngineStatusResponse]:
        """Makes a request against the /api/integration/dynamic-engine/status endpoint.
           If an integration id does not correspond to a dynamic integration, the response won't
           have an entry for that integration.

        Args:
            engine_integration_ids:
                A list of engine integration IDs. Currently, we are only interested in
                the status of dynamic engines.

        Returns:
            A DynamicEngineStatusResponse object, parsed from the backend endpoint's response.
        """
        headers = self._generate_auth_headers()
        headers["integration-ids"] = json.dumps(engine_integration_ids)

        url = self.construct_full_url(self.GET_DYNAMIC_ENGINE_STATUS_ROUTE)
        resp = requests.get(url, headers=headers)
        self.raise_errors(resp)

        return {
            dynamic_engine_status["name"]: DynamicEngineStatusResponse(**dynamic_engine_status)
            for dynamic_engine_status in resp.json()
        }

    def edit_dynamic_engine(
        self,
        action: K8sClusterActionType,
        integration_id: str,
<<<<<<< HEAD
        config_delta: DynamicK8sConfig = DynamicK8sConfig(),
=======
        config_delta: Optional[DynamicK8sConfig] = None,
>>>>>>> d9f6cd0f
    ) -> None:
        """Makes a request against the /api/integration/dynamic-engine/{integrationId}/edit endpoint.

        Args:
            integration_id:
                The engine integration ID.
        """
        if action not in [
            K8sClusterActionType.CREATE,
            K8sClusterActionType.UPDATE,
            K8sClusterActionType.DELETE,
            K8sClusterActionType.FORCE_DELETE,
        ]:
            raise InvalidRequestError(
                "Invalid action %s for interacting with dynamic engine." % action
            )

        if config_delta == None:
            config_delta = DynamicK8sConfig()

        assert isinstance(config_delta, DynamicK8sConfig)

        headers = self._generate_auth_headers()
        headers["action"] = action.value

        url = self.construct_full_url(self.EDIT_DYNAMIC_ENGINE_ROUTE_TEMPLATE % integration_id)

        body = {
            "config_delta": config_delta.json(exclude_none=True),
        }

<<<<<<< HEAD
        if action in ["create", "update", "delete", "force-delete"]:
            resp = requests.post(url, headers=headers, data=body)
        else:
            raise InvalidRequestError(
                "Invalid action %s for interacting with dynamic engine." % action
            )
=======
        resp = requests.post(url, headers=headers, data=body)
>>>>>>> d9f6cd0f

        self.raise_errors(resp)

    def delete_integration(
        self,
        integration_id: uuid.UUID,
    ) -> None:
        url = self.construct_full_url(self.DELETE_INTEGRATION_ROUTE_TEMPLATE % integration_id)
        headers = self._generate_auth_headers()
        resp = requests.post(url, headers=headers)
        self.raise_errors(resp)

    def preview(
        self,
        dag: DAG,
    ) -> PreviewResponse:
        """Makes a request against the /api/preview endpoint.

        Args:
            dag:
                The DAG object to be serialized into the request header. Preview will
                execute this entire DAG object.

        Returns:
            A PreviewResponse object, parsed from the preview endpoint's response.
        """
        headers = self._generate_auth_headers()
        body = {
            "dag": dag.json(exclude_none=True),
        }

        files: Dict[str, IO[Any]] = {}
        for op in dag.list_operators():
            file = op.file()
            if file:
                files[str(op.id)] = io.BytesIO(file)

        url = self.construct_full_url(self.PREVIEW_ROUTE)
        resp = requests.post(url, headers=headers, data=body, files=files)
        self.raise_errors(resp)

        preview_resp = _construct_preview_response(resp)
        _handle_preview_resp(preview_resp, dag)
        return preview_resp

    def register_workflow(
        self,
        dag: DAG,
    ) -> RegisterWorkflowResponse:
        headers, body, files = self._construct_register_workflow_request(dag)
        url = self.construct_full_url(self.REGISTER_WORKFLOW_ROUTE)
        resp = requests.post(url, headers=headers, data=body, files=files)
        self.raise_errors(resp)

        return RegisterWorkflowResponse(**resp.json())

    def register_airflow_workflow(
        self,
        dag: DAG,
    ) -> RegisterAirflowWorkflowResponse:
        headers, body, files = self._construct_register_workflow_request(dag)
        url = self.construct_full_url(self.REGISTER_AIRFLOW_WORKFLOW_ROUTE, self.use_https)
        resp = requests.post(url, headers=headers, data=body, files=files)
        self.raise_errors(resp)

        return RegisterAirflowWorkflowResponse(**resp.json())

    def _construct_register_workflow_request(
        self,
        dag: DAG,
    ) -> Tuple[Dict[str, str], Dict[str, str], Dict[str, IO[Any]]]:
        headers = self._generate_auth_headers()
        body = {
            "dag": dag.json(exclude_none=True),
        }

        files: Dict[str, IO[Any]] = {}
        for op in dag.list_operators():
            file = op.file()
            if file:
                files[str(op.id)] = io.BytesIO(file)

        return headers, body, files

    def refresh_workflow(
        self,
        flow_id: str,
        param_specs: Dict[str, ParamSpec],
    ) -> None:
        """
        `param_specs`: a dictionary from parameter names to its corresponding new ParamSpec.
        """
        headers = self._generate_auth_headers()
        url = self.construct_full_url(self.REFRESH_WORKFLOW_ROUTE_TEMPLATE % flow_id)

        body = {
            "parameters": json.dumps(
                {param_name: param_spec.dict() for param_name, param_spec in param_specs.items()}
            )
        }

        response = requests.post(url, headers=headers, data=body)
        self.raise_errors(response)

    def delete_workflow(
        self,
        flow_id: str,
        saved_objects_to_delete: DefaultDict[Union[str, Integration], List[SavedObjectUpdate]],
        force: bool,
    ) -> DeleteWorkflowResponse:
        headers = self._generate_auth_headers()
        url = self.construct_full_url(self.DELETE_WORKFLOW_ROUTE_TEMPLATE % flow_id)
        body = {
            "external_delete": {
                str(integration): [obj.spec.json() for obj in saved_objects_to_delete[integration]]
                for integration in saved_objects_to_delete
            },
            "force": force,
        }
        response = requests.post(url, headers=headers, json=body)
        self.raise_errors(response)
        return DeleteWorkflowResponse(**response.json())

    def get_workflow(self, flow_id: str) -> GetWorkflowResponse:
        headers = self._generate_auth_headers()
        url = self.construct_full_url(self.GET_WORKFLOW_ROUTE_TEMPLATE % flow_id)
        resp = requests.get(url, headers=headers)
        self.raise_errors(resp)
        workflow_response = GetWorkflowResponse(**resp.json())
        return workflow_response

    def list_saved_objects(self, flow_id: str) -> ListWorkflowSavedObjectsResponse:
        headers = self._generate_auth_headers()
        url = self.construct_full_url(self.LIST_WORKFLOW_SAVED_OBJECTS_ROUTE % flow_id)
        resp = requests.get(url, headers=headers)
        self.raise_errors(resp)
        workflow_writes_response = ListWorkflowSavedObjectsResponse(**resp.json())
        return workflow_writes_response

    def list_workflows(self) -> List[ListWorkflowResponseEntry]:
        headers = self._generate_auth_headers()
        url = self.construct_full_url(self.LIST_WORKFLOWS_ROUTE)
        response = requests.get(url, headers=headers)
        self.raise_errors(response)

        return [ListWorkflowResponseEntry(**workflow) for workflow in response.json()]

    def get_artifact_result_data(
        self, dag_result_id: str, artifact_id: str
    ) -> Tuple[Optional[Any], ExecutionStatus]:
        """Returns an empty string if the operator was not successfully executed."""
        headers = self._generate_auth_headers()
        url = self.construct_full_url(
            self.GET_ARTIFACT_RESULT_TEMPLATE % (dag_result_id, artifact_id)
        )
        resp = requests.get(url, headers=headers)
        self.raise_errors(resp)

        parsed_response = _parse_artifact_result_response(resp)
        execution_status = parsed_response["metadata"]["exec_state"]["status"]

        if execution_status != ExecutionStatus.SUCCEEDED:
            print("Artifact result unavailable due to unsuccessful execution.")
            return None, execution_status

        serialization_type = parsed_response["metadata"]["serialization_type"]
        artifact_type = parsed_response["metadata"]["artifact_type"]
        return (
            deserialize(serialization_type, artifact_type, parsed_response["data"]),
            execution_status,
        )<|MERGE_RESOLUTION|>--- conflicted
+++ resolved
@@ -266,13 +266,9 @@
             {
                 "integration-name": name,
                 "integration-service": integration_service,
-<<<<<<< HEAD
-                "integration-config": config.json(exclude_none=True),
-=======
                 # `by_alias` is necessary to get this to use `schema` as a key for SnowflakeConfig.
                 # `exclude_none` is necessary to exclude `role` when None as SnowflakeConfig.
                 "integration-config": config.json(exclude_none=True, by_alias=True),
->>>>>>> d9f6cd0f
             }
         )
         url = self.construct_full_url(
@@ -343,11 +339,7 @@
         self,
         action: K8sClusterActionType,
         integration_id: str,
-<<<<<<< HEAD
-        config_delta: DynamicK8sConfig = DynamicK8sConfig(),
-=======
         config_delta: Optional[DynamicK8sConfig] = None,
->>>>>>> d9f6cd0f
     ) -> None:
         """Makes a request against the /api/integration/dynamic-engine/{integrationId}/edit endpoint.
 
@@ -379,16 +371,7 @@
             "config_delta": config_delta.json(exclude_none=True),
         }
 
-<<<<<<< HEAD
-        if action in ["create", "update", "delete", "force-delete"]:
-            resp = requests.post(url, headers=headers, data=body)
-        else:
-            raise InvalidRequestError(
-                "Invalid action %s for interacting with dynamic engine." % action
-            )
-=======
         resp = requests.post(url, headers=headers, data=body)
->>>>>>> d9f6cd0f
 
         self.raise_errors(resp)
 
