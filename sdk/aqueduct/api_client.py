import io
import json
import uuid
from typing import IO, Any, Dict, DefaultDict, List, Optional, Tuple

import requests
from aqueduct.dag import DAG
from aqueduct.enums import ExecutionStatus
from aqueduct.error import (
    AqueductError,
    ClientValidationError,
    InternalAqueductError,
    NoConnectedIntegrationsException,
)
from aqueduct.integrations.integration import IntegrationInfo
from aqueduct.integrations.table import WrittenObject
from aqueduct.logger import Logger
from aqueduct.operators import Operator
from aqueduct.responses import (
    GetWorkflowResponse,
<<<<<<< HEAD
    GetWorkflowTablesResponse,
    DeleteWorkflowResponse,
=======
    GetWorkflowWrittenObjectsResponse,
>>>>>>> 2c9e1133
    ListWorkflowResponseEntry,
    OperatorResult,
    PreviewResponse,
    RegisterWorkflowResponse,
)

from aqueduct import utils


def _handle_preview_resp(preview_resp: PreviewResponse, dag: DAG) -> None:
    """
    Prints all the logs generated during preview, in BFS order.

    Raises:
        AqueductError:
            If the preview execution has failed. This error will have the context
            and error message of every failed operator in it.
        InternalAqueductError:
            If something unexpected happened in our system.
    """
    # There can be multiple operator failures, one for each entry.
    op_err_msgs: List[str] = []

    # Creates the message to show the user in the error.
    def _construct_failure_error_msg(op_name: str, op_result: OperatorResult) -> str:
        assert op_result.error is not None
        return (
            f"Operator {op_name} failed!\n"
            f"{op_result.error.context}\n"
            f"\n"
            f"{op_result.error.tip}\n"
            f"\n"
        )

    q: List[Operator] = dag.list_root_operators()
    seen_op_ids = set(op.id for op in q)
    while len(q) > 0:
        curr_op = q.pop(0)

        if curr_op.id in preview_resp.operator_results:
            curr_op_result = preview_resp.operator_results[curr_op.id]

            if curr_op_result.user_logs is not None and not curr_op_result.user_logs.is_empty():
                print(f"Operator {curr_op.name} Logs:")
                print(curr_op_result.user_logs)
                print("")

            if curr_op_result.error is not None:
                op_err_msgs.append(_construct_failure_error_msg(curr_op.name, curr_op_result))

            else:
                # Continue traversing, marking operators added to the queue as "seen"
                for output_artifact_id in curr_op.outputs:
                    next_operators = [
                        op
                        for op in dag.list_operators(on_artifact_id=output_artifact_id)
                        if op.id not in seen_op_ids
                    ]
                    q.extend(next_operators)
                    seen_op_ids.union(set(op.id for op in next_operators))

    if preview_resp.status == ExecutionStatus.PENDING:
        raise InternalAqueductError("Preview route should not be returning PENDING status.")

    if preview_resp.status == ExecutionStatus.FAILED:
        failure_err_msg = "\n".join(op_err_msgs)
        raise AqueductError(f"Preview Execution Failed:\n\n{failure_err_msg}\n")


class APIClient:
    """
    Internal client class used to send requests to the aqueduct cluster.
    """

    HTTP_PREFIX = "http://"
    HTTPS_PREFIX = "https://"

    PREVIEW_ROUTE = "/api/preview"
    REGISTER_WORKFLOW_ROUTE = "/api/workflow/register"
    LIST_INTEGRATIONS_ROUTE = "/api/integrations"
    LIST_TABLES_ROUTE = "/api/tables"
    GET_WORKFLOW_ROUTE_TEMPLATE = "/api/workflow/%s"
    GET_WORKFLOW_OBJECTS_ROUTE = "/api/workflow/%s/objects"
    GET_ARTIFACT_RESULT_TEMPLATE = "/api/artifact_result/%s/%s"
    LIST_WORKFLOWS_ROUTE = "/api/workflows"
    REFRESH_WORKFLOW_ROUTE_TEMPLATE = "/api/workflow/%s/refresh"
    DELETE_WORKFLOW_ROUTE_TEMPLATE = "/api/workflow/%s/delete"
    LIST_GITHUB_REPO_ROUTE = "/api/integrations/github/repos"
    LIST_GITHUB_BRANCH_ROUTE = "/api/integrations/github/branches"
    NODE_POSITION_ROUTE = "/api/positioning"
    EXPORT_FUNCTION_ROUTE = "/api/function/%s/export"

    def __init__(self, api_key: str, aqueduct_address: str):
        self.api_key = api_key
        self.aqueduct_address = aqueduct_address

        # Clean URL
        if self.aqueduct_address.endswith("/"):
            self.aqueduct_address = self.aqueduct_address[:-1]

        # If a dummy client is initialized, don't perform validation.
        if self.api_key == "" and self.aqueduct_address == "":
            Logger.logger.info(
                "Neither api key or server address were specified. This is a dummy client."
            )
            return

        # Check that the connection with the backend is working.
        if self.aqueduct_address.startswith(self.HTTP_PREFIX):
            self.aqueduct_address = self.aqueduct_address[len(self.HTTP_PREFIX) :]
            self.use_https = self._test_connection_protocol(try_http=True, try_https=False)
        elif self.aqueduct_address.startswith(self.HTTPS_PREFIX):
            self.aqueduct_address = self.aqueduct_address[len(self.HTTPS_PREFIX) :]
            self.use_https = self._test_connection_protocol(try_http=False, try_https=True)
        else:
            self.use_https = self._test_connection_protocol(try_http=True, try_https=True)

    def construct_base_url(self, use_https: Optional[bool] = None) -> str:
        if use_https is None:
            use_https = self.use_https
        protocol_prefix = self.HTTPS_PREFIX if use_https else self.HTTP_PREFIX
        return "%s%s" % (protocol_prefix, self.aqueduct_address)

    def construct_full_url(self, route_suffix: str, use_https: Optional[bool] = None) -> str:
        if use_https is None:
            use_https = self.use_https
        return "%s%s" % (self.construct_base_url(use_https), route_suffix)

    def _test_connection_protocol(self, try_http: bool, try_https: bool) -> bool:
        """Returns whether the connection uses https. Raises an exception if unable to connect at all.

        First tries https, then falls back to http.
        """
        assert try_http or try_https, "Must test at least one of http or https protocols."

        if try_https:
            try:
                url = self.construct_full_url(self.LIST_INTEGRATIONS_ROUTE, use_https=True)
                self._test_url(url)
                return True
            except Exception as e:
                Logger.logger.info(
                    "Testing if connection is HTTPS fails with:\n{}: {}".format(type(e).__name__, e)
                )

        if try_http:
            try:
                url = self.construct_full_url(self.LIST_INTEGRATIONS_ROUTE, use_https=False)
                self._test_url(url)
                return False
            except Exception as e:
                Logger.logger.info(
                    "Testing if connection is HTTP fails with:\n{}: {}".format(type(e).__name__, e)
                )

        raise ClientValidationError(
            "Unable to connect to server. Double check that both your API key `%s` and your specified address `%s` are correct. "
            % (self.api_key, self.aqueduct_address),
        )

    def _test_url(self, url: str) -> None:
        """Perform a get on the url with default headers, raising an error if anything goes wrong.

        We don't are about the value of the response, as long as the request succeeds.
        """
        headers = utils.generate_auth_headers(self.api_key)
        resp = requests.get(url, headers=headers)
        utils.raise_errors(resp)

    def url_prefix(self) -> str:
        return self.HTTPS_PREFIX if self.use_https else self.HTTP_PREFIX

    def list_integrations(self) -> Dict[str, IntegrationInfo]:
        url = self.construct_full_url(self.LIST_INTEGRATIONS_ROUTE)
        headers = utils.generate_auth_headers(self.api_key)
        resp = requests.get(url, headers=headers)
        utils.raise_errors(resp)
        if len(resp.json()) == 0:
            raise NoConnectedIntegrationsException(
                "Unable to create flow. Must be connected to at least one integration!"
            )

        return {
            integration_info["name"]: IntegrationInfo(**integration_info)
            for integration_info in resp.json()
        }

    def list_github_repos(self) -> List[str]:
        url = self.construct_full_url(self.LIST_GITHUB_REPO_ROUTE)
        headers = utils.generate_auth_headers(self.api_key)

        resp = requests.get(url, headers=headers)
        return [x for x in resp.json()["repos"]]

    def list_github_branches(self, repo_url: str) -> List[str]:
        url = self.construct_full_url(self.LIST_GITHUB_BRANCH_ROUTE)
        headers = utils.generate_auth_headers(self.api_key)
        headers["github-repo"] = repo_url

        resp = requests.get(url, headers=headers)
        return [x for x in resp.json()["branches"]]

    def list_tables(self, limit: int) -> List[Tuple[str, str]]:
        url = self.construct_full_url(self.LIST_TABLES_ROUTE)
        headers = utils.generate_auth_headers(self.api_key)
        headers["limit"] = str(limit)
        resp = requests.get(url, headers=headers)
        utils.raise_errors(resp)

        return [(table["name"], table["owner"]) for table in resp.json()["tables"]]

    def preview(
        self,
        dag: DAG,
    ) -> PreviewResponse:
        """Makes a request against the /preview endpoint.

        Args:
            dag:
                The DAG object to be serialized into the request header. Preview will
                execute this entire DAG object.

        Returns:
            A PreviewResponse object, parsed from the preview endpoint's response.
        """
        headers = {
            **utils.generate_auth_headers(self.api_key),
        }
        body = {
            "dag": dag.json(exclude_none=True),
        }

        files: Dict[str, IO[Any]] = {}
        for op in dag.list_operators():
            file = op.file()
            if file:
                files[str(op.id)] = io.BytesIO(file)

        url = self.construct_full_url(self.PREVIEW_ROUTE)
        resp = requests.post(url, headers=headers, data=body, files=files)
        utils.raise_errors(resp)

        preview_resp = PreviewResponse(**resp.json())
        _handle_preview_resp(preview_resp, dag)
        return preview_resp

    def register_workflow(
        self,
        dag: DAG,
    ) -> RegisterWorkflowResponse:
        headers = utils.generate_auth_headers(self.api_key)
        body = {
            "dag": dag.json(exclude_none=True),
        }

        files: Dict[str, IO[Any]] = {}
        for op in dag.list_operators():
            file = op.file()
            if file:
                files[str(op.id)] = io.BytesIO(file)

        url = self.construct_full_url(self.REGISTER_WORKFLOW_ROUTE)
        resp = requests.post(url, headers=headers, data=body, files=files)
        utils.raise_errors(resp)

        return RegisterWorkflowResponse(**resp.json())

    def refresh_workflow(
        self,
        flow_id: str,
        serialized_params: Optional[str] = None,
    ) -> None:
        headers = utils.generate_auth_headers(self.api_key)
        url = self.construct_full_url(self.REFRESH_WORKFLOW_ROUTE_TEMPLATE % flow_id)

        body = {}
        if serialized_params is not None:
            body["parameters"] = serialized_params

        response = requests.post(url, headers=headers, data=body)
        utils.raise_errors(response)

    def delete_workflow(self, flow_id: str, writes_to_delete: DefaultDict[uuid.UUID, List[WrittenObject]], force: bool=False) -> None:
        headers = utils.generate_auth_headers(self.api_key)
        url = self.construct_full_url(self.DELETE_WORKFLOW_ROUTE_TEMPLATE % flow_id)
        body = {
            'external_delete': {
                str(integration): [obj.name for obj in writes_to_delete[integration]] 
                for integration in writes_to_delete
            },
            'force': force,
        }
        response = requests.post(url, headers=headers, json=body)
        utils.raise_errors(response)
        deleteWorkflowResponse = DeleteWorkflowResponse(**response.json())
        return deleteWorkflowResponse

    def get_workflow(self, flow_id: str) -> GetWorkflowResponse:
        headers = utils.generate_auth_headers(self.api_key)
        url = self.construct_full_url(self.GET_WORKFLOW_ROUTE_TEMPLATE % flow_id)
        resp = requests.get(url, headers=headers)
        utils.raise_errors(resp)
        workflow_response = GetWorkflowResponse(**resp.json())
        return workflow_response

    def get_workflow_writes(self, flow_id: str) -> GetWorkflowWrittenObjectsResponse:
        headers = utils.generate_auth_headers(self.api_key)
        url = self.construct_full_url(self.GET_WORKFLOW_OBJECTS_ROUTE % flow_id)
        resp = requests.get(url, headers=headers)
        utils.raise_errors(resp)
        workflow_writes_response = GetWorkflowWrittenObjectsResponse(**resp.json())
        return workflow_writes_response

    def list_workflows(self) -> List[ListWorkflowResponseEntry]:
        headers = utils.generate_auth_headers(self.api_key)
        url = self.construct_full_url(self.LIST_WORKFLOWS_ROUTE)
        response = requests.get(url, headers=headers)
        utils.raise_errors(response)

        return [ListWorkflowResponseEntry(**workflow) for workflow in response.json()]

    def get_artifact_result_data(self, dag_result_id: str, artifact_id: str) -> str:
        """Returns an empty string if the artifact failed to be computed."""
        headers = utils.generate_auth_headers(self.api_key)
        url = self.construct_full_url(
            self.GET_ARTIFACT_RESULT_TEMPLATE % (dag_result_id, artifact_id)
        )
        resp = requests.get(url, headers=headers)
        utils.raise_errors(resp)

        if resp.json()["status"] != ExecutionStatus.SUCCEEDED:
            return ""
        return str(resp.json()["data"])

    def get_node_positions(
        self, operator_mapping: Dict[str, Dict[str, Any]]
    ) -> Tuple[Dict[str, Dict[str, float]], Dict[str, Dict[str, float]]]:
        """Queries the `self.NODE_POSITION_ROUTE` endpoint for graph display's nodes' positions.

        Args:
            operator_mapping:
                The mapping between each operator in the graph and all required metadata.
                This is serialized into a json and passed directly to the endpoint.
                The expected keys are:
                    `inputs`: list of the input artifacts' UUIDs
                    `output`: list of the output artifacts' UUIDs

        Returns:
            Two mappings of UUIDs to positions, structured as a dictionary with the keys "x" and "y".
            The first mapping is for operators and the second is for artifacts.
        """
        url = self.construct_full_url(self.NODE_POSITION_ROUTE)
        headers = {
            **utils.generate_auth_headers(self.api_key),
        }
        data = json.dumps(operator_mapping, sort_keys=False)
        resp = requests.post(url, headers=headers, data=data)
        utils.raise_errors(resp)

        resp_json = resp.json()

        return resp_json["operator_positions"], resp_json["artifact_positions"]

    def export_serialized_function(self, operator: Operator) -> bytes:
        headers = utils.generate_auth_headers(self.api_key)
        operator_url = self.construct_full_url(self.EXPORT_FUNCTION_ROUTE % str(operator.id))
        operator_resp = requests.get(operator_url, headers=headers)
        return operator_resp.content<|MERGE_RESOLUTION|>--- conflicted
+++ resolved
@@ -18,12 +18,8 @@
 from aqueduct.operators import Operator
 from aqueduct.responses import (
     GetWorkflowResponse,
-<<<<<<< HEAD
-    GetWorkflowTablesResponse,
+    GetWorkflowWrittenObjectsResponse,
     DeleteWorkflowResponse,
-=======
-    GetWorkflowWrittenObjectsResponse,
->>>>>>> 2c9e1133
     ListWorkflowResponseEntry,
     OperatorResult,
     PreviewResponse,
