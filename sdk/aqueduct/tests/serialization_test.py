import json
import uuid

from aqueduct.artifact import Artifact, ArtifactSpec
from aqueduct.dag import DAG, Metadata
from aqueduct.enums import (
    ExecutionStatus,
    FunctionGranularity,
    FunctionType,
    GoogleSheetsSaveMode,
    LoadUpdateMode,
    OperatorType,
    S3FileFormat,
    SalesforceExtractType,
    ServiceType,
)
from aqueduct.operators import (
    ExtractSpec,
    FunctionSpec,
    GoogleSheetsExtractParams,
    GoogleSheetsLoadParams,
    LoadSpec,
    Operator,
    OperatorSpec,
    RelationalDBExtractParams,
    RelationalDBLoadParams,
    S3ExtractParams,
    S3LoadParams,
    SalesforceExtractParams,
    SalesforceLoadParams,
)
from aqueduct.responses import Logs, OperatorResult, PreviewResponse, TableArtifactResult
from aqueduct.tests.utils import _construct_dag, _construct_operator
from aqueduct.utils import generate_uuid


def test_artifact_serialization():
    artifact_id = uuid.uuid4()
    artifact_name = "Extract Artifact"
    extract_artifact = Artifact(id=artifact_id, name=artifact_name, spec=ArtifactSpec(table={}))

    assert extract_artifact.json() == json.dumps(
        {
            "id": str(artifact_id),
            "name": artifact_name,
            "spec": {"table": {}, "float": None, "bool": None, "jsonable": None},
        }
    )


def test_operator_serialization():
    op_id = uuid.uuid4()
    other_ids = [uuid.uuid4(), uuid.uuid4()]
    fn_operator = Operator(
        id=op_id,
        name="Function Operator",
        description="",
        spec=OperatorSpec(
            function=FunctionSpec(type=FunctionType.FILE, granularity=FunctionGranularity.TABLE,)
        ),
        inputs=[other_ids[0]],
        outputs=[other_ids[1]],
        function_file_path="function.zip",
    )
    assert fn_operator.json(exclude_none=True) == json.dumps(
        {
            "id": str(op_id),
            "name": "Function Operator",
            "description": "",
            "spec": {
                "function": {
                    "type": FunctionType.FILE,
                    "granularity": FunctionGranularity.TABLE,
                    "language": "Python",
                },
            },
            "inputs": [str(other_ids[0])],
            "outputs": [str(other_ids[1])],
        }
    )


def test_preview_response_loading():
    op_id = uuid.uuid4()
    op_result = OperatorResult(
        status=ExecutionStatus.SUCCEEDED, user_logs=Logs(stdout="These are the operator logs"),
    )
    artifact_id = uuid.uuid4()
    artifact_result = TableArtifactResult(
        table_schema=[{"Col 1": "int"}, {"Col 2": "str"}],
        data=b"This is a serialized pandas dataframe",
    )
    preview_resp = {
        "status": ExecutionStatus.SUCCEEDED,
        "err_msg": "",
        "operator_results": {str(op_id): op_result,},
        "artifact_results": {str(artifact_id): artifact_result,},
    }

    assert PreviewResponse(**preview_resp) == PreviewResponse(
        status=ExecutionStatus.SUCCEEDED,
        operator_results={op_id: op_result,},
        artifact_results={artifact_id: artifact_result,},
    )


def test_excluded_fields_can_be_compared():
    op_id = generate_uuid()
    artifact_id = generate_uuid()

    op = _construct_operator(
        id=op_id,
        name="Extract",
        operator_type=OperatorType.EXTRACT,
        inputs=[],
        outputs=[artifact_id],
    )
    dag = _construct_dag(operators=[op], artifacts=[],)
    # Constructed DAG is missing the excluded field 'operator_by_name`
    assert dag != DAG(operators={**{str(op.id): op}}, artifacts={}, metadata=Metadata(),)

    # This is the correct comparison.
    assert dag == DAG(
        operators={**{str(op.id): op}},
        operator_by_name={**{op.name: op}},
        artifacts={},
        metadata=Metadata(),
    )


def test_extract_serialization():
    op_id = uuid.uuid4()
    other_ids = [uuid.uuid4(), uuid.uuid4()]
    integration_id = uuid.uuid4()
    extract_operator = Operator(
        id=op_id,
        name="Extract Operator",
        description="",
        spec=OperatorSpec(
            extract=ExtractSpec(
                service=ServiceType.POSTGRES,
                integration_id=integration_id,
                parameters=RelationalDBExtractParams(query="SELECT * FROM hotel_reviews;"),
            ),
        ),
        outputs=[other_ids[1]],
    )
    assert extract_operator.json(exclude_none=True) == json.dumps(
        {
            "id": str(op_id),
            "name": "Extract Operator",
            "description": "",
            "spec": {
                "extract": {
                    "service": ServiceType.POSTGRES,
                    "integration_id": str(integration_id),
                    "parameters": {"query": "SELECT * FROM hotel_reviews;",},
                }
            },
            "inputs": [],
            "outputs": [str(other_ids[1])],
        }
    )

    extract_operator_sf = Operator(
        id=op_id,
        name="Extract Operator Salesforce",
        description="",
        spec=OperatorSpec(
            extract=ExtractSpec(
                service=ServiceType.SALESFORCE,
                integration_id=integration_id,
                parameters=SalesforceExtractParams(
                    type=SalesforceExtractType.SEARCH, query="FIND joe;"
                ),
            ),
        ),
        outputs=[other_ids[1]],
    )
    assert extract_operator_sf.json(exclude_none=True) == json.dumps(
        {
            "id": str(op_id),
            "name": "Extract Operator Salesforce",
            "description": "",
            "spec": {
                "extract": {
                    "service": ServiceType.SALESFORCE,
                    "integration_id": str(integration_id),
                    "parameters": {"type": "search", "query": "FIND joe;",},
                }
            },
            "inputs": [],
            "outputs": [str(other_ids[1])],
        }
    )

    extract_operator_gs = Operator(
        id=op_id,
        name="Extract Operator Google Sheets",
        description="",
        spec=OperatorSpec(
            extract=ExtractSpec(
                service=ServiceType.GOOGLE_SHEETS,
                integration_id=integration_id,
                parameters=GoogleSheetsExtractParams(spreadsheet_id="0"),
            ),
        ),
        outputs=[other_ids[1]],
    )
    assert extract_operator_gs.json(exclude_none=True) == json.dumps(
        {
            "id": str(op_id),
            "name": "Extract Operator Google Sheets",
            "description": "",
            "spec": {
                "extract": {
                    "service": ServiceType.GOOGLE_SHEETS,
                    "integration_id": str(integration_id),
                    "parameters": {"spreadsheet_id": "0",},
                }
            },
            "inputs": [],
            "outputs": [str(other_ids[1])],
        }
    )

    extract_operator_s3 = Operator(
        id=op_id,
        name="Extract Operator S3",
        description="",
        spec=OperatorSpec(
            extract=ExtractSpec(
                service=ServiceType.S3,
                integration_id=integration_id,
<<<<<<< HEAD
                parameters=S3ExtractParams(filepath="test.csv", format=S3FileFormat.CSV,),
=======
                parameters=S3ExtractParams(
                    filepath=json.dumps("test.csv"),
                    format=S3FileFormat.CSV,
                ),
>>>>>>> 14b42235
            ),
        ),
        outputs=[other_ids[1]],
    )
    assert extract_operator_s3.json(exclude_none=True) == json.dumps(
        {
            "id": str(op_id),
            "name": "Extract Operator S3",
            "description": "",
            "spec": {
                "extract": {
                    "service": ServiceType.S3,
                    "integration_id": str(integration_id),
<<<<<<< HEAD
                    "parameters": {"filepath": "test.csv", "format": "CSV",},
=======
                    "parameters": {
                        "filepath": json.dumps("test.csv"),
                        "format": "CSV",
                    },
>>>>>>> 14b42235
                }
            },
            "inputs": [],
            "outputs": [str(other_ids[1])],
        }
    )


def test_load_serialization():
    op_id = uuid.uuid4()
    other_ids = [uuid.uuid4(), uuid.uuid4()]
    integration_id = uuid.uuid4()
    load_operator = Operator(
        id=op_id,
        name="Load Operator",
        description="",
        spec=OperatorSpec(
            load=LoadSpec(
                service=ServiceType.POSTGRES,
                integration_id=integration_id,
                parameters=RelationalDBLoadParams(
                    table="hotel_reviews", update_mode=LoadUpdateMode.REPLACE
                ),
            ),
        ),
        inputs=[other_ids[0]],
    )
    assert load_operator.json(exclude_none=True) == json.dumps(
        {
            "id": str(op_id),
            "name": "Load Operator",
            "description": "",
            "spec": {
                "load": {
                    "service": ServiceType.POSTGRES,
                    "integration_id": str(integration_id),
                    "parameters": {"table": "hotel_reviews", "update_mode": "replace",},
                }
            },
            "inputs": [str(other_ids[0])],
            "outputs": [],
        }
    )

    load_operator_sf = Operator(
        id=op_id,
        name="Load Operator Salesforce",
        description="",
        spec=OperatorSpec(
            load=LoadSpec(
                service=ServiceType.SALESFORCE,
                integration_id=integration_id,
                parameters=SalesforceLoadParams(object="hotel_reviews"),
            ),
        ),
        inputs=[other_ids[0]],
    )
    assert load_operator_sf.json(exclude_none=True) == json.dumps(
        {
            "id": str(op_id),
            "name": "Load Operator Salesforce",
            "description": "",
            "spec": {
                "load": {
                    "service": ServiceType.SALESFORCE,
                    "integration_id": str(integration_id),
                    "parameters": {"object": "hotel_reviews",},
                }
            },
            "inputs": [str(other_ids[0])],
            "outputs": [],
        }
    )

    load_operator_gs = Operator(
        id=op_id,
        name="Load Operator Google Sheets",
        description="",
        spec=OperatorSpec(
            load=LoadSpec(
                service=ServiceType.GOOGLE_SHEETS,
                integration_id=integration_id,
                parameters=GoogleSheetsLoadParams(
                    filepath="test_sheet.csv", save_mode=GoogleSheetsSaveMode.OVERWRITE
                ),
            ),
        ),
        inputs=[other_ids[0]],
    )
    assert load_operator_gs.json(exclude_none=True) == json.dumps(
        {
            "id": str(op_id),
            "name": "Load Operator Google Sheets",
            "description": "",
            "spec": {
                "load": {
                    "service": ServiceType.GOOGLE_SHEETS,
                    "integration_id": str(integration_id),
                    "parameters": {"filepath": "test_sheet.csv", "save_mode": "overwrite",},
                }
            },
            "inputs": [str(other_ids[0])],
            "outputs": [],
        }
    )

    load_operator_s3 = Operator(
        id=op_id,
        name="Load Operator S3",
        description="",
        spec=OperatorSpec(
            load=LoadSpec(
                service=ServiceType.S3,
                integration_id=integration_id,
                parameters=S3LoadParams(filepath="test.json", format=S3FileFormat.JSON,),
            ),
        ),
        inputs=[other_ids[0]],
    )
    print(load_operator_s3.json(exclude_none=True))
    assert load_operator_s3.json(exclude_none=True) == json.dumps(
        {
            "id": str(op_id),
            "name": "Load Operator S3",
            "description": "",
            "spec": {
                "load": {
                    "service": ServiceType.S3,
                    "integration_id": str(integration_id),
                    "parameters": {"filepath": "test.json", "format": S3FileFormat.JSON,},
                }
            },
            "inputs": [str(other_ids[0])],
            "outputs": [],
        }
    )<|MERGE_RESOLUTION|>--- conflicted
+++ resolved
@@ -232,14 +232,10 @@
             extract=ExtractSpec(
                 service=ServiceType.S3,
                 integration_id=integration_id,
-<<<<<<< HEAD
-                parameters=S3ExtractParams(filepath="test.csv", format=S3FileFormat.CSV,),
-=======
                 parameters=S3ExtractParams(
                     filepath=json.dumps("test.csv"),
                     format=S3FileFormat.CSV,
                 ),
->>>>>>> 14b42235
             ),
         ),
         outputs=[other_ids[1]],
@@ -253,14 +249,10 @@
                 "extract": {
                     "service": ServiceType.S3,
                     "integration_id": str(integration_id),
-<<<<<<< HEAD
-                    "parameters": {"filepath": "test.csv", "format": "CSV",},
-=======
                     "parameters": {
                         "filepath": json.dumps("test.csv"),
                         "format": "CSV",
                     },
->>>>>>> 14b42235
                 }
             },
             "inputs": [],
