--- conflicted
+++ resolved
@@ -28,7 +28,6 @@
     S3LoadParams,
     SalesforceExtractParams,
     SalesforceLoadParams,
-<<<<<<< HEAD
     LoadSpec,
     RelationalDBLoadParams,
 )
@@ -37,8 +36,6 @@
     TableArtifactResult,
     PreviewResponse,
     Logs,
-=======
->>>>>>> b55d4e49
 )
 from aqueduct.responses import OperatorResult, PreviewResponse, TableArtifactResult
 from aqueduct.tests.utils import _construct_dag, _construct_operator
