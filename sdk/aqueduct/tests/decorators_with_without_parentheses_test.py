from unittest.mock import MagicMock

import pandas as pd
from aqueduct.artifacts.bool_artifact import BoolArtifact
from aqueduct.artifacts.numeric_artifact import NumericArtifact
from aqueduct.artifacts.table_artifact import TableArtifact
from aqueduct.constants.enums import ArtifactType, SerializationType
from aqueduct.decorator import check, metric, op
from aqueduct.tests.utils import construct_mocked_preview, default_table_artifact
from aqueduct.utils.function_packaging import delete_zip_folder_and_file

from aqueduct import globals


def test_decorators_with_without_parentheses():
    inp = default_table_artifact()

    @op()
    def op_fn_with_parentheses(df):
        pass

    @op
    def op_fn_without_parentheses(df):
        pass

    @metric()
    def metric_fn_with_parentheses(df):
        pass

    @metric
    def metric_fn_without_parentheses(df):
        pass

    @check()
    def check_fn_with_parentheses(df):
        pass

    @check
    def check_fn_without_parentheses(df):
        pass

    w_parentheses = "with parentheses"
    wo_parentheses = "without parentheses"
    output_artifact_type = "output_artifact_type"
    output_serialization_type = "output_serialization_type"
    content = "content"
    artifact_class = "artifact_class"
    label = "label"

<<<<<<< HEAD
    globals.__GLOBAL_API_CLIENT__.get_engine_status = MagicMock(return_value={})
=======
    globals.__GLOBAL_API_CLIENT__.get_dynamic_engine_status = MagicMock(return_value={})
>>>>>>> 1bb602a5

    decorators = {
        "op": {
            w_parentheses: op_fn_with_parentheses,
            wo_parentheses: op_fn_without_parentheses,
            output_artifact_type: ArtifactType.TABLE,
            output_serialization_type: SerializationType.TABLE,
            content: pd.DataFrame(),
            artifact_class: TableArtifact,
            label: lambda name: f"{name}_aqueduct",
        },
        "metric": {
            w_parentheses: metric_fn_with_parentheses,
            wo_parentheses: metric_fn_without_parentheses,
            output_artifact_type: ArtifactType.NUMERIC,
            output_serialization_type: SerializationType.JSON,
            content: 1.0,
            artifact_class: NumericArtifact,
            label: lambda name: f"{name}_aqueduct_metric",
        },
        "check": {
            w_parentheses: check_fn_with_parentheses,
            wo_parentheses: check_fn_without_parentheses,
            output_artifact_type: ArtifactType.BOOL,
            output_serialization_type: SerializationType.JSON,
            content: True,
            artifact_class: BoolArtifact,
            label: lambda name: f"{name}_aqueduct_check",
        },
    }

    for decorator in decorators.keys():
        decorator_data = decorators[decorator]
        expected_artifact_type = decorator_data[output_artifact_type]
        expected_serialization_type = decorator_data[output_serialization_type]
        expected_content = decorator_data[content]
        expected_artifact_class = decorator_data[artifact_class]
        for inp_type in [w_parentheses, wo_parentheses]:
            fn = decorator_data[inp_type]
            name = f"{decorator}_fn_{inp_type.replace(' ', '_')}"
            artifact_name = f"{name} artifact"

            globals.__GLOBAL_API_CLIENT__.preview = MagicMock(
                side_effect=construct_mocked_preview(
                    artifact_name,
                    expected_artifact_type,
                    expected_serialization_type,
                    expected_content,  # dummy data
                )
            )

            try:
                fn_output = fn(inp)
            finally:
                delete_zip_folder_and_file(decorator_data[label](name))
            assert isinstance(
                fn_output, expected_artifact_class
            ), f"Expected: {expected_artifact_class}, Got: {type(fn_output)} for decorator {decorator} {inp_type}"<|MERGE_RESOLUTION|>--- conflicted
+++ resolved
@@ -47,11 +47,7 @@
     artifact_class = "artifact_class"
     label = "label"
 
-<<<<<<< HEAD
-    globals.__GLOBAL_API_CLIENT__.get_engine_status = MagicMock(return_value={})
-=======
     globals.__GLOBAL_API_CLIENT__.get_dynamic_engine_status = MagicMock(return_value={})
->>>>>>> 1bb602a5
 
     decorators = {
         "op": {
