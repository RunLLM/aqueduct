--- conflicted
+++ resolved
@@ -297,7 +297,7 @@
     ) -> None:
         """Deprecated. Use `client.delete_resource()` instead."""
         logger().warning(
-            "client.delete_resource() will be deprecated soon. Use `client.delete_resource() instead."
+            "client.delete_integration() will be deprecated soon. Use `client.delete_resource() instead."
         )
         return self.delete_resource(name)
 
@@ -358,11 +358,8 @@
         SparkResource,
         AWSResource,
         ECRResource,
-<<<<<<< HEAD
         DynamicK8sResource,
-=======
         GARResource,
->>>>>>> 70d3f749
     ]:
         """Deprecated. Use `client.resource()` instead."""
         logger().warning(
@@ -384,11 +381,8 @@
         SparkResource,
         AWSResource,
         ECRResource,
-<<<<<<< HEAD
         DynamicK8sResource,
-=======
         GARResource,
->>>>>>> 70d3f749
     ]:
         """Retrieves a connected resource object.
 
@@ -446,15 +440,9 @@
             return AirflowResource(
                 metadata=resource_info,
             )
-<<<<<<< HEAD
-        elif integration_info.service == ServiceType.K8S:
+        elif resource_info.service == ServiceType.K8S:
             return DynamicK8sResource(
-                metadata=integration_info,
-=======
-        elif resource_info.service == ServiceType.K8S:
-            return K8sResource(
-                metadata=resource_info,
->>>>>>> 70d3f749
+                metadata=resource_info,
             )
         elif resource_info.service == ServiceType.LAMBDA:
             return LambdaResource(
