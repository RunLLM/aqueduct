import logging
import os
import uuid
import warnings
from collections import defaultdict
from typing import Any, DefaultDict, Dict, List, Optional, Union

import __main__ as main
import yaml
from aqueduct.artifacts.base_artifact import BaseArtifact
from aqueduct.artifacts.bool_artifact import BoolArtifact
from aqueduct.artifacts.create import check_explicit_param_name, create_param_artifact
from aqueduct.artifacts.numeric_artifact import NumericArtifact
from aqueduct.backend.response_models import SavedObjectUpdate
from aqueduct.constants.enums import (
    ArtifactType,
    ExecutionStatus,
    OperatorType,
    RelationalDBServices,
    RuntimeType,
    ServiceType,
)
from aqueduct.error import (
    InvalidIntegrationException,
    InvalidUserActionException,
    InvalidUserArgumentException,
)
from aqueduct.flow import Flow
from aqueduct.github import Github
from aqueduct.integrations.airflow_integration import AirflowIntegration
from aqueduct.integrations.aws_integration import AWSIntegration
from aqueduct.integrations.connect_config import (
    BaseConnectionConfig,
    IntegrationConfig,
    convert_dict_to_integration_connect_config,
    prepare_integration_config,
)
from aqueduct.integrations.databricks_integration import DatabricksIntegration
from aqueduct.integrations.google_sheets_integration import GoogleSheetsIntegration
from aqueduct.integrations.k8s_integration import K8sIntegration
from aqueduct.integrations.lambda_integration import LambdaIntegration
from aqueduct.integrations.mongodb_integration import MongoDBIntegration
from aqueduct.integrations.s3_integration import S3Integration
from aqueduct.integrations.salesforce_integration import SalesforceIntegration
from aqueduct.integrations.spark_integration import SparkIntegration
from aqueduct.integrations.sql_integration import RelationalDBIntegration
from aqueduct.logger import logger
from aqueduct.models.config import FlowConfig
from aqueduct.models.dag import Metadata, RetentionPolicy
from aqueduct.models.integration import Integration, IntegrationInfo
from aqueduct.models.operators import ParamSpec
from aqueduct.utils.dag_deltas import (
    RemoveOperatorDelta,
    SubgraphDAGDelta,
    apply_deltas_to_dag,
    validate_overwriting_parameters,
)
from aqueduct.utils.function_packaging import infer_requirements_from_env
from aqueduct.utils.serialization import deserialize
from aqueduct.utils.type_inference import _base64_string_to_bytes, infer_artifact_type
from aqueduct.utils.utils import (
    construct_param_spec,
    find_flow_with_user_supplied_id_and_name,
    generate_engine_config,
    generate_flow_schedule,
    generate_ui_url,
)

from aqueduct import globals


def global_config(config_dict: Dict[str, Any]) -> None:
    """Sets any global configuration variables in the current Aqueduct context.

    Args:
        config_dict:
            A dict from the configuration key to its new value.

    Available configuration keys:
        "lazy":
            A boolean indicating whether any new functions will be constructed lazily (True) or eagerly (False).
        "engine":
            The name of the default compute integration to run all functions against.
            This can still be overriden by the `engine` argument in `client.publish_flow()` or
            on the @op spec. To set this to run against the Aqueduct engine, use "aqueduct" (case-insensitive).
    """

    if globals.GLOBAL_LAZY_KEY in config_dict:
        lazy_val = config_dict[globals.GLOBAL_LAZY_KEY]
        if not isinstance(lazy_val, bool):
            raise InvalidUserArgumentException("Must supply a boolean for the lazy key.")
        globals.__GLOBAL_CONFIG__.lazy = lazy_val

    if globals.GLOBAL_ENGINE_KEY in config_dict:
        engine_name = config_dict[globals.GLOBAL_ENGINE_KEY]
        if not isinstance(engine_name, str):
            raise InvalidUserArgumentException(
                "Engine should be the string name of your compute integration."
            )
        globals.__GLOBAL_CONFIG__.engine = engine_name


def get_apikey() -> str:
    """
    Get the API key if the server is running locally.

    Returns:
        The API key.
    """
    server_directory = os.path.join(os.environ["HOME"], ".aqueduct", "server")
    config_file = os.path.join(server_directory, "config", "config.yml")
    with open(config_file, "r") as f:
        try:
            return str(yaml.safe_load(f)["apiKey"])
        except yaml.YAMLError as exc:
            logger().error(
                "This API works only when you are running the server and the SDK on the same machine."
            )
            exit(1)


def infer_requirements() -> List[str]:
    """Obtains the list of pip requirements specifiers from the current python environment using `pip freeze`.

    Returns:
        A list, for example, ["transformers==4.21.0", "numpy==1.22.4"].
    """
    return infer_requirements_from_env()


class Client:
    """This class allows users to interact with flows on their Aqueduct cluster."""

    def __init__(
        self,
        api_key: str = "",
        aqueduct_address: str = "http://localhost:8080",
        logging_level: int = logging.WARNING,
    ):
        """Creates an instance of Client.

        Args:
            api_key:
                The user unique API key provided by Aqueduct. If no key is
                provided, the client attempts to read the key stored on the
                local server and errors if non exists.
            aqueduct_address:
                The address of the Aqueduct Server service. If no address is
                provided, the client attempts to connect to
                http://localhost:8080.
            logging_level:
                A indication of what level and above to print logs from the sdk.
                Defaults to printing warning and above only. Types defined in: https://docs.python.org/3/howto/logging.html

        Returns:
            A Client instance.
        """
        # We must call basicConfig() here so messages show up in Jupyter notebooks.
        logging.basicConfig(format="%(levelname)s:%(message)s", level=logging_level)

        if api_key == "":
            api_key = get_apikey()

        globals.__GLOBAL_API_CLIENT__.configure(api_key, aqueduct_address)
        self._connected_integrations: Dict[
            str, IntegrationInfo
        ] = globals.__GLOBAL_API_CLIENT__.list_integrations()
        self._dag = globals.__GLOBAL_DAG__

        # Will show graph if in an ipynb or Python console, but not if running a Python script.
        self._in_notebook_or_console_context = (not hasattr(main, "__file__")) and (
            not "PYTEST_CURRENT_TEST" in os.environ
        )

        # Check if "@ file" in pip freeze requirements and warn user.
        if not "localhost" in aqueduct_address:
            skipped_packages = []
            for requirement in infer_requirements():
                if "@ file" in requirement:
                    skipped_packages.append(requirement.split(" ")[0])
            if len(skipped_packages) > 0:
                warnings.warn(
                    "Your local Python environment contains packages installed from the local file system. The following packages won't be installed when running your workflow: "
                    + ", ".join(skipped_packages)
                )

    def github(self, repo: str, branch: str = "") -> Github:
        """Retrieves a Github object connecting to specified repos and branch.

        You can only connect to a public repo if you didn't already connect a
        Github account to your Aqueduct account.

        Args:
            repo:
                The full github repo URL, e.g. "my_organization/my_repo"
            branch:
                Optional branch name. The default main branch will be used if not specified.

        Returns:
            A github integration object linked to the repo and branch.

        """
        return Github(repo_url=repo, branch=branch)

    def create_param(self, name: str, default: Any, description: str = "") -> BaseArtifact:
        """Creates a parameter artifact that can be fed into other operators.

        Parameter values are configurable at runtime.

        Args:
            name:
                The name to assign this parameter.
            default:
                The default value to give this parameter, if no value is provided.
                Every parameter must have a default.
            description:
                A description of what this parameter represents.

        Returns:
            A parameter artifact.
        """
        check_explicit_param_name(self._dag, name)
        return create_param_artifact(self._dag, name, default, description)

    def list_params(self) -> Dict[str, Any]:
        """Lists all the currently tracked parameters.

        Returns:
            A dict where the keys are the existing parameter names and the values
            are the default values.
        """
        param_ops = globals.__GLOBAL_DAG__.list_operators(filter_to=[OperatorType.PARAM])

        param_dict = {}
        for op in param_ops:
            assert op.spec.param is not None
            param_dict[op.name] = deserialize(
                op.spec.param.serialization_type,
                ArtifactType.UNTYPED,  # This argument is irrelevant, as long as it's not TUPLE.
                _base64_string_to_bytes(op.spec.param.val),
            )

        return param_dict

    def delete_param(self, name: str, force: bool = False) -> None:
        """Deletes the given parameter from client's context.

        Args:
            name:
                The name of the parameter to delete.
            force:
                If set, we will delete the parameter and any operators that it is dependency of.
                Otherwise, we will error if it is a dependency of any operator.
        """
        param_op = self._dag.get_operator(with_name=name)
        if param_op is None:
            raise InvalidUserArgumentException(
                "Unable to delete parameter %s. Not such parameter exists." % name
            )

        if not force:
            assert len(param_op.outputs) == 1, "Parameter operators only have one output."
            downstream_ops = self._dag.list_operators(on_artifact_id=param_op.outputs[0])
            if len(downstream_ops) > 0:
                raise InvalidUserActionException(
                    "Cannot delete parameter %s because operator %s uses it. If you would like to "
                    "delete the parameter and it's dependents anyways, set `force=True`."
                )

        apply_deltas_to_dag(self._dag, [RemoveOperatorDelta(param_op.id)])

    def connect_integration(
        self, name: str, service: ServiceType, config: Union[Dict[str, str], IntegrationConfig]
    ) -> None:
        """Connects the Aqueduct server to an integration.

        Args:
            name:
                The name to assign this integration. Will error if an integration with that name
                already exists.
            service:
                The type of integration to connect to.
            config:
                Either a dictionary or an IntegrationConnectConfig object that contains the
                configuration credentials needed to connect.
        """
        if service not in ServiceType:
            raise InvalidUserArgumentException(
                "Service argument must match exactly one of the enum values in ServiceType (case-sensitive)."
            )

        self._connected_integrations = globals.__GLOBAL_API_CLIENT__.list_integrations()
        if name in self._connected_integrations.keys():
            raise InvalidUserActionException(
                "Cannot connect a new integration with name `%s`. An integration with this name already exists."
                % name
            )

        if not isinstance(config, dict) and not isinstance(config, BaseConnectionConfig):
            raise InvalidUserArgumentException(
                "`config` argument must be either a dict or IntegrationConnectConfig."
            )

        if isinstance(config, dict):
            config = convert_dict_to_integration_connect_config(service, config)
        assert isinstance(config, BaseConnectionConfig)

        config = prepare_integration_config(service, config)

        globals.__GLOBAL_API_CLIENT__.connect_integration(name, service, config)
        logger().info("Successfully connected to new %s integration `%s`." % (service, name))

    def delete_integration(
        self,
        name: str,
    ) -> None:
        """Deletes the integration from Aqueduct.

        Args:
            name:
                The name of the integration to delete.
        """
        existing_integrations = globals.__GLOBAL_API_CLIENT__.list_integrations()
        if name not in existing_integrations.keys():
            raise InvalidIntegrationException("Not connected to integration %s!" % name)

        globals.__GLOBAL_API_CLIENT__.delete_integration(existing_integrations[name].id)

        # Update the connected integrations cached on this object.
        self._connected_integrations = globals.__GLOBAL_API_CLIENT__.list_integrations()

    def list_integrations(self) -> Dict[str, IntegrationInfo]:
        """Retrieves a dictionary of integrations the client can use.

        Returns:
            A dictionary mapping from integration name to additional info.
        """
        self._connected_integrations = globals.__GLOBAL_API_CLIENT__.list_integrations()
        return self._connected_integrations

    def integration(
        self, name: str
    ) -> Union[
        SalesforceIntegration,
        S3Integration,
        GoogleSheetsIntegration,
        RelationalDBIntegration,
        AirflowIntegration,
        K8sIntegration,
        LambdaIntegration,
        MongoDBIntegration,
        DatabricksIntegration,
<<<<<<< HEAD
        AWSIntegration,
=======
        SparkIntegration,
>>>>>>> d39ed29b
    ]:
        """Retrieves a connected integration object.

        Args:
            name:
                The name of the integration

        Returns:
            The integration object with the given name.

        Raises:
            InvalidIntegrationException:
                An error occurred because the cluster is not connected to the
                provided integration or the provided integration is of an
                incompatible type.
        """
        self._connected_integrations = globals.__GLOBAL_API_CLIENT__.list_integrations()

        if name not in self._connected_integrations.keys():
            raise InvalidIntegrationException("Not connected to integration %s!" % name)

        integration_info = self._connected_integrations[name]
        if integration_info.service in RelationalDBServices:
            return RelationalDBIntegration(
                dag=self._dag,
                metadata=integration_info,
            )
        elif integration_info.service == ServiceType.SALESFORCE:
            return SalesforceIntegration(
                dag=self._dag,
                metadata=integration_info,
            )
        elif integration_info.service == ServiceType.GOOGLE_SHEETS:
            return GoogleSheetsIntegration(
                dag=self._dag,
                metadata=integration_info,
            )
        elif integration_info.service == ServiceType.S3:
            return S3Integration(
                dag=self._dag,
                metadata=integration_info,
            )
        elif integration_info.service == ServiceType.AIRFLOW:
            return AirflowIntegration(
                metadata=integration_info,
            )
        elif integration_info.service == ServiceType.K8S:
            return K8sIntegration(
                metadata=integration_info,
            )
        elif integration_info.service == ServiceType.LAMBDA:
            return LambdaIntegration(
                metadata=integration_info,
            )
        elif integration_info.service == ServiceType.MONGO_DB:
            return MongoDBIntegration(
                dag=self._dag,
                metadata=integration_info,
            )
        elif integration_info.service == ServiceType.DATABRICKS:
            return DatabricksIntegration(
                metadata=integration_info,
            )
<<<<<<< HEAD
        elif integration_info.service == ServiceType.AWS:
            dynamic_k8s_integration_name = "%s:k8s" % name
            dynamic_k8s_integration_info = self._connected_integrations[
                dynamic_k8s_integration_name
            ]
            return AWSIntegration(
                metadata=integration_info,
                k8s_integration_metadata=dynamic_k8s_integration_info,
=======
        elif integration_info.service == ServiceType.SPARK:
            return SparkIntegration(
                metadata=integration_info,
>>>>>>> d39ed29b
            )
        else:
            raise InvalidIntegrationException(
                "This method does not support loading integration of type %s"
                % integration_info.service
            )

    def list_flows(self) -> List[Dict[str, str]]:
        """Lists the flows that are accessible by this client.

        Returns:
            A list of flows, each represented as a dictionary providing essential
            information (eg. name, id, etc.), which the user can use to inspect
            the flow further in the UI or SDK.
        """
        return [
            workflow_resp.to_readable_dict()
            for workflow_resp in globals.__GLOBAL_API_CLIENT__.list_workflows()
        ]

    def flow(
        self,
        flow_id: Optional[Union[str, uuid.UUID]] = None,
        flow_name: Optional[str] = None,
    ) -> Flow:
        """Fetches a flow corresponding to the given flow id.

        Args:
            flow_id:
                Used to identify the flow to fetch from the system.
                Between `flow_id` and `flow_name`, at least one must be provided.
                If both are specified, they must correspond to the same flow.
            flow_name:
                Used to identify the flow to fetch from the system.

        Raises:
            InvalidUserArgumentException:
                If the provided flow id or name does not correspond to a flow the client knows about.
        """
        flows = [(flow.id, flow.name) for flow in globals.__GLOBAL_API_CLIENT__.list_workflows()]
        flow_id = find_flow_with_user_supplied_id_and_name(
            flows,
            flow_id,
            flow_name,
        )

        return Flow(
            flow_id,
            self._in_notebook_or_console_context,
        )

    def publish_flow(
        self,
        name: str,
        description: str = "",
        schedule: str = "",
        engine: Optional[str] = None,
        artifacts: Optional[Union[BaseArtifact, List[BaseArtifact]]] = None,
        metrics: Optional[List[NumericArtifact]] = None,
        checks: Optional[List[BoolArtifact]] = None,
        k_latest_runs: Optional[int] = None,
        config: Optional[FlowConfig] = None,
        source_flow: Optional[Union[Flow, str, uuid.UUID]] = None,
    ) -> Flow:
        """Uploads and kicks off the given flow in the system.

        If a flow already exists with the same name, the existing flow will be updated
        to this new state.

        The default execution engine of the flow is Aqueduct. In order to specify which
        execution engine the flow will be running on, use "config" parameter. Eg:
        >>> flow = client.publish_flow(
        >>>     name="k8s_example",
        >>>     artifacts=[output],
        >>>     engine="k8s_integration",
        >>> )

        Args:
            name:
                The name of the newly created flow.
            description:
                A description for the new flow.
            schedule:
                A cron expression specifying the cadence that this flow
                will run on. If empty, the flow will only execute manually.
                For example, to run at the top of every hour:

                >> schedule = aqueduct.hourly(minute: 0)
            engine:
                The name of the compute integration (eg. "my_lambda_integration") this the flow will
                be computed on.
            artifacts:
                All the artifacts that you care about computing. These artifacts are guaranteed
                to be computed. Additional artifacts may also be computed if they are upstream
                dependencies.
            metrics:
                All the metrics that you would like to compute. If not supplied, we will implicitly
                include all metrics computed on artifacts in the flow.
            checks:
                All the checks that you would like to compute. If not supplied, we will implicitly
                include all checks computed on artifacts in the flow.
            k_latest_runs:
                Number of most-recent runs of this flow that Aqueduct should keep. Runs outside of
                this bound are garbage collected. Defaults to persisting all runs.
            config:
                This field will be deprecated. Please use `engine` and `k_latest_runs` instead.

                An optional set of config fields for this flow.
                - engine: Specify where this flow should run with one of your connected integrations.
                - k_latest_runs: Number of most-recent runs of this flow that Aqueduct should store.
                    Runs outside of this bound are deleted. Defaults to persisting all runs.
            source_flow:
                Used to identify the source flow for this flow. This can be identified
                via an object (Flow), name (str), or id (str or uuid).

        Raises:
            InvalidUserArgumentException:
                An invalid combination of parameters was provided.
            InvalidCronStringException:
                An error occurred because the supplied schedule is invalid.
            IncompleteFlowException:
                An error occurred because you are missing some required fields or operators.

        Returns:
            A flow object handle to be used to fetch information about this productionized flow.
        """
        if not isinstance(name, str) or name == "":
            raise InvalidUserArgumentException(
                "A non-empty string must be supplied for the flow's name."
            )

        if engine is not None and not isinstance(engine, str):
            raise InvalidUserArgumentException(
                "`engine` parameter must be a string, got %s." % type(engine)
            )

        if config and config.engine:
            raise InvalidUserArgumentException(
                "The `config` parameter is deprecated. Please use `engine` instead."
            )

        if config is not None:
            logger().warning(
                "`config` is deprecated, please use the `engine` or `k_latest_runs` fields directly."
            )

        if artifacts is None or artifacts == []:
            raise InvalidUserArgumentException(
                "Must supply at least one artifact to compute when creating a flow."
            )

        if isinstance(artifacts, BaseArtifact):
            artifacts = [artifacts]

        if not isinstance(artifacts, list) or any(
            not isinstance(artifact, BaseArtifact) for artifact in artifacts
        ):
            raise InvalidUserArgumentException(
                "`artifacts` argument must either be an artifact or a list of artifacts."
            )

        if source_flow and schedule != "":
            raise InvalidUserArgumentException(
                "Cannot create a flow with both a schedule and a source flow, pick one."
            )

        if (
            source_flow
            and not isinstance(source_flow, Flow)
            and not isinstance(source_flow, str)
            and not isinstance(source_flow, uuid.UUID)
        ):
            raise InvalidUserArgumentException(
                "`source_flow` argument must either be a flow, str, or uuid."
            )

        source_flow_id = None
        if isinstance(source_flow, Flow):
            source_flow_id = source_flow.id()
        elif isinstance(source_flow, str):
            # Check if there is a flow with the name `source_flow`
            for workflow in globals.__GLOBAL_API_CLIENT__.list_workflows():
                if workflow.name == source_flow:
                    source_flow_id = workflow.id
                    break

            if not source_flow_id:
                # No flow with name `source_flow` was found so try to convert
                # the str to a uuid
                source_flow_id = uuid.UUID(source_flow)
        elif isinstance(source_flow, uuid.UUID):
            source_flow_id = source_flow

        # If metrics and/or checks are explicitly included, add them to the artifacts list,
        # but don't include them implicitly.
        implicitly_include_metrics = True
        if metrics is not None:
            if not isinstance(metrics, list):
                raise InvalidUserArgumentException("`metrics` argument must be a list.")
            artifacts += metrics
            implicitly_include_metrics = False

        implicitly_include_checks = True
        if checks is not None:
            if not isinstance(checks, list):
                raise InvalidUserArgumentException("`checks` argument must be a list.")
            artifacts += checks
            implicitly_include_checks = False

        flow_schedule = generate_flow_schedule(schedule, source_flow_id)

        k_latest_runs_from_flow_config = config.k_latest_runs if config else None
        if k_latest_runs and k_latest_runs_from_flow_config:
            raise InvalidUserArgumentException(
                "Cannot set `k_latest_runs` in two places, pick one. Note that use of `FlowConfig` will be deprecated soon."
            )
        if k_latest_runs is None and k_latest_runs_from_flow_config:
            k_latest_runs = k_latest_runs_from_flow_config

        if k_latest_runs is None:
            retention_policy = RetentionPolicy(k_latest_runs=-1)
        else:
            if not isinstance(k_latest_runs, int):
                raise InvalidUserArgumentException(
                    "`k_latest_runs` parameter must be an int, got %s" % type(k_latest_runs)
                )
            retention_policy = RetentionPolicy(k_latest_runs=k_latest_runs)

        dag = apply_deltas_to_dag(
            self._dag,
            deltas=[
                SubgraphDAGDelta(
                    artifact_ids=[artifact.id() for artifact in artifacts],
                    include_saves=True,
                    include_metrics=implicitly_include_metrics,
                    include_checks=implicitly_include_checks,
                ),
            ],
            make_copy=True,
        )
        dag.metadata = Metadata(
            name=name,
            description=description,
            schedule=flow_schedule,
            retention_policy=retention_policy,
        )
        dag.set_engine_config(
            global_engine_config=generate_engine_config(
                self._connected_integrations,
                globals.__GLOBAL_CONFIG__.engine,
            ),
            publish_flow_engine_config=generate_engine_config(self._connected_integrations, engine),
        )

        if dag.engine_config.type == RuntimeType.AIRFLOW:
            # This is an Airflow workflow
            resp = globals.__GLOBAL_API_CLIENT__.register_airflow_workflow(dag)
            flow_id, airflow_file = resp.id, resp.file

            file = "{}_airflow.py".format(name)
            with open(file, "w") as f:
                f.write(airflow_file)

            if resp.is_update:
                print(
                    """The updated Airflow DAG file has been downloaded to: {}.
                    Please copy it to your Airflow server to begin execution.
                    New Airflow DAG runs will not be synced properly with Aqueduct
                    until you have copied the file.""".format(
                        file
                    )
                )
            else:
                print(
                    """The Airflow DAG file has been downloaded to: {}.
                    Please copy it to your Airflow server to begin execution.""".format(
                        file
                    )
                )
        else:
            flow_id = globals.__GLOBAL_API_CLIENT__.register_workflow(dag).id

        url = generate_ui_url(
            globals.__GLOBAL_API_CLIENT__.construct_base_url(),
            str(flow_id),
        )
        print("Url: ", url)

        return Flow(
            str(flow_id),
            self._in_notebook_or_console_context,
        )

    def trigger(
        self,
        flow_id: Optional[Union[str, uuid.UUID]] = None,
        flow_name: Optional[str] = None,
        parameters: Optional[Dict[str, Any]] = None,
    ) -> None:
        """Immediately triggers another run of the provided flow.

        Args:
            flow_id:
                The id of the flow to delete.
                Between `flow_id` and `flow_name`, at least one must be provided.
                If both are specified, they must correspond to the same flow.
            flow_name:
                The name of the flow to delete.
            parameters:
                A map containing custom values to use for the designated parameters. The mapping
                is expected to be from parameter name to the custom value. These custom values
                are not persisted to the workflow. To actually change the default parameter values
                edit the workflow itself through `client.publish_flow()`.

        Raises:
            InvalidRequestError:
                An error occurred when attempting to fetch the workflow to
                delete. The provided `flow_id` may be malformed.
            InternalServerError:
                An unexpected error occurred within the Aqueduct cluster.
        """
        param_specs: Dict[str, ParamSpec] = {}
        if parameters is not None:
            flow = self.flow(flow_id)
            runs = flow.list_runs(limit=1)

            # NOTE: this is a defense check against triggering runs that haven't run yet.
            # We may want to revisit this in the future if more nuanced constraints are necessary.
            if len(runs) == 0:
                raise InvalidUserActionException(
                    "Cannot trigger a workflow that hasn't already run at least once."
                )
            validate_overwriting_parameters(flow.latest()._dag, parameters)

            for name, new_val in parameters.items():
                artifact_type = infer_artifact_type(new_val)
                param_specs[name] = construct_param_spec(new_val, artifact_type)

        flows = [(flow.id, flow.name) for flow in globals.__GLOBAL_API_CLIENT__.list_workflows()]
        flow_id = find_flow_with_user_supplied_id_and_name(
            flows,
            flow_id,
            flow_name,
        )
        globals.__GLOBAL_API_CLIENT__.refresh_workflow(flow_id, param_specs)

    def delete_flow(
        self,
        flow_id: Optional[Union[str, uuid.UUID]] = None,
        flow_name: Optional[str] = None,
        saved_objects_to_delete: Optional[
            DefaultDict[Union[str, Integration], List[SavedObjectUpdate]]
        ] = None,
        force: bool = False,
    ) -> None:
        """Deletes a flow object.

        Args:
            flow_id:
                The id of the flow to delete.
                Between `flow_id` and `flow_name`, at least one must be provided.
                If both are specified, they must correspond to the same flow.
            flow_name:
                The name of the flow to delete.
            saved_objects_to_delete:
                The tables or storage paths to delete grouped by integration name.
            force:
                Force the deletion even though some workflow-written objects in the writes_to_delete argument had UpdateMode=append

        Raises:
            InvalidRequestError:
                An error occurred when attempting to fetch the workflow to
                delete. The provided `flow_id` may be malformed.
            InternalServerError:
                An unexpected error occurred within the Aqueduct cluster.
        """
        if saved_objects_to_delete is None:
            saved_objects_to_delete = defaultdict()

        flows = [(flow.id, flow.name) for flow in globals.__GLOBAL_API_CLIENT__.list_workflows()]
        flow_id = find_flow_with_user_supplied_id_and_name(
            flows,
            flow_id,
            flow_name,
        )

        # TODO(ENG-410): This method gives no indication as to whether the flow
        #  was successfully deleted.
        resp = globals.__GLOBAL_API_CLIENT__.delete_workflow(
            flow_id, saved_objects_to_delete, force
        )

        failures = []
        for integration in resp.saved_object_deletion_results:
            for obj in resp.saved_object_deletion_results[integration]:
                if obj.exec_state.status == ExecutionStatus.FAILED:
                    trace = ""
                    if obj.exec_state.error:
                        context = obj.exec_state.error.context.strip().replace("\n", "\n>\t")
                        trace = f">\t{context}\n{obj.exec_state.error.tip}"
                    failure_string = f"[{integration}] {obj.name}\n{trace}"
                    failures.append(failure_string)
        if len(failures) > 0:
            failures_string = "\n".join(failures)
            raise Exception(
                f"Failed to delete {len(failures)} saved objects.\nFailures\n{failures_string}"
            )

    def describe(self) -> None:
        """Prints out info about this client in a human-readable format."""
        print("============================= Aqueduct Client =============================")
        print("Connected endpoint: %s" % globals.__GLOBAL_API_CLIENT__.aqueduct_address)
        print("Log Level: %s" % logging.getLevelName(logging.root.level))
        self._connected_integrations = globals.__GLOBAL_API_CLIENT__.list_integrations()
        print("Current Integrations:")
        for integrations in self._connected_integrations:
            print("\t -" + integrations)<|MERGE_RESOLUTION|>--- conflicted
+++ resolved
@@ -350,11 +350,8 @@
         LambdaIntegration,
         MongoDBIntegration,
         DatabricksIntegration,
-<<<<<<< HEAD
+        SparkIntegration,
         AWSIntegration,
-=======
-        SparkIntegration,
->>>>>>> d39ed29b
     ]:
         """Retrieves a connected integration object.
 
@@ -418,7 +415,10 @@
             return DatabricksIntegration(
                 metadata=integration_info,
             )
-<<<<<<< HEAD
+        elif integration_info.service == ServiceType.SPARK:
+            return SparkIntegration(
+                metadata=integration_info,
+            )
         elif integration_info.service == ServiceType.AWS:
             dynamic_k8s_integration_name = "%s:k8s" % name
             dynamic_k8s_integration_info = self._connected_integrations[
@@ -427,11 +427,6 @@
             return AWSIntegration(
                 metadata=integration_info,
                 k8s_integration_metadata=dynamic_k8s_integration_info,
-=======
-        elif integration_info.service == ServiceType.SPARK:
-            return SparkIntegration(
-                metadata=integration_info,
->>>>>>> d39ed29b
             )
         else:
             raise InvalidIntegrationException(
