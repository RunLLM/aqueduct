name: Periodic Integration Tests

on:
  schedule:
    - cron: "0 12 * * 1-5" # Run at 4AM PST on every weekday
  workflow_dispatch:

jobs:
  publish-pypi:
    # similar to release scripts, but publish to test pypi:
    # rm -rf dist && rm -rf build
    # python3 -m build && twine check dist/*
    # twine upload --repository testpypi dist/*
    # pip3 install -i https://test.pypi.org/simple/ aqueduct-ml
    name: Publish Test Pypi Packages
    runs-on: [ubuntu-latest]
    timeout-minutes: 20
    outputs:
      version: ${{ steps.inject_version.outputs.version }}
    permissions:
      id-token: write
    steps:
      - uses: actions/checkout@v2
      - name: Set up Python
        uses: actions/setup-python@v4
        with:
          python-version: "3.9"
      - name: install missing dependencies
        run: pip install build twine

      - name: inject dev version
        id: inject_version
        run: |
          export VERSION=0.1.dev$(date +%s)
          rm sdk/version
          echo $VERSION >> sdk/version
          rm src/python/version
          echo $VERSION >> src/python/version
          echo version=$VERSION >> $GITHUB_OUTPUT

      - name: build sdk
        working-directory: sdk
        run: |
          rm -rf dist
          rm -rf build
          python3 -m build
          twine check dist/*

      - name: publish sdk
        uses: pypa/gh-action-pypi-publish@release/v1
        with:
          repository-url: https://test.pypi.org/legacy/
          packages-dir: sdk/dist
          password: ${{ secrets.PYPI_API_TOKEN_SDK }}

      - name: build executor
        working-directory: src/python
        run: |
          rm -rf dist
          rm -rf build
          python3 -m build
          twine check dist/*

      - name: publish executor
        uses: pypa/gh-action-pypi-publish@release/v1
        with:
          repository-url: https://test.pypi.org/legacy/
          packages-dir: src/python/dist
          password: ${{ secrets.PYPI_API_TOKEN_EXECUTOR }}

  run-k8s-tests:
    runs-on: ubuntu-latest
    timeout-minutes: 360
    name: SDK Integration Tests against K8s Compute
    needs: publish-pypi
    steps:
      - uses: actions/checkout@v2

      - uses: ./.github/actions/setup-server
        timeout-minutes: 7
        with:
          python-pkg-version: ${{ needs.publish-pypi.outputs.version }}

      # TODO(ENG-2537): Use our separate GH actions credentials.
      - uses: ./.github/actions/fetch-test-config
        with:
          aws_access_key_id: ${{ secrets.KENNY_AWS_ACCESS_KEY_ID }}
          aws_secret_access_key: ${{ secrets.KENNY_AWS_SECRET_ACCESS_KEY }}
          s3_test_config_path: periodic-compute-test-config.yml

      - name: Install Terraform
        run: |
          wget -O- https://apt.releases.hashicorp.com/gpg | gpg --dearmor | sudo tee /usr/share/keyrings/hashicorp-archive-keyring.gpg
          echo "deb [signed-by=/usr/share/keyrings/hashicorp-archive-keyring.gpg] https://apt.releases.hashicorp.com $(lsb_release -cs) main" | sudo tee /etc/apt/sources.list.d/hashicorp.list
          sudo apt update && sudo apt install terraform

      - name: Create K8s Cluster
        working-directory: integration_tests/sdk/compute/k8s
        run: |
          terraform init
          terraform apply --auto-approve

      - name: Update the Kubeconfig file
        working-directory: integration_tests/sdk/compute/k8s
        run: aws eks --region $(terraform output -raw region) update-kubeconfig --name $(terraform output -raw cluster_name)

      - name: Update the test-config file with the appropriate cluster name
        working-directory: integration_tests/sdk
        run: sed -i "s/\(cluster_name:\s*\).*/\1 "$(terraform -chdir=compute/k8s/ output -raw cluster_name)"/" test-credentials.yml

      - name: Install any data connector packages
        run: |
          aqueduct install s3
          aqueduct install snowflake

      - name: Run the SDK Integration Tests
        working-directory: integration_tests/sdk
        run: pytest aqueduct_tests/ -rP -vv -n 1

      - name: Teardown K8s Cluster
        id: k8s_cleanup # so that we only upload the state on this specific failure.
        if: always()
        uses: nick-fields/retry@v2
        with:
          max_attempts: 2
          retry_on: error
          timeout_minutes: 20
          retry_wait_seconds: 300
          command: |
            cd integration_tests/sdk/compute/k8s
            terraform destroy --auto-approve

      # This directory is quite large, so we only upload it on failure.
      - uses: actions/upload-artifact@v3
        if: ${{ failure() && steps.k8s_cleanup.outcome == 'failure' }}
        with:
          name: Terraform State
          path: |
            integration_tests/sdk/compute/k8s/*

      - uses: ./.github/actions/upload-artifacts
        if: always()
        with:
          prefix: K8s Compute

      # Sets it as an environmental variable.
      - name: Get the Slack ID for the current oncall
        if: always()
        run: |
          aws s3 cp s3://aqueduct-assets/oncall.yml ./oncall.yml
          echo "ONCALL_SLACK_MEMBER_ID=$(python3 scripts/get_current_oncall.py --file ./oncall.yml)" >> $GITHUB_ENV

      - name: Report to Slack on Failure
        if: always()
        uses: ravsamhq/notify-slack-action@v1
        with:
          status: ${{ job.status }}
          notification_title: ""
          message_format: "{emoji} *{workflow}* has {status_message}"
          footer: "{run_url}"
          notify_when: "failure,warnings"
          mention_users: ${{ env.ONCALL_SLACK_MEMBER_ID }}
        env:
          SLACK_WEBHOOK_URL: ${{ secrets.ACTION_MONITORING_SLACK }}

  run-tests-conda:
    runs-on: ubuntu-latest-4-cores
<<<<<<< HEAD
    timeout-minutes: 60
    needs: publish-pypi
=======
    timeout-minutes: 50
>>>>>>> 625bbebd
    name: All Integration Tests with Conda
    steps:
      - uses: actions/checkout@v2

      - uses: ./.github/actions/setup-server
        timeout-minutes: 7
        with:
          python-pkg-version: ${{ needs.publish-pypi.outputs.version }}

      - uses: conda-incubator/setup-miniconda@v2
        with:
          auto-update-conda: true
          auto-activate-base: false
          python-version: ${{ matrix.python-version }}

      - name: Install conda build
        run: conda install conda-build

      - name: Update conda
        run: conda update --all

      # TODO(ENG-2537): Use our separate GH actions credentials.
      - uses: ./.github/actions/fetch-test-config
        with:
          aws_access_key_id: ${{ secrets.KENNY_AWS_ACCESS_KEY_ID }}
          aws_secret_access_key: ${{ secrets.KENNY_AWS_SECRET_ACCESS_KEY }}
          s3_test_config_path: periodic-conda-test-config.yml

      - name: Run the SDK Integration Tests
<<<<<<< HEAD
        timeout-minutes: 45
=======
        timeout-minutes: 40
>>>>>>> 625bbebd
        working-directory: integration_tests/sdk
        run: python3 run_tests.py -n 8

      - name: Set the API key as an env variable.
        run: echo "API_KEY=$(aqueduct apikey)" >> $GITHUB_ENV

      - name: Run the No-Concurrency Integration Tests
        timeout-minutes: 15
        working-directory: integration_tests/no_concurrency
        env:
          SERVER_ADDRESS: localhost:8080
          INTEGRATION: aqueduct_demo
        run: pytest . -rP

      - uses: ./.github/actions/upload-artifacts
        if: always()
        with:
          prefix: Conda

  run-data-integration-tests:
    runs-on: ubuntu-latest
    timeout-minutes: 60
    name: SDK Integration Tests against Data Connectors
    services:
      mysql:
        image: mysql:8.0
        env:
          MYSQL_USER: aqueduct
          MYSQL_PASSWORD: Password123!
          MYSQL_DATABASE: aqueducttest
          MYSQL_ROOT_PASSWORD: Password123!
        ports:
          # Maps tcp port 3306 on service container to the host
          - 3306:3306
        options: >-
          --name=mysql
          --health-cmd="mysqladmin ping"
          --health-interval=10s
          --health-timeout=5s
          --health-retries=3

      postgres:
        image: postgres:15
        env:
          POSTGRES_USER: postgres
          POSTGRES_PASSWORD: aqueduct
          POSTGRES_DB: aqueducttest
        options: >-
          --health-cmd pg_isready
          --health-interval 10s
          --health-timeout 5s
          --health-retries 5
        ports:
          # Maps tcp port 5432 on service container to the host
          - 5432:5432

      mariadb:
        image: mariadb:10.7
        env:
          MARIADB_USER: aqueduct
          MARIADB_PASSWORD: aqueduct
          MARIADB_ROOT_PASSWORD: aqueduct
          MARIADB_DATABASE: aqueducttest
        options: >-
          --health-cmd="mysqladmin ping"
          --health-interval 10s
          --health-timeout 5s
          --health-retries 5
        ports:
          # Maps tcp port 3306 on service container to 3808 on the host
          - 3808:3306
    steps:
      - uses: actions/checkout@v2

      - uses: ./.github/actions/setup-server
        timeout-minutes: 7

      - uses: ./.github/actions/fetch-test-config
        with:
          aws_access_key_id: ${{ secrets.KENNY_AWS_ACCESS_KEY_ID }}
          aws_secret_access_key: ${{ secrets.KENNY_AWS_SECRET_ACCESS_KEY }}
          s3_test_config_path: periodic-data-integration-test-config.yml

      - name: Install any data connector packages
        run: |
          aqueduct install redshift

      - name: Setup Hosted Data Integrations
        timeout-minutes: 25
        working-directory: scripts/data
        run: python3 setup_hosted.py --aws-key-id ${{ secrets.SAURAV_AWS_ACCESS_KEY_ID }} --aws-secret-key ${{ secrets.SAURAV_AWS_SECRET_ACCESS_KEY }}

      - name: Run the SDK Data Integration Tests
        working-directory: integration_tests/sdk
        run: python3 run_tests.py --data-integration -n 2

      - uses: ./.github/actions/upload-artifacts
        if: always()
        with:
          prefix: Data Connectors

      - name: Teardown Hosted Data Integrations
        timeout-minutes: 25
        if: always()
        working-directory: scripts/data
        run: python3 teardown_hosted.py --aws-key-id ${{ secrets.SAURAV_AWS_ACCESS_KEY_ID }} --aws-secret-key ${{ secrets.SAURAV_AWS_SECRET_ACCESS_KEY }}

      # Sets it as an environmental variable.
      - name: Get the Slack ID for the current oncall
        if: always()
        run: |
          aws s3 cp s3://aqueduct-assets/oncall.yml ./oncall.yml
          echo "ONCALL_SLACK_MEMBER_ID=$(python3 scripts/get_current_oncall.py --file ./oncall.yml)" >> $GITHUB_ENV

      - name: Report to Slack on Failure
        if: always()
        uses: ravsamhq/notify-slack-action@v1
        with:
          status: ${{ job.status }}
          notification_title: ""
          message_format: "{emoji} *{workflow}* has {status_message}"
          footer: "{run_url}"
          notify_when: "failure,warnings"
          mention_users: ${{ env.ONCALL_SLACK_MEMBER_ID }}
        env:
          SLACK_WEBHOOK_URL: ${{ secrets.ACTION_MONITORING_SLACK }}<|MERGE_RESOLUTION|>--- conflicted
+++ resolved
@@ -165,12 +165,8 @@
 
   run-tests-conda:
     runs-on: ubuntu-latest-4-cores
-<<<<<<< HEAD
-    timeout-minutes: 60
+    timeout-minutes: 50
     needs: publish-pypi
-=======
-    timeout-minutes: 50
->>>>>>> 625bbebd
     name: All Integration Tests with Conda
     steps:
       - uses: actions/checkout@v2
@@ -200,11 +196,7 @@
           s3_test_config_path: periodic-conda-test-config.yml
 
       - name: Run the SDK Integration Tests
-<<<<<<< HEAD
-        timeout-minutes: 45
-=======
         timeout-minutes: 40
->>>>>>> 625bbebd
         working-directory: integration_tests/sdk
         run: python3 run_tests.py -n 8
 
