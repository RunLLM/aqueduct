name: Run Notebooks

on:
  workflow_dispatch:
  push:
    branches: [ main ]
    paths:
      - 'src/golang/**'
      - 'src/python/**'
      - 'sdk/aqueduct/**'
  pull_request:
    paths:
      - '.github/workflows/run-notebooks.yml'
      - "examples/churn_prediction/Build and Deploy Churn Ensemble.ipynb"
      - "examples/sentiment_analysis/Sentiment Model.ipynb"
      - "integration_tests/notebook/imported_function.ipynb"

jobs:
  run-notebooks:
    runs-on: ubuntu-latest
    timeout-minutes: 45
    steps:
      - uses: actions/checkout@v2

      - name: Set filename for the server's output logs
        run: echo "SERVER_LOGS_FILE=server_logs" >> $GITHUB_ENV

      - name: Set up Python 3.8
        uses: actions/setup-python@v2
        with:
          python-version: '3.8.10'

      - name: Set up GOPATH variable
        run: echo "GOPATH=$(echo $HOME)" >> $GITHUB_ENV

      - name: Set up Go
        uses: actions/setup-go@v2
        with:
          go-version: 1.16.3

      - name: Install aqueduct-ml
        run: pip3 install aqueduct-ml

      - name: Start the server
        run: (aqueduct start > $SERVER_LOGS_FILE 2>&1 &)

      - name: Wait for server
        timeout-minutes: 1
        run: while ! echo exit | nc localhost 8080; do sleep 1; done

      # Grabs the pid of the process bound to port 8080 and kills it.
      - name: Kill the server
        run: kill -9 $(lsof -nP -iTCP -sTCP:LISTEN | grep 8080 | awk '{print $2}')

      # install_local.py requires ~/.aqueduct to exist.
      - name: Update aqueduct with latest code
        run: python3 scripts/install_local.py --gobinary --sdk --executor

      - name: Start the server again
        run: (aqueduct start > $SERVER_LOGS_FILE 2>&1 &)

      - name: Install Packages needed by the notebooks
        run: pip3 install sklearn transformers torch

      - name: Wait for server again
        timeout-minutes: 1
        run: while ! echo exit | nc localhost 8080; do sleep 1; done

      - name: Fetch the API key
        run: echo "API_KEY=$(aqueduct apikey)" >> $GITHUB_ENV

      - name: Run Sentiment Notebook
        working-directory: examples
        timeout-minutes: 10
        run: python3 run_notebook.py --path "sentiment_analysis/Sentiment Model.ipynb" --api_key ${{ env.API_KEY }} --server_address localhost:8080

      - name: Run Churn Notebook
        working-directory: examples
        timeout-minutes: 10
        run: python3 run_notebook.py --path "churn_prediction/Build and Deploy Churn Ensemble.ipynb" --api_key ${{ env.API_KEY }} --server_address localhost:8080

<<<<<<< HEAD
      - name: Run Imported Function Notebook
        working-directory: integration_tests/notebook
        timeout-minutes: 10
        run: python3 run_notebook.py --path "imported_function.ipynb" --api_key ${{ env.API_KEY }} --server_address localhost:8080
=======
      - name: Run Parameterization Notebook
        working-directory: examples
        timeout-minutes: 10
        run: python3 run_notebook.py --path "parameterization/Using Workflow Parameters.ipynb" --api_key ${{ env.API_KEY }} --server_address localhost:8080
>>>>>>> 036b4d6f

      - uses: actions/upload-artifact@v3
        if: always()
        with:
          name: Server Logs
          path: server_logs

      - name: Report to Slack on Failure
        if: always()
        uses: ravsamhq/notify-slack-action@v1
        with:
          status: ${{ job.status }}
          notification_title: ''
          message_format: '{emoji} *{workflow}* has {status_message}'
          footer: '{run_url}'
          notify_when: 'failure,warnings'
          mention_users: 'U025MDH5KS6,U01JEUX1J2Y,U01J8Q1HUBC'
        env:
          SLACK_WEBHOOK_URL: ${{ secrets.ACTION_MONITORING_SLACK }}<|MERGE_RESOLUTION|>--- conflicted
+++ resolved
@@ -79,17 +79,15 @@
         timeout-minutes: 10
         run: python3 run_notebook.py --path "churn_prediction/Build and Deploy Churn Ensemble.ipynb" --api_key ${{ env.API_KEY }} --server_address localhost:8080
 
-<<<<<<< HEAD
+      - name: Run Parameterization Notebook
+        working-directory: examples
+        timeout-minutes: 10
+        run: python3 run_notebook.py --path "parameterization/Using Workflow Parameters.ipynb" --api_key ${{ env.API_KEY }} --server_address localhost:8080
+
       - name: Run Imported Function Notebook
         working-directory: integration_tests/notebook
         timeout-minutes: 10
         run: python3 run_notebook.py --path "imported_function.ipynb" --api_key ${{ env.API_KEY }} --server_address localhost:8080
-=======
-      - name: Run Parameterization Notebook
-        working-directory: examples
-        timeout-minutes: 10
-        run: python3 run_notebook.py --path "parameterization/Using Workflow Parameters.ipynb" --api_key ${{ env.API_KEY }} --server_address localhost:8080
->>>>>>> 036b4d6f
 
       - uses: actions/upload-artifact@v3
         if: always()
